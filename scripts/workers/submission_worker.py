
from __future__ import absolute_import
<<<<<<< HEAD

import boto3
import botocore
=======
from __future__ import division
from __future__ import print_function
from __future__ import unicode_literals

>>>>>>> a32f2bc8
import contextlib
import django
import importlib
import logging
import os
import requests
import signal
import shutil
import sys
import tempfile
import time
import traceback
import yaml
import zipfile

from os.path import join

from django.core.files.base import ContentFile
from django.utils import timezone
from django.conf import settings

# all challenge and submission will be stored in temp directory
BASE_TEMP_DIR = tempfile.mkdtemp()
COMPUTE_DIRECTORY_PATH = join(BASE_TEMP_DIR, 'compute')

logger = logging.getLogger(__name__)
django.setup()

DJANGO_SETTINGS_MODULE = os.environ.get('DJANGO_SETTINGS_MODULE', 'settings.dev')
DJANGO_SERVER = os.environ.get('DJANGO_SERVER', "localhost")

from challenges.models import (Challenge,
                               ChallengePhase,
                               ChallengePhaseSplit,
                               LeaderboardData) # noqa

from jobs.models import Submission          # noqa
from jobs.serializers import SubmissionSerializer # noqa


CHALLENGE_DATA_BASE_DIR = join(COMPUTE_DIRECTORY_PATH, 'challenge_data')
SUBMISSION_DATA_BASE_DIR = join(COMPUTE_DIRECTORY_PATH, 'submission_files')
CHALLENGE_DATA_DIR = join(CHALLENGE_DATA_BASE_DIR, 'challenge_{challenge_id}')
PHASE_DATA_BASE_DIR = join(CHALLENGE_DATA_DIR, 'phase_data')
PHASE_DATA_DIR = join(PHASE_DATA_BASE_DIR, 'phase_{phase_id}')
PHASE_ANNOTATION_FILE_PATH = join(PHASE_DATA_DIR, '{annotation_file}')
SUBMISSION_DATA_DIR = join(SUBMISSION_DATA_BASE_DIR, 'submission_{submission_id}')
SUBMISSION_INPUT_FILE_PATH = join(SUBMISSION_DATA_DIR, '{input_file}')
CHALLENGE_IMPORT_STRING = 'challenge_data.challenge_{challenge_id}'
EVALUATION_SCRIPTS = {}

# map of challenge id : phase id : phase annotation file name
# Use: On arrival of submission message, lookup here to fetch phase file name
# this saves db query just to fetch phase annotation file name
PHASE_ANNOTATION_FILE_NAME_MAP = {}

django.db.close_old_connections()


class GracefulKiller:
    kill_now = False

    def __init__(self):
        signal.signal(signal.SIGINT, self.exit_gracefully)
        signal.signal(signal.SIGTERM, self.exit_gracefully)

    def exit_gracefully(self, signum, frame):
        self.kill_now = True


class ExecutionTimeLimitExceeded(Exception):
    pass


@contextlib.contextmanager
def stdout_redirect(where):
    sys.stdout = where
    try:
        yield where
    finally:
        sys.stdout = sys.__stdout__


@contextlib.contextmanager
def stderr_redirect(where):
    sys.stderr = where
    try:
        yield where
    finally:
        sys.stderr = sys.__stderr__


def alarm_handler(signum, frame):
    raise ExecutionTimeLimitExceeded


def download_and_extract_file(url, download_location):
    '''
        * Function to extract download a file.
        * `download_location` should include name of file as well.
    '''
    try:
        response = requests.get(url)
    except Exception as e:
        logger.error('Failed to fetch file from {}, error {}'.format(url, e))
        traceback.print_exc()
        response = None

    if response and response.status_code == 200:
        with open(download_location, 'wb') as f:
            f.write(response.content)


def download_and_extract_zip_file(url, download_location, extract_location):
    '''
        * Function to extract download a zip file, extract it and then removes the zip file.
        * `download_location` should include name of file as well.
    '''
    try:
        response = requests.get(url)
    except Exception as e:
        logger.error('Failed to fetch file from {}, error {}'.format(url, e))
        response = None

    if response and response.status_code == 200:
        with open(download_location, 'wb') as f:
            f.write(response.content)
        # extract zip file
        zip_ref = zipfile.ZipFile(download_location, 'r')
        zip_ref.extractall(extract_location)
        zip_ref.close()
        # delete zip file
        try:
            os.remove(download_location)
        except Exception as e:
            logger.error('Failed to remove zip file {}, error {}'.format(download_location, e))
            traceback.print_exc()


def create_dir(directory):
    '''
        Creates a directory if it does not exists
    '''
    if not os.path.exists(directory):
        os.makedirs(directory)


def create_dir_as_python_package(directory):
    '''
        Create a directory and then makes it a python
        package by creating `__init__.py` file.
    '''
    create_dir(directory)
    init_file_path = join(directory, '__init__.py')
    with open(init_file_path, 'w') as init_file:        # noqa
        # to create empty file
        pass


def return_file_url_per_environment(url):

    if DJANGO_SETTINGS_MODULE == "settings.dev":
        base_url = "http://{0}:8000".format(DJANGO_SERVER)
        url = "{0}{1}".format(base_url, url)

    elif DJANGO_SETTINGS_MODULE == "settings.test":
        url = "{0}{1}".format("http://testserver", url)

    return url


def extract_challenge_data(challenge, phases):
    '''
        * Expects a challenge object and an array of phase object
        * Extracts `evaluation_script` for challenge and `annotation_file` for each phase

    '''

    challenge_data_directory = CHALLENGE_DATA_DIR.format(challenge_id=challenge.id)
    evaluation_script_url = challenge.evaluation_script.url
    evaluation_script_url = return_file_url_per_environment(evaluation_script_url)
    # create challenge directory as package
    create_dir_as_python_package(challenge_data_directory)

    # set entry in map
    PHASE_ANNOTATION_FILE_NAME_MAP[challenge.id] = {}

    challenge_zip_file = join(challenge_data_directory, 'challenge_{}.zip'.format(challenge.id))
    download_and_extract_zip_file(evaluation_script_url, challenge_zip_file, challenge_data_directory)

    phase_data_base_directory = PHASE_DATA_BASE_DIR.format(challenge_id=challenge.id)
    create_dir(phase_data_base_directory)

    for phase in phases:
        phase_data_directory = PHASE_DATA_DIR.format(challenge_id=challenge.id, phase_id=phase.id)
        # create phase directory
        create_dir(phase_data_directory)
        annotation_file_url = phase.test_annotation.url
        annotation_file_url = return_file_url_per_environment(annotation_file_url)
        annotation_file_name = os.path.basename(phase.test_annotation.name)
        PHASE_ANNOTATION_FILE_NAME_MAP[challenge.id][phase.id] = annotation_file_name
        annotation_file_path = PHASE_ANNOTATION_FILE_PATH.format(challenge_id=challenge.id, phase_id=phase.id,
                                                                 annotation_file=annotation_file_name)
        download_and_extract_file(annotation_file_url, annotation_file_path)

    # import the challenge after everything is finished
    challenge_module = importlib.import_module(CHALLENGE_IMPORT_STRING.format(challenge_id=challenge.id))
    EVALUATION_SCRIPTS[challenge.id] = challenge_module


def load_active_challenges():
    '''
         * Fetches active challenges and corresponding active phases for it.
    '''
    q_params = {'approved_by_admin': True}
    q_params['start_date__lt'] = timezone.now()
    q_params['end_date__gt'] = timezone.now()

    # make sure that the challenge base directory exists
    create_dir_as_python_package(CHALLENGE_DATA_BASE_DIR)

    active_challenges = Challenge.objects.filter(**q_params)

    for challenge in active_challenges:
        phases = challenge.challengephase_set.all()
        extract_challenge_data(challenge, phases)


def extract_submission_data(submission_id):
    '''
        * Expects submission id and extracts input file for it.
    '''

    try:
        submission = Submission.objects.get(id=submission_id)
    except Submission.DoesNotExist:
        logger.critical('Submission {} does not exist'.format(submission_id))
        traceback.print_exc()
        # return from here so that the message can be acked
        # This also indicates that we don't want to take action
        # for message corresponding to which submission entry
        # does not exist
        return None

    submission_input_file = submission.input_file.url
    submission_input_file = return_file_url_per_environment(submission_input_file)

    submission_data_directory = SUBMISSION_DATA_DIR.format(submission_id=submission.id)
    submission_input_file_name = os.path.basename(submission.input_file.name)
    submission_input_file_path = SUBMISSION_INPUT_FILE_PATH.format(submission_id=submission.id,
                                                                   input_file=submission_input_file_name)
    # create submission directory
    create_dir_as_python_package(submission_data_directory)

    download_and_extract_file(submission_input_file, submission_input_file_path)

    return submission


def run_submission(challenge_id, challenge_phase, submission, user_annotation_file_path):
    '''
        * receives a challenge id, phase id and user annotation file path
        * checks whether the corresponding evaluation script for the challenge exists or not
        * checks the above for annotation file
        * calls evaluation script via subprocess passing annotation file and user_annotation_file_path as argument
    '''

    # Use the submission serializer to send relevant data to evaluation script
    # so that challenge hosts can use data for webhooks or any other service.
    submission_serializer = SubmissionSerializer(submission)

    submission_output = None
    phase_id = challenge_phase.id
    annotation_file_name = PHASE_ANNOTATION_FILE_NAME_MAP.get(challenge_id).get(phase_id)
    annotation_file_path = PHASE_ANNOTATION_FILE_PATH.format(challenge_id=challenge_id, phase_id=phase_id,
                                                             annotation_file=annotation_file_name)
    submission_data_dir = SUBMISSION_DATA_DIR.format(submission_id=submission.id)
    # create a temporary run directory under submission directory, so that
    # main directory does not gets polluted
    temp_run_dir = join(submission_data_dir, 'run')
    create_dir(temp_run_dir)

    stdout_file_name = 'temp_stdout.txt'
    stderr_file_name = 'temp_stderr.txt'

    stdout_file = join(temp_run_dir, stdout_file_name)
    stderr_file = join(temp_run_dir, stderr_file_name)

    stdout = open(stdout_file, 'a+')
    stderr = open(stderr_file, 'a+')

    # call `main` from globals and set `status` to running and hence `started_at`
    submission.status = Submission.RUNNING
    submission.started_at = timezone.now()
    submission.save()
    try:
        successful_submission_flag = True
        with stdout_redirect(stdout) as new_stdout, stderr_redirect(stderr) as new_stderr:      # noqa
            submission_output = EVALUATION_SCRIPTS[challenge_id].evaluate(
                annotation_file_path,
                user_annotation_file_path,
                challenge_phase.codename,
                submission_metadata=submission_serializer.data,
            )
        '''
        A submission will be marked successful only if it is of the format
            {
               "result":[
                  {
                     "split_codename_1":{
                        "key1":30,
                        "key2":50,
                     }
                  },
                  {
                     "split_codename_2":{
                        "key1":90,
                        "key2":10,
                     }
                  },
                  {
                     "split_codename_3":{
                        "key1":100,
                        "key2":45,
                     }
                  }
               ],
               "submission_metadata": {'foo': 'bar'},
               "submission_result": ['foo', 'bar'],
            }
        '''
        if 'result' in submission_output:

            leaderboard_data_list = []
            for split_result in submission_output['result']:
                # get split_code_name that is the key of the result
                split_code_name = list(split_result.keys())[0]

                # Check if the challenge_phase_split exists for the challenge_phaseand dataset_split
                try:
                    challenge_phase_split = ChallengePhaseSplit.objects.get(challenge_phase=challenge_phase,
                                                                            dataset_split__codename=split_code_name)
                except:
                    stderr.write("ORGINIAL EXCEPTION: No such relation between Challenge Phase and DatasetSplit"
                                 " specified by Challenge Host \n")
                    stderr.write(traceback.format_exc())
                    successful_submission_flag = False
                    break

                # Check if the dataset_split exists for the codename in the result
                try:
                    dataset_split = challenge_phase_split.dataset_split
                except:
                    stderr.write("ORGINIAL EXCEPTION: The codename specified by your Challenge Host doesn't match"
                                 " with that in the evaluation Script.\n")
                    stderr.write(traceback.format_exc())
                    successful_submission_flag = False
                    break

                leaderboard_data = LeaderboardData()
                leaderboard_data.challenge_phase_split = challenge_phase_split
                leaderboard_data.submission = submission
                leaderboard_data.leaderboard = challenge_phase_split.leaderboard
                leaderboard_data.result = split_result.get(dataset_split.codename)

                leaderboard_data_list.append(leaderboard_data)

            if successful_submission_flag:
                LeaderboardData.objects.bulk_create(leaderboard_data_list)

        # Once the submission_output is processed, then save the submission object with appropriate status
        else:
            successful_submission_flag = False

    except:
        stderr.write(traceback.format_exc())
        successful_submission_flag = False

    submission_status = Submission.FINISHED if successful_submission_flag else Submission.FAILED
    submission.status = submission_status
    submission.completed_at = timezone.now()
    submission.save()

    # after the execution is finished, set `status` to finished and hence `completed_at`
    if submission_output:
        output = {}
        output['result'] = submission_output.get('result', '')
        submission.output = output

        # Save submission_result_file
        submission_result = submission_output.get('submission_result', '')
        submission.submission_result_file.save('submission_result.json', ContentFile(submission_result))

        # Save submission_metadata_file
        submission_metadata = submission_output.get('submission_metadata', '')
        submission.submission_metadata_file.save('submission_metadata.json', ContentFile(submission_metadata))

    submission.save()

    stderr.close()
    stdout.close()
    stderr_content = open(stderr_file, 'r').read()
    stdout_content = open(stdout_file, 'r').read()

    # TODO :: see if two updates can be combine into a single update.
    with open(stdout_file, 'r') as stdout:
        stdout_content = stdout.read()
        submission.stdout_file.save('stdout.txt', ContentFile(stdout_content))
    if (submission_status is Submission.FAILED):
        with open(stderr_file, 'r') as stderr:
            stderr_content = stderr.read()
            submission.stderr_file.save('stderr.txt', ContentFile(stderr_content))

    # delete the complete temp run directory
    shutil.rmtree(temp_run_dir)


def process_submission_message(message):
    '''
    Extracts the submission related metadata from the message
    and send the submission object for evaluation
    '''
    challenge_id = message.get('challenge_id')
    phase_id = message.get('phase_id')
    submission_id = message.get('submission_id')
    submission_instance = extract_submission_data(submission_id)

    # so that the further execution does not happen
    if not submission_instance:
        return

    try:
        challenge_phase = ChallengePhase.objects.get(id=phase_id)
    except ChallengePhase.DoesNotExist:
        logger.critical('Challenge Phase {} does not exist'.format(phase_id))
        traceback.print_exc()
        return

    user_annotation_file_path = join(SUBMISSION_DATA_DIR.format(submission_id=submission_id),
                                     os.path.basename(submission_instance.input_file.name))
    run_submission(challenge_id, challenge_phase, submission_instance, user_annotation_file_path,)


def process_add_challenge_message(message):
    challenge_id = message.get('challenge_id')

    try:
        challenge = Challenge.objects.get(id=challenge_id)
    except Challenge.DoesNotExist:
        logger.critical('Challenge {} does not exist'.format(challenge_id))
        traceback.print_exc()

    phases = challenge.challengephase_set.all()
    extract_challenge_data(challenge, phases)


def process_submission_callback(body):
    try:
        logger.info("[x] Received submission message %s" % body)
        body = yaml.safe_load(body)
        body = dict((k, int(v)) for k, v in body.items())
        process_submission_message(body)
    except Exception as e:
        logger.error('Error in receiving message from submission queue with error {}'.format(e))
        traceback.print_exc()


def get_or_create_sqs_queue():
    """
    Returns:
        Returns the SQS Queue object
    """
    sqs = boto3.resource('sqs',
                         endpoint_url=os.environ.get('AWS_SQS_ENDPOINT', 'http://sqs:9324'),
                         region_name=os.environ.get('AWS_DEFAULT_REGION', 'us-east-1'),
                         aws_secret_access_key=os.environ.get('AWS_SECRET_ACCESS_KEY'),
                         aws_access_key_id=os.environ.get('AWS_ACCESS_KEY_ID'),)

    AWS_SQS_QUEUE_NAME = os.environ.get('AWS_SQS_QUEUE_NAME', 'evalai_submission_queue')
    # Check if the FIFO queue exists. If no, then create one
    try:
        queue = sqs.get_queue_by_name(QueueName=AWS_SQS_QUEUE_NAME)
    except botocore.exceptions.ClientError as ex:
        if ex.response['Error']['Code'] == 'AWS.SimpleQueueService.NonExistentQueue':
            if settings.DEBUG:
                queue = sqs.create_queue(QueueName=AWS_SQS_QUEUE_NAME)
            else:
                # create a FIFO queue in the production environment
                name = AWS_SQS_QUEUE_NAME + '.fifo'
                queue = sqs.create_queue(
                    QueueName=name,
                    Attributes={
                        'FifoQueue': 'true',
                        'ContentBasedDeduplication': 'true'
                    }
                )
        else:
            logger.error('Cannot get or create queue!')
    return queue


def main():
    killer = GracefulKiller()
    logger.info('Using {0} as temp directory to store data'.format(BASE_TEMP_DIR))
    create_dir_as_python_package(COMPUTE_DIRECTORY_PATH)
    sys.path.append(COMPUTE_DIRECTORY_PATH)

    load_active_challenges()

    # create submission base data directory
    create_dir_as_python_package(SUBMISSION_DATA_BASE_DIR)
    queue = get_or_create_sqs_queue()

    while True:
        for message in queue.receive_messages():
            # Print out the body of the message
            logger.info('Processing message body: {0}'.format(message.body))
            process_submission_callback(message.body)
            # Let the queue know that the message is processed
            message.delete()
        if killer.kill_now:
            break
        time.sleep(0.1)


if __name__ == '__main__':
    main()
    logger.info("Quitting Submission Worker.")<|MERGE_RESOLUTION|>--- conflicted
+++ resolved
@@ -1,15 +1,11 @@
 
 from __future__ import absolute_import
-<<<<<<< HEAD
-
-import boto3
-import botocore
-=======
 from __future__ import division
 from __future__ import print_function
 from __future__ import unicode_literals
 
->>>>>>> a32f2bc8
+import boto3
+import botocore
 import contextlib
 import django
 import importlib
