--- conflicted
+++ resolved
@@ -663,12 +663,7 @@
         if LIMIT_CONCURRENT_SUBMISSION_PROCESSING:
             if not challenge_pk:
                 logger.exception(
-<<<<<<< HEAD
-                    "Please add CHALLENGE_PK for the challenge to be loaded as the environment variable in the docker.env file."
-=======
-                    "Please add CHALLENGE_PK for the challenge to be loaded "
-                    "in the docker.env file."
->>>>>>> e7b0c277
+                    "Please add CHALLENGE_PK for the challenge to be loaded in the docker.env file."
                 )
                 sys.exit(1)
             maximum_concurrent_submissions = load_challenge_and_return_max_submissions(
