<section class="ev-sm-container ev-view ">
    <div class="row">
        <div class="col s12 m6 offset-m3">
            <div class="card horizontal ev-md-container ev-card-panel ev-z-depth-5 ">
                <div class="card-image">
                    <img src="dist/images/email.png" height="135">
                </div>
                <div class="card-stacked">
                    <div class="card-content">
                        <p><strong>Unable to create or select a team.</strong><br>
<<<<<<< HEAD
                        Hi {{perm.user.username}}!
                        <br> A <strong>verification</strong> link has been sent to {{perm.user.email}}.
                        <br><strong>Note:</strong> In order to proceed ahead, verify your account by clicking on the link in the email.
                        <strong><br> We are always there to help you !</strong></p>
                        <p><a class="btn ev-btn-dark waves-effect waves-dark grad-btn grad-btn-dark fs-14" value="Submit"                               ui-sref="contact-us">Contact</a></p>
=======
                        Hi {{perm.name}}!
                        A <strong>verification</strong> link has been sent to {{perm.email}}.
                        </p>
                        <p><strong>Note:</strong> In order to proceed ahead, verify your account by clicking on the link in the email.</p>
                        <p class="grey-text"> We are always there to help you !</p>
                       <p><button class="btn ev-btn-dark waves-effect waves-dark grad-btn grad-btn-dark fs-14" type="submit" value="Submit"                               ui-sref="contact-us"ng-click="contact-us.contactUs">Contact</button></p>
>>>>>>> c74dafaf

                    </div>
                </div>



            </div>
        </div>
    </div>
</section>
               <|MERGE_RESOLUTION|>--- conflicted
+++ resolved
@@ -8,26 +8,19 @@
                 <div class="card-stacked">
                     <div class="card-content">
                         <p><strong>Unable to create or select a team.</strong><br>
-<<<<<<< HEAD
                         Hi {{perm.user.username}}!
                         <br> A <strong>verification</strong> link has been sent to {{perm.user.email}}.
                         <br><strong>Note:</strong> In order to proceed ahead, verify your account by clicking on the link in the email.
                         <strong><br> We are always there to help you !</strong></p>
                         <p><a class="btn ev-btn-dark waves-effect waves-dark grad-btn grad-btn-dark fs-14" value="Submit"                               ui-sref="contact-us">Contact</a></p>
-=======
                         Hi {{perm.name}}!
                         A <strong>verification</strong> link has been sent to {{perm.email}}.
                         </p>
                         <p><strong>Note:</strong> In order to proceed ahead, verify your account by clicking on the link in the email.</p>
                         <p class="grey-text"> We are always there to help you !</p>
-                       <p><button class="btn ev-btn-dark waves-effect waves-dark grad-btn grad-btn-dark fs-14" type="submit" value="Submit"                               ui-sref="contact-us"ng-click="contact-us.contactUs">Contact</button></p>
->>>>>>> c74dafaf
-
+                        <p><button class="btn ev-btn-dark waves-effect waves-dark grad-btn grad-btn-dark fs-14" type="submit" value="Submit"                               ui-sref="contact-us"ng-click="contact-us.contactUs">Contact</button></p>
                     </div>
                 </div>
-
-
-
             </div>
         </div>
     </div>
