<section ng-if="challenge.isActive" class="ev-sm-container ev-view ">
    <div class="row">
        <div class="col s12 m12">
            <div class="ev-md-container ev-card-panel ev-z-depth-5 ev-challenge-view eval-card">
                <div class="col s11 m11">
                    <span class="fs-20 w-300">Submission Guidelines</span>
                    <div ng-if="challenge.isChallengeHost">
                        <strong>
                            <p><strong>Note: </strong>Your submissions won't be visible on leaderboard for <strong
                                    class="blue-text"> Public Challenge Phases </strong> since you are a challenge host
                                for this challenge.<br> This feature is only for your testing purposes.</p>
                        </strong>
                    </div>
                    <div ng-bind-html="challenge.page.submission_guidelines"></div>
                </div>
                <div ng-if="challenge.isChallengeHost" class="col s1 m1">
                    <a class="pointer" ng-click="challenge.submissionGuidelinesDialog($event)">
                        <i class="fa fa-pencil" aria-hidden="true">
                        </i>
                    </a>
                </div>
            </div>
            <div class="ev-md-container ev-card-panel ev-z-depth-5 ev-challenge-view eval-card"
                ng-if="challenge.page.is_docker_based">
                <div class="col s12 m12 l12">
                    <span class="fs-20 w-300">
                        Submission instructions for docker image using evalai-cli
                    </span>
                    <ol>
                        <li>Install evalai-cli<br>
                            <code>$ pip install evalai{{challenge.cliVersion}}</code>
                            <button class="btn ev-btn-dark waves-effect waves-dark grad-btn code-btn"
                                ng-click="challenge.showConfirmation('Command copied to clipboard')" ngclipboard
                                data-clipboard-text='pip install "evalai{{challenge.cliVersion}}"'>
                                <i class="fa fa-clipboard" aria-hidden="true" alt="Copy to clipboard."></i>
                            </button>
                        </li>
                        <li>Add your EvalAI account token to evalai-cli<br>
                            <code>$ evalai set_token {{challenge.authToken}}</code>
                            <button class="btn ev-btn-dark waves-effect waves-dark grad-btn code-btn"
                                ng-click="challenge.showConfirmation('Command copied to clipboard')" ngclipboard
                                data-clipboard-text="evalai set_token {{challenge.authToken}}">
                                <i class="fa fa-clipboard" aria-hidden="true" alt="Copy to clipboard."></i>
                            </button>
                        </li>
                        <li>Push docker image to EvalAI docker registry<br>
                            <code>$ evalai push &lt;image&gt;:&lt;tag&gt; --phase &lt;phase_name&gt;</code>
                            <button class="btn ev-btn-dark waves-effect waves-dark grad-btn code-btn"
                                ng-click="challenge.showConfirmation('Command copied to clipboard')" ngclipboard
                                data-clipboard-text="evalai push <image>:<tag> --phase <phase_name>">
                                <i class="fa fa-clipboard" aria-hidden="true" alt="Copy to clipboard."></i>
                            </button>
                        </li>
                        <li>For more commands, please refer to <a class="highlight-link"
                                href="https://evalai-cli.cloudcv.org/" target="_blank">evalai-cli documentation.</a>
                        </li>
                    </ol>
                </div>
            </div>
            <div class="ev-md-container ev-card-panel ev-z-depth-5 ev-challenge-view eval-card"
                ng-if="challenge.page.is_docker_based">
                <span class="fs-20 w-300">
                    Submission limits
                </span><br><br>
                <span class="fs-15">
                    <strong>Team name:</strong> {{challenge.phaseRemainingSubmissions.participant_team}}
                </span>
                <table class="centered responsive-table">
                    <thead>
                        <tr>
                            <th>Phase details</th>
                            <th>Remaining submissions</th>
                            <th>Submission command</th>
                        </tr>
                    </thead>
                    <tbody>
                        <tr ng-repeat="key in challenge.phaseRemainingSubmissions.phases">
                            <td>{{key.name}}
                                <br>
                                <strong class="text-med-black">Start date: </strong>{{key.start_date | date:'medium'}}
                                <br>
                                <strong class="text-med-black">End date: </strong>{{key.end_date | date:'medium'}}
                            </td>
                            <td ng-if="challenge.phaseRemainingSubmissionsFlags[key.id] === 'showSubmissionNumbers'">
                                <strong>
                                    Today:
                                </strong>
                                {{key.limits.remaining_submissions_today_count}}<br>
                                <strong>
                                    This month:
                                </strong>
                                {{key.limits.remaining_submissions_this_month_count}}<br>
                                <strong>
                                    Total:
                                </strong>
                                {{key.limits.remaining_submissions_count}}
                            </td>
                            <td ng-if="challenge.phaseRemainingSubmissionsFlags[key.id] === 'showClock'">
                                <strong>{{key.limits.message}}</strong><br> Next submission will be available in<br>
                                <div>
                                    <span
                                        ng-if="challenge.days!=0">{{challenge.phaseRemainingSubmissionsCountdown[key.id].days}}
                                        Days, </span>{{challenge.phaseRemainingSubmissionsCountdown[key.id].hours}}
                                    hours : {{challenge.phaseRemainingSubmissionsCountdown[key.id].minutes}} minutes :
                                    {{challenge.phaseRemainingSubmissionsCountdown[key.id].seconds}} seconds
                                </div>
                            </td>
                            <td ng-if="challenge.phaseRemainingSubmissionsFlags[key.id] === 'maxExceeded'">
                                <strong>{{key.limits.message}}</strong><br>
                                <strong>
                                    {{key.limits.maxExceededMessage}}
                                </strong>
                            </td>
                            <td>
                                <code>$ evalai push &lt;image&gt;:&lt;tag&gt; --phase {{key.slug}}</code>
                                <button class="btn ev-btn-dark waves-effect waves-dark grad-btn code-btn"
                                    ng-click="challenge.showConfirmation('Command copied to clipboard')" ngclipboard
                                    data-clipboard-text="evalai push <image>:<tag> --phase {{key.slug}}">
                                    <i class="fa fa-clipboard" aria-hidden="true" alt="Copy to clipboard."></i>
                                </button>
                            </td>
                        </tr>

                    </tbody>
                </table>
            </div>
            <div class=" ev-card-panel ev-z-depth-5 ">
                <div class="ev-md-container ev-panel-title" ng-if="!challenge.page.is_docker_based"><strong>Please fill
                        the following fields to submit</strong></div>
                <div class="row" ng-if="!challenge.page.is_docker_based">
                    <div class="col s12 m7">
                        <div class="ev-card-body exist-team-card">
                            <form ng-submit="challenge.makeSubmission()">
                                <ul>
                                    <b>Select phase:</b>
                                    <li ng-repeat="item in challenge.phases.results">
                                        <input
                                            ng-disabled="challenge.currentDate < item.start_date || challenge.currentDate >= item.end_date"
                                            type="radio" name="selectPhase" class="with-gap selectPhase"
                                            id="{{item.id}}" value="{{item.id}}" ng-model="challenge.phaseId"
                                            ng-click="challenge.showRemainingSubmissions(item.id)">
                                        <label for="{{item.id}}"></label>
                                        <div class="show-member-title pointer" ng-if="!item.showPrivate"><strong
                                                class="text-med-black">Phase: </strong>{{item.name}}
                                            <br>
                                            <strong class="text-med-black">Start date:
                                            </strong>{{item.start_date | date:'medium'}}
                                            <br>
                                            <strong class="text-med-black">End date:
                                            </strong>{{item.end_date | date:'medium'}}
                                        </div>
                                        <div class="show-member-title pointer" ng-if="item.showPrivate"><strong
                                                class="text-highlight">Phase: </strong> <span class="text-highlight">
                                                {{item.name}}</span>
                                            <br>
                                            <strong class="text-highlight">Start date: </strong><span
                                                class="text-highlight">{{item.start_date | date:'medium'}}</span>
                                            <br>
                                            <strong class="text-highlight">End date: </strong><span
                                                class="text-highlight">{{item.end_date | date:'medium'}}</span>
                                        </div>
                                        <div class="clearfix"></div>
                                    </li>
                                    <div class="row">
                                        <div class="file-field input-field col s10">
                                            <div class="waves-effect waves-dark btn ev-btn-dark w-300 fs-14">
                                                <span>Upload file</span>
                                                <input type="file" ngf-select ng-model="challenge.input_file"
                                                    name="challenge.input_file" accept=".json, .zip, .txt">
                                            </div>
                                            <div class="file-path-wrapper">
                                                <input class="file-path validate" type="text" readonly>
                                            </div>
                                        </div>
                                    </div>
                                    <div class="row">
                                        <div class="input-field align-left col s10">
                                            <input type="text" id="methodName" name="methodName"
                                                ng-model="challenge.methodName">
                                            <span class="form-icon"><i class="fa fa-text"></i></span>
                                            <label for="methodName">Method name (Optional)</label>
                                        </div>
                                    </div>
                                    <div class="row">
                                        <div class="input-field align-left col s10">
                                            <textarea id="methodDesc" class="materialize-textarea" name="methodDesc"
                                                ng-model="challenge.methodDesc"></textarea>
                                            <span class="form-icon"><i class="fa fa-text"></i></span>
                                            <label for="methodDesc">Method description (Optional)</label>
                                        </div>
                                    </div>
                                    <div class="row">
                                        <div class="input-field align-left col s10">
                                            <input type="text" id="projectUrl" name="projectUrl"
                                                ng-model="challenge.projectUrl">
                                            <span class="form-icon"><i class="fa fa-text"></i></span>
                                            <label for="projectUrl">Project URL (Optional)</label>
                                        </div>
                                    </div>
                                    <div class="row">
                                        <div class="input-field align-left col s10">
                                            <input type="text" id="publicationUrl" name="publicationUrl"
                                                ng-model="challenge.publicationUrl">
                                            <span class="form-icon"><i class="fa fa-text"></i></span>
                                            <label for="publicationUrl">Publication URL (Optional)</label>
                                        </div>
                                    </div>
<<<<<<< HEAD
                                    <div ng-if="challenge.unsuccessfulSubmission" class="text-highlight red-text"><strong>
                                        {{challenge.subErrors.msg}}</strong></div>
=======
                                    <div class="text-highlight red-text"><strong>
                                            {{challenge.subErrors.msg}}</strong></div>
>>>>>>> 01e53d67
                                    <section class="pagination">
                                        <div class="row rm-gut">
                                            <div class="col s12 m12">
                                                <div class="align-left ">
                                                    <button class="waves-effect waves-dark btn ev-btn-dark w-300 fs-14"
                                                        ng-disabled="challenge.disableSubmit || !challenge.input_file"
                                                        type="submit" value="Submit">Submit</button>
                                                    <br>
                                                    <br>
                                                    <span
                                                        class="text-dark-black"><strong>{{challenge.submissionError}}</strong></span>
                                                </div>
                                            </div>
                                        </div>
                                    </section>
                                </ul>
                            </form>
                        </div>
                    </div>
                    <div ng-if="challenge.maxExceeded" class="col s12 m5">
                        <div class="ev-card-body exist-team-card ev-remaining-submission remaining-submission-clock">
                            <div class="row">
                                <span class="color-black">
                                    <strong>
                                        {{challenge.maxExceededMessage}}
                                    </strong>
                                </span>
                            </div>
                        </div>
                    </div>
                    <div ng-if="challenge.showSubmissionNumbers" class="col s12 m5">
                        <div class="ev-card-body exist-team-card ev-remaining-submission remaining-submission-clock">
                            <div class="row">
                                <span class="color-black">
                                    <strong>
                                        Today's remaining Submissions:
                                    </strong>
                                    <span class="color-black">
                                        <strong>
                                            {{challenge.remainingSubmissions.remaining_submissions_today_count}}
                                        </strong>
                                    </span>
                            </div>
                            <div class="row">
                                <div class="row">
                                    <span class="color-black">
                                        <strong>
                                            Monthly remaining submissions:
                                        </strong>
                                        <span class="color-black">
                                            <strong>
                                                {{challenge.remainingSubmissions.remaining_submissions_this_month_count}}
                                            </strong>
                                        </span>
                                </div>
                                <span class="color-black">
                                    <strong>
                                        Total remaining submissions:
                                    </strong>
                                </span>
                                <span class="color-black">
                                    <strong>
                                        {{challenge.remainingSubmissions.remaining_submissions_count}}
                                    </strong>
                                </span>
                            </div>
                        </div>
                    </div>
                    <div ng-if="challenge.showClock" class="col s12 m5">
                        <div class="ev-card-body exist-team-card ev-remaining-submission remaining-submission-clock">
                            <div class="row">
                                <strong class="text-med-black">
                                    Message:
                                </strong> {{challenge.message.message}}
                            </div>
                            <div>
                                Next set of submissions will be available after:
                            </div>
                            <div>
                                <span ng-if="challenge.days!=0">{{challenge.days}} Days, </span>{{challenge.hours}}
                                hours : {{challenge.minutes}} minutes : {{challenge.remainingSeconds}} seconds
                            </div>
                        </div>
                    </div>
                </div>
            </div>
        </div>
    </div>
</section>
<section ng-if="!challenge.isActive" class="ev-sm-container ev-view challenge-container">
    <div class="ev-md-container ev-card-panel ev-z-depth-5 ev-challenge-view">
        <p><strong>Sorry, the challenge is not active.</strong></p>
    </div>
</section><|MERGE_RESOLUTION|>--- conflicted
+++ resolved
@@ -205,13 +205,8 @@
                                             <label for="publicationUrl">Publication URL (Optional)</label>
                                         </div>
                                     </div>
-<<<<<<< HEAD
                                     <div ng-if="challenge.unsuccessfulSubmission" class="text-highlight red-text"><strong>
                                         {{challenge.subErrors.msg}}</strong></div>
-=======
-                                    <div class="text-highlight red-text"><strong>
-                                            {{challenge.subErrors.msg}}</strong></div>
->>>>>>> 01e53d67
                                     <section class="pagination">
                                         <div class="row rm-gut">
                                             <div class="col s12 m12">
