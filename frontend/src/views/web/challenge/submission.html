<section ng-if="challenge.isActive" class="ev-sm-container ev-view ">
    <div class="row">
        <div class="col s12 m12">
            <div class="ev-md-container ev-card-panel ev-z-depth-5 ev-challenge-view eval-card">
                <div class="col s11 m11">
                    <span class="fs-20 w-300">Submission Guidelines</span>
                    <div ng-if="challenge.isChallengeHost">
                        <strong>
                            <p><strong>Note: </strong>Your submissions won't be visible on leaderboard for <strong
                                    class="blue-text"> Public Challenge Phases </strong> since you are a challenge host
                                for this challenge.<br> This feature is only for your testing purposes.</p>
                        </strong>
                    </div>
                    <div ng-bind-html="challenge.page.submission_guidelines"></div>
                </div>
                <div ng-if="challenge.isChallengeHost" class="col s1 m1">
                    <a class="pointer" ng-click="challenge.submissionGuidelinesDialog($event)">
                        <i class="fa fa-pencil" aria-hidden="true">
                        </i>
                    </a>
                </div>
            </div>
            <div class="ev-md-container ev-card-panel ev-z-depth-5 ev-challenge-view eval-card"
                ng-if="challenge.page.is_docker_based">
                <div class="col s12 m12 l12">
                    <span class="fs-20 w-300">
                        Submission instructions for docker image using evalai-cli
                    </span>
                    <ol>
                        <li>Install evalai-cli<br>
                            <code>$ pip install evalai{{challenge.cliVersion}}</code>
                            <button class="btn ev-btn-dark waves-effect waves-dark grad-btn code-btn"
                                ng-click="challenge.showConfirmation('Command copied to clipboard')" ngclipboard
                                data-clipboard-text='pip install "evalai{{challenge.cliVersion}}"'>
                                <i class="fa fa-clipboard" aria-hidden="true" alt="Copy to clipboard."></i>
                            </button>
                        </li>
                        <li>Add your EvalAI account token to evalai-cli<br>
                            <code>$ evalai set_token {{challenge.authToken}}</code>
                            <button class="btn ev-btn-dark waves-effect waves-dark grad-btn code-btn"
                                ng-click="challenge.showConfirmation('Command copied to clipboard')" ngclipboard
                                data-clipboard-text="evalai set_token {{challenge.authToken}}">
                                <i class="fa fa-clipboard" aria-hidden="true" alt="Copy to clipboard."></i>
                            </button>
                        </li>
                        <li>Push docker image to EvalAI docker registry<br>
                            <code>$ evalai push &lt;image&gt;:&lt;tag&gt; --phase &lt;phase_name&gt;</code>
                            <button class="btn ev-btn-dark waves-effect waves-dark grad-btn code-btn"
                                ng-click="challenge.showConfirmation('Command copied to clipboard')" ngclipboard
                                data-clipboard-text="evalai push <image>:<tag> --phase <phase_name>">
                                <i class="fa fa-clipboard" aria-hidden="true" alt="Copy to clipboard."></i>
                            </button>
                        </li>
                        <li>For more commands, please refer to <a class="highlight-link"
                                href="https://evalai-cli.cloudcv.org/" target="_blank">evalai-cli documentation.</a>
                        </li>
                    </ol>
                </div>
            </div>
            <div class="ev-md-container ev-card-panel ev-z-depth-5 ev-challenge-view eval-card"
                ng-if="challenge.page.is_docker_based">
                <span class="fs-20 w-300">
                    Submission limits
                </span><br><br>
                <span class="fs-15">
                    <strong>Team name:</strong> {{challenge.phaseRemainingSubmissions.participant_team}}
                </span>
                <table class="centered responsive-table">
                    <thead>
                        <tr>
                            <th>Phase details</th>
                            <th>Remaining submissions</th>
                            <th>Submission command</th>
                        </tr>
                    </thead>
                    <tbody>
                        <tr ng-repeat="key in challenge.phaseRemainingSubmissions.phases">
                            <td>{{key.name}}
                                <br>
                                <strong class="text-med-black">Start date: </strong>{{key.start_date | date:'medium'}}
                                <br>
                                <strong class="text-med-black">End date: </strong>{{key.end_date | date:'medium'}}
                            </td>
                            <td ng-if="challenge.phaseRemainingSubmissionsFlags[key.id] === 'showSubmissionNumbers'">
                                <strong>
                                    Today:
                                </strong>
                                {{key.limits.remaining_submissions_today_count}}<br>
                                <strong>
                                    This month:
                                </strong>
                                {{key.limits.remaining_submissions_this_month_count}}<br>
                                <strong>
                                    Total:
                                </strong>
                                {{key.limits.remaining_submissions_count}}
                            </td>
                            <td ng-if="challenge.phaseRemainingSubmissionsFlags[key.id] === 'showClock'">
                                <strong>{{key.limits.message}}</strong><br> Next submission will be available in<br>
                                <div>
                                    <span
                                        ng-if="challenge.days!=0">{{challenge.phaseRemainingSubmissionsCountdown[key.id].days}}
                                        Days, </span>{{challenge.phaseRemainingSubmissionsCountdown[key.id].hours}}
                                    hours : {{challenge.phaseRemainingSubmissionsCountdown[key.id].minutes}} minutes :
                                    {{challenge.phaseRemainingSubmissionsCountdown[key.id].seconds}} seconds
                                </div>
                            </td>
                            <td ng-if="challenge.phaseRemainingSubmissionsFlags[key.id] === 'maxExceeded'">
                                <strong>{{key.limits.message}}</strong><br>
                                <strong>
                                    {{key.limits.maxExceededMessage}}
                                </strong>
                            </td>
                            <td>
                                <code>$ evalai push &lt;image&gt;:&lt;tag&gt; --phase {{key.slug}}</code>
                                <button class="btn ev-btn-dark waves-effect waves-dark grad-btn code-btn"
                                    ng-click="challenge.showConfirmation('Command copied to clipboard')" ngclipboard
                                    data-clipboard-text="evalai push <image>:<tag> --phase {{key.slug}}">
                                    <i class="fa fa-clipboard" aria-hidden="true" alt="Copy to clipboard."></i>
                                </button>
                            </td>
                        </tr>

                    </tbody>
                </table>
            </div>
            <div class=" ev-card-panel ev-z-depth-5 ">
                <div class="ev-md-container ev-panel-title" ng-if="!challenge.page.is_docker_based"><strong>Please fill
                        the following fields to submit</strong></div>
                <div class="row" ng-if="!challenge.page.is_docker_based">
                    <div class="col s12 m7">
                        <div class="ev-card-body exist-team-card">
                            <form ng-submit="challenge.makeSubmission()">
                                <ul>
                                    <b>Select phase:</b>
                                    <li ng-repeat="item in challenge.phases.results">
                                        <input
                                            ng-disabled="challenge.currentDate < item.start_date || challenge.currentDate >= item.end_date"
                                            type="radio" name="selectPhase" class="with-gap selectPhase"
                                            id="{{item.id}}" value="{{item.id}}" ng-model="challenge.phaseId"
                                            ng-click="challenge.showRemainingSubmissions(item.id)">
                                        <label for="{{item.id}}"></label>
                                        <div class="show-member-title pointer" ng-if="!item.showPrivate"><strong
                                                class="text-med-black">Phase: </strong>{{item.name}}
                                            <br>
                                            <strong class="text-med-black">Start date:
                                            </strong>{{item.start_date | date:'medium'}}
                                            <br>
                                            <strong class="text-med-black">End date:
                                            </strong>{{item.end_date | date:'medium'}}
                                        </div>
                                        <div class="show-member-title pointer" ng-if="item.showPrivate"><strong
                                                class="text-highlight">Phase: </strong> <span class="text-highlight">
                                                {{item.name}}</span>
                                            <br>
                                            <strong class="text-highlight">Start date: </strong><span
                                                class="text-highlight">{{item.start_date | date:'medium'}}</span>
                                            <br>
                                            <strong class="text-highlight">End date: </strong><span
                                                class="text-highlight">{{item.end_date | date:'medium'}}</span>
                                        </div>
                                        <div class="clearfix"></div>
                                    </li>
                                    <div class="row">
                                        <div class="file-field input-field col s10">
                                            <div class="waves-effect waves-dark btn ev-btn-dark w-300 fs-14">
                                                <span>Upload file</span>
                                                <input type="file" ngf-select ng-model="challenge.input_file"
                                                    name="challenge.input_file" accept=".json, .zip, .txt">
                                            </div>
                                            <div class="file-path-wrapper">
                                                <input class="file-path validate" type="text" readonly>
                                            </div>
                                        </div>
                                    </div>
                                    <div class="row">
                                        <div class="input-field align-left col s10">
                                            <input type="text" id="methodName" name="methodName"
                                                ng-model="challenge.methodName">
                                            <span class="form-icon"><i class="fa fa-text"></i></span>
                                            <label for="methodName">Method name (Optional)</label>
                                        </div>
                                    </div>
                                    <div class="row">
                                        <div class="input-field align-left col s10">
                                            <textarea id="methodDesc" class="materialize-textarea" name="methodDesc"
                                                ng-model="challenge.methodDesc"></textarea>
                                            <span class="form-icon"><i class="fa fa-text"></i></span>
                                            <label for="methodDesc">Method description (Optional)</label>
                                        </div>
                                    </div>
                                    <div class="row">
                                        <div class="input-field align-left col s10">
                                            <input type="text" id="projectUrl" name="projectUrl"
                                                ng-model="challenge.projectUrl">
                                            <span class="form-icon"><i class="fa fa-text"></i></span>
                                            <label for="projectUrl">Project URL (Optional)</label>
                                        </div>
                                    </div>
                                    <div class="row">
                                        <div class="input-field align-left col s10">
                                            <input type="text" id="publicationUrl" name="publicationUrl"
                                                ng-model="challenge.publicationUrl">
                                            <span class="form-icon"><i class="fa fa-text"></i></span>
                                            <label for="publicationUrl">Publication URL (Optional)</label>
                                        </div>
                                    </div>
                                    <div class="text-highlight red-text"><strong>
                                            {{challenge.subErrors.msg}}</strong></div>
                                    <section class="pagination">
                                        <div class="row rm-gut">
                                            <div class="col s12 m12">
                                                <div class="align-left ">
<<<<<<< HEAD
                                                    <button class="waves-effect waves-dark btn ev-btn-dark w-300 fs-14" type="submit" value="Submit" ng-disabled="challenge.submissionsExhausted || !challenge.input_file">Submit</button>
=======
                                                    <button class="waves-effect waves-dark btn ev-btn-dark w-300 fs-14"
                                                        type="submit" value="Submit">Submit</button>
>>>>>>> 0bac0d0c
                                                    <br>
                                                    <br>
                                                    <span
                                                        class="text-dark-black"><strong>{{challenge.submissionError}}</strong></span>
                                                </div>
                                            </div>
                                        </div>
                                    </section>
                                </ul>
                            </form>
                        </div>
                    </div>
                    <div ng-if="challenge.maxExceeded" class="col s12 m5">
                        <div class="ev-card-body exist-team-card ev-remaining-submission remaining-submission-clock">
                            <div class="row">
                                <span class="color-black">
                                    <strong>
                                        {{challenge.maxExceededMessage}}
                                    </strong>
                                </span>
                            </div>
                        </div>
                    </div>
                    <div ng-if="challenge.showSubmissionNumbers" class="col s12 m5">
                        <div class="ev-card-body exist-team-card ev-remaining-submission remaining-submission-clock">
                            <div class="row">
                                <span class="color-black">
                                    <strong>
                                        Today's remaining Submissions:
                                    </strong>
                                    <span class="color-black">
                                        <strong>
                                            {{challenge.remainingSubmissions.remaining_submissions_today_count}}
                                        </strong>
                                    </span>
                            </div>
                            <div class="row">
                                <div class="row">
                                    <span class="color-black">
                                        <strong>
                                            Monthly remaining submissions:
                                        </strong>
                                        <span class="color-black">
                                            <strong>
                                                {{challenge.remainingSubmissions.remaining_submissions_this_month_count}}
                                            </strong>
                                        </span>
                                </div>
                                <span class="color-black">
                                    <strong>
                                        Total remaining submissions:
                                    </strong>
                                </span>
                                <span class="color-black">
                                    <strong>
                                        {{challenge.remainingSubmissions.remaining_submissions_count}}
                                    </strong>
                                </span>
                            </div>
                        </div>
                    </div>
                    <div ng-if="challenge.showClock" class="col s12 m5">
                        <div class="ev-card-body exist-team-card ev-remaining-submission remaining-submission-clock">
                            <div class="row">
                                <strong class="text-med-black">
                                    Message:
                                </strong> {{challenge.message.message}}
                            </div>
                            <div>
                                Next set of submissions will be available after:
                            </div>
                            <div>
                                <span ng-if="challenge.days!=0">{{challenge.days}} Days, </span>{{challenge.hours}}
                                hours : {{challenge.minutes}} minutes : {{challenge.remainingSeconds}} seconds
                            </div>
                        </div>
                    </div>
                </div>
            </div>
        </div>
    </div>
</section>
<section ng-if="!challenge.isActive" class="ev-sm-container ev-view challenge-container">
    <div class="ev-md-container ev-card-panel ev-z-depth-5 ev-challenge-view">
        <p><strong>Sorry, the challenge is not active.</strong></p>
    </div>
</section><|MERGE_RESOLUTION|>--- conflicted
+++ resolved
@@ -211,12 +211,9 @@
                                         <div class="row rm-gut">
                                             <div class="col s12 m12">
                                                 <div class="align-left ">
-<<<<<<< HEAD
-                                                    <button class="waves-effect waves-dark btn ev-btn-dark w-300 fs-14" type="submit" value="Submit" ng-disabled="challenge.submissionsExhausted || !challenge.input_file">Submit</button>
-=======
                                                     <button class="waves-effect waves-dark btn ev-btn-dark w-300 fs-14"
+                                                        ng-disabled="challenge.submissionsExhausted || !challenge.input_file"
                                                         type="submit" value="Submit">Submit</button>
->>>>>>> 0bac0d0c
                                                     <br>
                                                     <br>
                                                     <span
