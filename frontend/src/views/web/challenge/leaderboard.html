--- conflicted
+++ resolved
@@ -42,13 +42,11 @@
                     <div class="row">
                         <div class="horizontal-scroll">
                             <div class="col s12">
-<<<<<<< HEAD
                                 <div ng-if="!challenge.isResult" class="result-wrn">No phase selected.</div>
                                 <table ng-if="challenge.isResult && challenge.leaderboard.length" class="highlight centered">
                                     <thead>
                                     <tr>
                                         <td class="align-center" data-field="rank">
-=======
                                 <div ng-if="!challenge.isResult" class=" w-400 result-wrn">No phase selected.</div>
                                 <div ng-if="challenge.isResult && challenge.leaderboard.length && !challenge.leaderboard.error" class="result-wrn"><span id="baseline-badge-desc" class="new badge orange-background w-400" data-badge-caption="B"></span>
                                     <span class="w-400"> - Baseline submission</span></div>                                
@@ -56,7 +54,6 @@
                                     <thead>
                                     <tr>
                                         <td data-field="rank" class="align-center">
->>>>>>> 422a9559
                                             <a href="#" ng-click="challenge.sortLeaderboard(challenge, 'rank');">
                                                 <span class="w-400 fs-18">Rank</span>
                                                 <span class="fa-stack fa-1x">
@@ -65,11 +62,8 @@
                                                 </span>
                                             </a>
                                         </td>
-<<<<<<< HEAD
                                         <td class="align-center" data-field="team">
-=======
                                         <td data-field="team" class="align-center">
->>>>>>> 422a9559
                                             <a href="#" ng-click="challenge.sortLeaderboard(challenge, 'string');">
                                                 <span class="w-400 fs-18">Participant team</span>
                                                 <span class="fa-stack fa-1x">
@@ -78,11 +72,9 @@
                                                 </span>
                                             </a>
                                         </td>
-<<<<<<< HEAD
                                         <td class="align-center" ng-repeat="key in challenge.leaderboard[0].leaderboard__schema.labels">
-=======
                                         <td ng-repeat="key in challenge.leaderboard[0].leaderboard__schema.labels" class="align-center">
->>>>>>> 422a9559
+
                                             <a href="#" ng-click="$parent.challenge.sortLeaderboard($parent.challenge, 'number', $index);">
                                                 <span class="w-400 fs-18">{{key}}</span>
                                                 <span class="fa-stack fa-1x">
@@ -91,11 +83,8 @@
                                                 </span>
                                             </a>
                                         </td>
-<<<<<<< HEAD
                                         <td class="align-center" data-field="submission_time">
-=======
                                         <td data-field="submission_time" class="align-center">
->>>>>>> 422a9559
                                             <a href="#" ng-click="challenge.sortLeaderboard(challenge, 'date');">
                                                 <span class="fs-18 w-400">Last submission at</span>
                                                 <span class="fa-stack fa-1x">
@@ -107,19 +96,18 @@
                                     </tr>
                                     </thead>
                                     <tbody>
-<<<<<<< HEAD
                                     <tr ng-repeat="key in challenge.leaderboard|orderBy:challenge.sortFunction:challenge.reverseSort">
                                         <td class="align-center">{{challenge.initial_ranking[key.submission__participant_team__team_name]}}</td>
                                         <td class="font-weight-b align-center">{{key.submission__participant_team__team_name}}</td>
                                         <td class="align-center" ng-repeat="score in key.result track by $index" >{{score | number : 2}}</td>
                                         <td class="align-center">{{ key.submission__submitted_at | number: 0}}&nbsp;{{key.timeSpan}} ago</td>
-=======
+
                                     <tr ng-repeat="key in challenge.leaderboard|orderBy:challenge.sortFunction:challenge.reverseSort" class="fs-16">
                                         <td>{{challenge.initial_ranking[key.id]}}</td>
                                         <td><a ng-if="key.submission__participant_team__team_url" class="orange-text" target="_blank" href="{{key.submission__participant_team__team_url}}">{{key.submission__participant_team__team_name}}</a><span ng-if="!key.submission__participant_team__team_url">{{key.submission__participant_team__team_name}}</span> <span ng-if="key.submission__is_baseline">({{key.submission__method_name | limitTo:30}})</span><span id="baseline-badge" class="new badge orange-background" data-badge-caption="B" ng-if="key.submission__is_baseline"></span></td>
                                         <td ng-repeat="score in key.result track by $index" >{{score | number : 2}}</td>
                                         <td>{{ key.submission__submitted_at | number: 0}}&nbsp;{{key.timeSpan}} ago</td>
->>>>>>> 422a9559
+
                                     </tr>
                                     </tbody>
                                 </table>
