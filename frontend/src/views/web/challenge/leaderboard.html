--- conflicted
+++ resolved
@@ -60,57 +60,9 @@
                                 <table ng-if="challenge.isResult && challenge.leaderboard.length"
                                     class="centered highlight">
                                     <thead>
-<<<<<<< HEAD
-                                    <tr>
-                                        <td class="align-left" data-field="rank">
-                                            <a href="#{{classLink}}" ng-click="challenge.sortLeaderboard(challenge, 'rank');">
-                                                Rank
-                                                <span class="fa-stack fa-1x">
-                                                    <i class="fa fa-sort-asc fa-stack-1x" ng-class="challenge.reverseSort && challenge.sortColumn == 'rank'? 'text-dark-black' : 'text-light-black w-500'"></i>
-                                                    <i class="fa fa-sort-desc fa-stack-1x" ng-class="!challenge.reverseSort && challenge.sortColumn == 'rank'? 'text-dark-black' : 'text-light-black w-500'"></i>
-                                                </span>
-                                            </a>
-                                        </td>
-                                        <td class="align-left" data-field="team">
-                                            <a href="#{{classLink}}" ng-click="challenge.sortLeaderboard(challenge, 'string');">
-                                                Participant Team
-                                                <span class="fa-stack fa-1x">
-                                                    <i class="fa fa-sort-asc fa-stack-1x" ng-class="challenge.reverseSort && challenge.sortColumn == 'string'? 'text-dark-black' : 'text-light-black w-500'"></i>
-                                                    <i class="fa fa-sort-desc fa-stack-1x" ng-class="!challenge.reverseSort && challenge.sortColumn == 'string'? 'text-dark-black' : 'text-light-black w-500'"></i>
-                                                </span>
-                                            </a>
-                                        </td>
-                                        <td class="align-right" ng-repeat="key in challenge.leaderboard[0].leaderboard__schema.labels">
-                                            <a href="#{{classLink}}" ng-click="$parent.challenge.sortLeaderboard($parent.challenge, 'number', $index);">
-                                                {{key}}
-                                                <span class="fa-stack fa-1x">
-                                                    <i class="fa fa-sort-asc fa-stack-1x" ng-class="$parent.challenge.reverseSort && $parent.challenge.sortColumn == 'number' && $parent.challenge.columnIndexSort == $index ? 'text-dark-black' : 'text-light-black w-500'"></i>
-                                                    <i class="fa fa-sort-desc fa-stack-1x" ng-class="!$parent.challenge.reverseSort && $parent.challenge.sortColumn == 'number' && $parent.challenge.columnIndexSort == $index ? 'text-dark-black' : 'text-light-black w-500'"></i>
-                                                </span>
-                                            </a>
-                                        </td>
-                                        <td class="align-right" data-field="submission_time">
-                                            <a href="#{{classLink}}" ng-click="challenge.sortLeaderboard(challenge, 'date');">
-                                                Last Submission at
-                                                <span class="fa-stack fa-1x">
-                                                    <i class="fa fa-sort-asc fa-stack-1x" ng-class="challenge.reverseSort && challenge.sortColumn == 'date'? 'text-dark-black' : 'text-light-black w-500'"></i>
-                                                    <i class="fa fa-sort-desc fa-stack-1x" ng-class="!challenge.reverseSort && challenge.sortColumn == 'date'? 'text-dark-black' : 'text-light-black w-500'"></i>
-                                                </span>
-                                            </a>
-                                        </td>
-                                    </tr>
-                                    </thead>
-                                    <tbody>
-                                    <tr ng-repeat="key in challenge.leaderboard|orderBy:challenge.sortFunction:challenge.reverseSort" ng-class="{'lightgrey':classLink==challenge.initial_ranking[key.submission__participant_team__team_name]}" id="{{challenge.initial_ranking[key.submission__participant_team__team_name]}}">
-                                        <td class="align-left"><a ng-click="gotolink(challenge.initial_ranking[key.submission__participant_team__team_name])" class="challengeleaderboardlink" href="{{beforeLink}}#{{challenge.initial_ranking[key.submission__participant_team__team_name]}}">{{challenge.initial_ranking[key.submission__participant_team__team_name]}}</a></td>
-                                        <td class="font-weight-b align-left">{{key.submission__participant_team__team_name}}</td>
-                                        <td class="align-center" ng-repeat="score in key.result track by $index" >{{score | number : 2}}</td>
-                                        <td class="align-center">{{ key.submission__submitted_at | number: 0}}&nbsp;{{key.timeSpan}} ago</td>
-                                    </tr>
-=======
                                         <tr>
                                             <td data-field="rank" class="align-center">
-                                                <a href="#" ng-click="challenge.sortLeaderboard(challenge, 'rank');">
+                                                <a href="#{{currentEntryLink}}" ng-click="challenge.sortLeaderboard(challenge, 'rank');">
                                                     <span class="w-400 fs-18">Rank</span>
                                                     <span class="fa-stack fa-1x">
                                                         <i class="fa fa-sort-asc fa-stack-1x"
@@ -121,7 +73,7 @@
                                                 </a>
                                             </td>
                                             <td data-field="team" class="align-center">
-                                                <a href="#" ng-click="challenge.sortLeaderboard(challenge, 'string');">
+                                                <a href="#{{currentEntryLink}}" ng-click="challenge.sortLeaderboard(challenge, 'string');">
                                                     <span class="w-400 fs-18">Participant team</span>
                                                     <span class="fa-stack fa-1x">
                                                         <i class="fa fa-sort-asc fa-stack-1x"
@@ -133,7 +85,7 @@
                                             </td>
                                             <td ng-repeat="key in challenge.leaderboard[0].leaderboard__schema.labels"
                                                 class="align-center">
-                                                <a href="#"
+                                                <a href="#{{currentEntryLink}}"
                                                     ng-click="$parent.challenge.sortLeaderboard($parent.challenge, 'number', $index);">
                                                     <span class="w-400 fs-18">{{key}}</span>
                                                     <span class="fa-stack fa-1x">
@@ -145,7 +97,7 @@
                                                 </a>
                                             </td>
                                             <td data-field="submission_time" class="align-center">
-                                                <a href="#" ng-click="challenge.sortLeaderboard(challenge, 'date');">
+                                                <a href="#{{currentEntryLink}}" ng-click="challenge.sortLeaderboard(challenge, 'date');">
                                                     <span class="fs-18 w-400">Last submission at</span>
                                                     <span class="fa-stack fa-1x">
                                                         <i class="fa fa-sort-asc fa-stack-1x"
@@ -158,8 +110,8 @@
                                         </tr>
                                     </thead>
                                     <tbody>
-                                        <tr ng-repeat="key in challenge.leaderboard|orderBy:challenge.sortFunction:challenge.reverseSort"
-                                            class="fs-16">
+                                        <tr ng-class="{highlightLeaderboard:isHighlight == challenge.initial_ranking[key.id]}" ng-click="challenge.scrollToSpecificEntryLeaderboard('leaderboardrank-' + challenge.initial_ranking[key.id])" ng-repeat="key in challenge.leaderboard|orderBy:challenge.sortFunction:challenge.reverseSort"
+                                            class="fs-16" id="leaderboardrank-{{challenge.initial_ranking[key.id]}}">
                                             <td>{{challenge.initial_ranking[key.id]}}</td>
                                             <td><a ng-if="key.submission__participant_team__team_url"
                                                     class="orange-text" target="_blank"
@@ -175,7 +127,6 @@
                                             <td>{{ key.submission__submitted_at | number: 0}}&nbsp;{{key.timeSpan}} ago
                                             </td>
                                         </tr>
->>>>>>> cb082f1b
                                     </tbody>
                                 </table>
                                 <div ng-if="challenge.isResult && challenge.leaderboard.error">
