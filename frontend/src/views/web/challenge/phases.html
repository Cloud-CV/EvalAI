--- conflicted
+++ resolved
@@ -1,7 +1,7 @@
 <section ng-repeat="item in challenge.phases.results" class="ev-sm-container ev-view challenge-container">
     <div class="ev-md-container ev-card-panel ev-z-depth-5 ev-challenge-view phase-card">
         <div class="row">
-<<<<<<< HEAD
+
             <div class="col s11 m11">
                 <div class="row">
                     <div class="col s12 width-auto">
@@ -26,12 +26,12 @@
                             <br> <strong>{{item.max_concurrent_submissions_allowed}}</strong></p>
                     </div>
                 </div>
-=======
+
             <div class="col s12 m11 l11">
                 <h5>Phase: <span class="w-300">{{item.name}}</span>
                     <span class="new badge orange-background margin-tb-4 f-16" data-badge-caption="Private Phase"
                         ng-if="item.showPrivate"></span></h5>
->>>>>>> edf5ca96
+
             </div>
             <div class="col s12 m1 l1">
                 <h5><a ng-if="challenge.isChallengeHost" class="pointer theme-text fs-16"
