<div class="loader-container card-loader-container" id="loader" ng-show="challenge.isExistLoader" class="fade">
    <div class="loader">
        <div></div>
        <div></div>
        <div></div>
        <div></div>
        <div></div>
    </div>
</div>

<section class="ev-sm-container ev-view challenge-container">
    <div class="ev-md-container ev-card-panel ev-z-depth-5 ev-challenge-view">
        <div class="row margin-bottom-cancel">
            <div class="col s12">
                <h5 class="w-300">All Submissions</h5>
            </div>
        </div>
        <div ng-click="challenge.refreshSubmissionData()" class="pointer update-page" ng-if="challenge.showUpdate">
            <span class="text-white">Page is outdated, click to update &nbsp; <i
                    class="fa fa-refresh text-highlight"></i></span>
        </div>
        <div class="row">
            <div class="col s6">
                <span>
<<<<<<< HEAD
                    <md-select ng-model="challenge.allSubmissionPhaseName" placeholder="Select Phase" class="rm-margin">
                        <md-option ui-sref="web.challenge-main.challenge-page.my-challenge-phase-all-submission({allSubmissionPhaseSlug:key.slug})"
                            value="{{key.slug}}" ng-repeat="key in challenge.phases.results">  
=======
                    <md-select ng-model="challenge.phase.name" placeholder="Select phase" class="rm-margin">
                        <md-option ng-click="challenge.getAllSubmissionResults(key.id)" value="{{key.name}}"
                            ng-repeat="key in challenge.phases.results">
>>>>>>> a2d1a19d
                            {{key.name}} &nbsp; <span class="new badge orange-background" data-badge-caption="Private"
                                ng-if="key.showPrivate"></span>
                        </md-option>
                    </md-select>
                </span>
            </div>
        </div>
        <div class="row">
            <div class="col s2 align-left">
                <span>
                    <md-select ng-model="challenge.fileSelected" placeholder="File type" class="rm-margin">
                        <md-option ng-repeat="key in challenge.fileTypes" value={{key.name}}>
                            {{key.name}}</md-option>
                    </md-select>
                </span>
            </div>
            <div class="col s4 align-left">
                <span>
                    <md-select multiple="multiple" ng-model="challenge.fieldsToGet"
                        placeholder="Fields to export (optional)" class="rm-margin">
                        <md-option ng-repeat="key in challenge.fields" id="option-text-color" value={{key.id}}>
                            {{key.label}}</md-option>
                    </md-select>
                </span>
            </div>
            <div class="col s2 align-left">
                <a class="waves-effect waves-dark btn ev-btn-dark w-300 fs-14"
                    ng-click="challenge.downloadChallengeSubmissions()">Download</a>
            </div>
        </div>
        <div ng-if="challenge.isResult">
            <div class="row rm-margin">
                <div class="col s12 fs-16">
                    <strong>Filter submissions by team</strong>
                </div>
            </div>
            <div class="row">
                <div class="input-field align-left col s6">
                    <form method="GET">
                        <input type="text" name="participant_team__team_name"
                            ng-keyup="challenge.getAllSubmissionResults(key.id)"
                            ng-model="challenge.filter_all_submission_by_team_name" id="participant_team__team_name" />
                        <label for="participant_team__team_name">Team name</label>
                    </form>
                </div>
            </div>
        </div>
        <div class="row">
            <div ng-if="!challenge.showPagination && challenge.isResult" class="result-wrn fs-16 w-300">No
                results found.</div>
            <div class="col s12 all-submission-table-scroll" ng-if="challenge.showPagination && challenge.isResult">
                <table class="highlight all-submission-table responsive-table fs-16 w-300">
                    <thead>
                        <th data-field="submission_id">#</th>
                        <th class="fs-18 w-300" data-field="team">Team</th>
                        <th class="fs-18 w-300" data-field="created-by">Created by</th>
                        <th class="fs-18 w-300" data-field="status">Status</th>
                        <th class="fs-18 w-300" data-field="status">Execution time (sec)</th>
                        <th class="fs-18 w-300" data-field="file">Submission no.</th>
                        <th class="fs-18 w-300" data-field="file">Submitted at</th>
                        <th class="fs-18 w-300" data-field="file">Submitted file</th>
                        <th class="fs-18 w-300" data-field="file">Stdout file</th>
                        <th class="fs-18 w-300" data-field="file">Stderr file</th>
                        <th class="fs-18 w-300" data-field="file">Result file</th>
                        <th class="fs-18 w-300" data-field="file">Metadata file</th>
                        <th class="fs-18 w-300" data-field="button">Rerun submission</th>
                    </thead>
                    <tbody>
                        <tr ng-repeat="key in challenge.submissionResult.results" class="result-val">
                            <td>{{$index + 1 + (challenge.currentRefPage - 1) * 100}}</td>
                            <td>{{key.participant_team}}</td>

                            <td>{{key.created_by}}</td>

                            <td class="val-style capitalize" ng-class="key.status">{{key.status}}
                            </td>

                            <td>{{key.execution_time}}</td>

                            <td>{{key.id}}</td>

                            <td>{{key.submitted_at | date:'medium'}}</td>

                            <td><a href="{{key.input_file}}" target="_blank" class="blue-text"><i
                                        class="fa fa-external-link"></i> Link</a></td>

                            <td ng-if="key.stdout_file"><a href="{{key.stdout_file}}" target="_blank"
                                    class="blue-text"><i class="fa fa-external-link"></i> Link</a></td>
                            <td ng-if="!key.stdout_file">None</td>

                            <td ng-if="key.stderr_file"><a href="{{key.stderr_file}}" target="_blank"
                                    class="blue-text"><i class="fa fa-external-link"></i> Link</a></td>
                            <td ng-if="!key.stderr_file">None</td>

                            <td ng-if="key.submission_result_file"><a href="{{key.submission_result_file}}"
                                    target="_blank" class="blue-text"><i class="fa fa-external-link"></i> Link</a>
                            </td>
                            <td ng-if="!key.submission_result_file">None</td>

                            <td ng-if="key.submission_metadata_file"><a href="{{key.submission_metadata_file}}"
                                    target="_blank" class="blue-text"><i class="fa fa-external-link"></i> Link</a>
                            </td>
                            <td ng-if="!key.submission_metadata_file">None</td>

                            <td ng-if="challenge.currentPhaseLeaderboardPublic" class="center">
                                <input ng-checked="key.is_public" ng-if="key.status == 'finished'"
                                    ng-model="challenge.submissionVisibility[key.id]" type="checkbox"
                                    id="isPublic{{ key.id }}"
                                    ng-change="challenge.changeSubmissionVisibility(key.id)" />
                                <label for="isPublic{{ key.id }}"></label>
                                <span ng-if="key.status !== 'finished'" class="center"> N/A </span>
                            </td>
                            <td>
                                <center><a ng-class="key.classList" class="fa fa-refresh pointer"
                                        ng-click="challenge.reRunSubmission(key)"></a></center>
                            </td>
                        </tr>
                    </tbody>
                </table>
            </div>
        </div>
    </div>
    <div class="pagination" ng-if="challenge.showPagination">
        <div class="row">
            <div class="col s12 left-align">
                <a ng-class="challenge.isPrev" class="btn-floating btn-pagination waves-effect waves-light "
                    ng-click="challenge.load(challenge.submissionResult.previous)">
                    <i class="fa fa-chevron-left"></i>
                </a>
                <span class="pagination-title"> <strong class="text-med-black"> Page
                        {{challenge.currentPage | ceil}} of
                        {{challenge.submissionResult.count/100 | ceil}} </strong></span>
                <a ng-class="challenge.isNext" class="btn-floating btn-pagination waves-effect waves-light "
                    ng-click="challenge.load(challenge.submissionResult.next)">
                    <i class="fa fa-chevron-right"></i>
                </a>
            </div>
        </div>
    </div>
</section><|MERGE_RESOLUTION|>--- conflicted
+++ resolved
@@ -22,15 +22,9 @@
         <div class="row">
             <div class="col s6">
                 <span>
-<<<<<<< HEAD
-                    <md-select ng-model="challenge.allSubmissionPhaseName" placeholder="Select Phase" class="rm-margin">
+                    <md-select ng-model="challenge.allSubmissionPhaseName" placeholder="Select phase" class="rm-margin">
                         <md-option ui-sref="web.challenge-main.challenge-page.my-challenge-phase-all-submission({allSubmissionPhaseSlug:key.slug})"
                             value="{{key.slug}}" ng-repeat="key in challenge.phases.results">  
-=======
-                    <md-select ng-model="challenge.phase.name" placeholder="Select phase" class="rm-margin">
-                        <md-option ng-click="challenge.getAllSubmissionResults(key.id)" value="{{key.name}}"
-                            ng-repeat="key in challenge.phases.results">
->>>>>>> a2d1a19d
                             {{key.name}} &nbsp; <span class="new badge orange-background" data-badge-caption="Private"
                                 ng-if="key.showPrivate"></span>
                         </md-option>
