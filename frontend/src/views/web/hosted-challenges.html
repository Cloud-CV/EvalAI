<section class="ev-sm-container ev-view challenge-container">
    <div class="row">
<<<<<<< HEAD
        <div class="input-field col s12 m8">
            <i class="material-icons prefix"></i>
            <strong class="text-med-black fs-18">Search</strong>
            <input type="text" ng-model="hostedChallenges.searchTitle" placeholder="Search challenges by title, tag or domain" style="font-weight: bold;">
        </div>
        <div class="input-field col s12 m4 domain-filter">
            <md-select class="right" id="domain" name="domain" placeholder="Domain Filter" aria-label="Domain Filter" ng-model="challengeList.selecteddomain">
                <md-option ng-repeat="option in hostedChallenges.domain_choices" value="{{ option[1] }}">{{ option[1] }}</md-option>
            </md-select>
=======
        <div class="col s8 m6">
            <i class="material-icons prefix"></i>
            <strong class="text-med-black fs-18">Search</strong>
            <input type="text" ng-model="challengeList.searchTitle" placeholder="Search challenges by title, tag or domain" style="font-weight: bold;">
        </div>
        <div class="col s12 m4 domain-filter right">
            <button class="btn ev-btn-dark waves-effect waves-dark grad-btn grad-btn-dark fs-14" ng-click="challengeList.resetFilter()">Reset Filter</button>
            <md-select class="right" id="domain" name="domain" placeholder="Domain Filter" aria-label="Domain Filter" ng-model="challengeList.selecteddomain">
                <md-option ng-repeat="option in challengeList.domain_choices" value="{{ option[1] }}">{{ option[1] }}</md-option>
            </md-select>
            <i class="fa fa-filter right filter-icon" aria-hidden="true"></i>
>>>>>>> 87a8c6f4
        </div>
    </div>

   <!-- my challenges -->
    <div class="challenge-page-title" id="ongoing-challenges"><strong class="text-med-black fs-18">My Hosted Challenges</strong></div>
    <div ng-if="!hostedChallenges.challengeList.length">
        You haven't hosted any challenge. Please <a ui-sref="web.challenge-host-teams" class="highlight-link">click here</a> to host one!
    </div>
    <div class="row" ng-if="hostedChallenges.challengeList.length">
<<<<<<< HEAD
        <div class="col s12 m3" ng-repeat="challenge in hostedChallenges.challengeList | filter:challengeList.searchTitle | filter:challengeList.selecteddomain""><a class="ev-card-hover" ui-sref="web.challenge-main.challenge-page({challengeId:challenge.id})">
=======
        <div class="col s12 m3" ng-repeat="challenge in hostedChallenges.challengeList | customTitleFilter:challengeList.searchTitle | customDomainFilter:challengeList.selecteddomain""><a class="ev-card-hover" ui-sref="web.challenge-main.challenge-page({challengeId:challenge.id})">
>>>>>>> 87a8c6f4
                <div class="card ev-card-panel ev-challenge-card ev-card-hover">
                    <div class="card-image ev-card-image">
                        <img class="bg-img" ng-src="{{challenge.image}}">
                        <span class=" ev-card-title fs-14"><span><img ng-src="{{challenge.image}}" ></span>{{challenge.title}}</span>
                    </div>
                    <div class="card-content">
                        <li ng-repeat="tags in challenge.list_tags" class="list-inline-item chip orange white-text tag-size">{{tags}}</li>
                        <li ng-if="challenge.domain" class="list-inline-item chip light-blue white-text">{{challenge.domain}}</li>
                        <p><strong class="text-light-black fs-12">Organized by</strong>
                            <strong>{{challenge.creator.team_name}}</strong></p>
                        <p><strong class="text-light-black fs-12">Starts on</strong>
                            <br> <strong>{{challenge.start_date | date:'medium'}} {{challenge.time_zone}} ({{challenge.gmt_zone}})</strong></p>
                        <p><strong class="text-light-black fs-12">Ends on</strong>
                            <br> <strong>{{challenge.end_date | date:'medium'}} {{challenge.time_zone}} ({{challenge.gmt_zone}})</strong></p>
                        <div class="margin-top-btm">
                            <span ng-if="challenge.approved_by_admin">
                                <div class="chip green white-text">Approved</div>
                            </span>
                            <span ng-if="!challenge.approved_by_admin">
                                <div class="chip red white-text">Not Approved</div>
                            </span>
                            <span ng-if="challenge.published">
                                <div class="chip green white-text">Published</div>
                            </span>
                            <span ng-if="!challenge.published">
                                <div class="chip red white-text">Not Published</div>
                            </span>
                        </div>
                    </div>
                    <div class=" btn-card-detail waves-effect waves-dark w-300 fs-14"> <strong>View Details </strong> &nbsp; </div>
                </div>
            </a>
        </div>
    </div>

    <!-- simple loader -->
    <div class="loader-container" id="sim-loader">
        <div class="text-white center w-300 loader-title">Loading</div>
        <div class="loader">
            <div></div>
            <div></div>
            <div></div>
            <div></div>
            <div></div>
        </div>
    </div>
    
</section><|MERGE_RESOLUTION|>--- conflicted
+++ resolved
@@ -1,16 +1,5 @@
 <section class="ev-sm-container ev-view challenge-container">
     <div class="row">
-<<<<<<< HEAD
-        <div class="input-field col s12 m8">
-            <i class="material-icons prefix"></i>
-            <strong class="text-med-black fs-18">Search</strong>
-            <input type="text" ng-model="hostedChallenges.searchTitle" placeholder="Search challenges by title, tag or domain" style="font-weight: bold;">
-        </div>
-        <div class="input-field col s12 m4 domain-filter">
-            <md-select class="right" id="domain" name="domain" placeholder="Domain Filter" aria-label="Domain Filter" ng-model="challengeList.selecteddomain">
-                <md-option ng-repeat="option in hostedChallenges.domain_choices" value="{{ option[1] }}">{{ option[1] }}</md-option>
-            </md-select>
-=======
         <div class="col s8 m6">
             <i class="material-icons prefix"></i>
             <strong class="text-med-black fs-18">Search</strong>
@@ -22,7 +11,6 @@
                 <md-option ng-repeat="option in challengeList.domain_choices" value="{{ option[1] }}">{{ option[1] }}</md-option>
             </md-select>
             <i class="fa fa-filter right filter-icon" aria-hidden="true"></i>
->>>>>>> 87a8c6f4
         </div>
     </div>
 
@@ -32,11 +20,7 @@
         You haven't hosted any challenge. Please <a ui-sref="web.challenge-host-teams" class="highlight-link">click here</a> to host one!
     </div>
     <div class="row" ng-if="hostedChallenges.challengeList.length">
-<<<<<<< HEAD
-        <div class="col s12 m3" ng-repeat="challenge in hostedChallenges.challengeList | filter:challengeList.searchTitle | filter:challengeList.selecteddomain""><a class="ev-card-hover" ui-sref="web.challenge-main.challenge-page({challengeId:challenge.id})">
-=======
         <div class="col s12 m3" ng-repeat="challenge in hostedChallenges.challengeList | customTitleFilter:challengeList.searchTitle | customDomainFilter:challengeList.selecteddomain""><a class="ev-card-hover" ui-sref="web.challenge-main.challenge-page({challengeId:challenge.id})">
->>>>>>> 87a8c6f4
                 <div class="card ev-card-panel ev-challenge-card ev-card-hover">
                     <div class="card-image ev-card-image">
                         <img class="bg-img" ng-src="{{challenge.image}}">
