--- conflicted
+++ resolved
@@ -18,11 +18,8 @@
                     <li><a class="text-light-gray" href="#!">Blog</a></li>
                     <li><a class="text-light-gray" ui-sref="about-us">About Us</a></li>
                     <li><a class="text-light-gray" href="#!">Contact Us</a></li>
-<<<<<<< HEAD
                     <li><a class="text-light-gray" ui-sref="our-team">Our Team</a></li>
-=======
                     <li><a class="text-light-gray" ui-sref="terms_and_conditions">Terms and Conditions</a></li>
->>>>>>> 14119f95
                 </ul>
             </div>
         </div>
