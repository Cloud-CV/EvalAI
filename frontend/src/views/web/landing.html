<div class="white-bg view-container flex-body">
    <main-header></main-header>
    <div class="content">
        <!-- EvalAI into -->
        <div class="grad-container grad-vh">
            <div class="row">
                <div class="col s12 m6 ">
                    <div class="grad-head ">
                        <h4 class="text-dark-black"><strong>EvalAI</strong></h4>
                        <p class="text-med-black">Evaluating state of the art in AI</p>
                        <div class="landing-buttons">
                            <ul class="inline-list hide-on-med-and-down">
                                <li>
                                    <a ng-click="main.hostChallenge()" href="javascript:void(0)" class="dark-link"><strong>Host Challenge</strong></a>
                                </li>
                                <li><a class="btn ev-btn-dark waves-effect waves-dark grad-btn grad-btn-dark fs-14" ui-sref="web.challenge-main">Participate</a></li>
                            </ul>
                        </div>
                        <div class="landing-buttons">
                            <a href="#" scroll-to="ev-scroll-down" duration="2000" class="insight-text">See More
                            <i class="fa fa-chevron-circle-down"></i>
                        </a>
                        </div>
                    </div>
                </div>
                <div ng-include="'dist/views/web/partials/rocket-container.html'" class="display-large"></div>
            </div>
        </div>
        <!-- Scroll direction -->
        <section class="ev-container center ev-insight ev-cloud-large">
            <div class="cloud-big cloud-big-1">
                <img src="dist/images/cloud1.png">
            </div>
            <div class="cloud-big cloud-big-2">
                <img src="dist/images/cloud2.png">
            </div>
        </section>
        <!-- challenge section -->
        <section class="ev-container ev-details text-med-black ev-super-light-bg" id="ev-scroll-down">
            <div class="grad-container text-med-black ">
                <div class="row">
                    <div class="col s12 m6">
                        <h4>
                        Featured Challenge
                        </h4>
                        <div class="display-large">
                            <p>
                                Explore other past, ongoing and upcoming challenges.
                            </p>
                            <a class="btn ev-btn-dark waves-effect waves-dark grad-btn grad-btn-light fs-14 mt-12" ui-sref="web.challenge-main">View All</a>
                            <!-- <div class="is-line"></div> -->
                        </div>
                    </div>
                    <div class="col s12 m6">
                        <div ng-if=main.isChallenge>
                            <div class="challenge-logo">
                                <img ng-src="{{main.featuredChallenge.image}}"> &nbsp;
                                <h4 class="grad-span">
                                <a ui-sref="featured-challenge-page({challengeId:main.featuredChallenge.id})">{{main.featuredChallenge.title}}</a>
                            </h4>
                            </div>
                            <p>
                                <span class="w-500 text-light-black">Organized by: </span> <span class="w-500">{{main.featuredChallenge.creator.team_name}}</span>
                            </p>
                            <p>
                                <span class="text-dark-black">{{main.featuredChallenge.short_description}}<span ng-if="main.isMore">...</span></span>
                            </p>
                            <p>
                                <span class="w-500 text-light-black">Status: </span> <span class="w-500"> In Progress</span>
                                <span class="right">
                                    <a ng-show="isAuth" class="view-more" ui-sref="web.challenge-main.challenge-page({challengeId:main.featured-challenge/Challenge.id})">view more <i class="fa fa-external-link"></i></a>
                                    <a ng-show="!isAuth" class="view-more" ui-sref="featured-challenge-page({challengeId:main.featuredChallenge.id})">view more <i class="fa fa-external-link"></i></a>
                                </span>
                            </p>
                        </div>
                        <div ng-if="!main.isChallenge">
                            <p>
                                <span class="text-dark-black">Sorry! there are no featured challenges. Please check again after a while.</span>
                            </p>
                        </div>
                        <div class="display-small">
                            <p class="text-light-black">
                                Explore other past, ongoing and upcoming challenges.
                            </p>
                            <a class="btn ev-btn-dark waves-effect waves-dark grad-btn grad-btn-light fs-14 mt-12" ui-sref="web.challenge-main">View All</a>
                            <!-- <div class="is-line"></div> -->
                        </div>
                    </div>
                </div>
            </div>
        </section>
        <!-- details section -->
        <section class="ev-container ev-reverse-details text-med-black " id="ev-scroll-down">
            <div class="grad-container text-med-black ">
                <div class="row">
                    <div class="col s12">
                        <div class="align-center">
<<<<<<< HEAD
                            <h4><div>What is EvalAI?</h4>
                            <p><span class="text-dark-black w-500">EvalAI is an open-source web platform for organizing and participating in competitions to push the state of the art on AI tasks.</span>
=======
                            <h4><div>What is EvalAI all about?</h4>
                            <p><span class="text-dark-black w-500">EvalAI is an open-source web platform for organizing and participating in AI challenges. EvalAI = evaluating the state of the art in AI.</span>
>>>>>>> f581e02c
                                <!-- <ul class="text-med-black">
                                <li>
                                    EvailAI details one performance on Artificial Intelligence challenges
                                    <div class="big-line"></div>
                                </li>
                                <li>
                                    EvailAI details two performance on Artificial Intelligence challenges
                                    <div class="big-line"></div>
                                </li>
                                <li>
                                    EvailAI details three performance on Artificial Intelligence challenges
                                    <div class="big-line"></div>
                                </li>
                            </ul> -->
                            </p>
                        </div>
                    </div>
                </div>
            </div>
        </section>
        <!-- organizatons section -->
        <section class="ev-container ev-reverse-details text-med-black ev-super-light-bg " id="ev-scroll-down">
            <div class="grad-container text-med-black ">
                <div class="row">
                    <div class="col s12">
                        <div class="align-center">
                            <h4><div>Who uses EvalAI?</div></h4>
                             <p><span class="text-med-black">Several partner organizations already host their challenges on EvalAI:</span>
                             </p>
                           <div class="row">
                               <div class="col s12 l2">
                                    <div class="org-logo">
                                        <a href="https://research.fb.com/category/facebook-ai-research-fair/" target="_blank"><img src="dist/images/fb.png"></a>
                                    </div>
                               </div>
                               <div class="col s12 l3">
                                    <div class="org-logo">
                                        <a href="https://www.gatech.edu/" target="_blank"><img src="dist/images/gt.png"></a>
                                    </div>
                               </div>
                               <div class="col s12 l4">
                                    <div class="org-logo">
                                        <a href="https://www.mapillary.com/" target="_blank"><img src="dist/images/mapillary.png"></a>
                                    </div>
                               </div>
                               <div class="col s12 l3">
                                    <div class="org-logo">
                                        <a href="https://vt.edu/" target="_blank"><img src="dist/images/vt.png"></a>
                                    </div>
                               </div>
                           </div>
                        </div>
                    </div>
                </div>
            </div>
        </section>
    </div>
    <!-- footer -->
    <landing-footer></landing-footer>
</div><|MERGE_RESOLUTION|>--- conflicted
+++ resolved
@@ -95,13 +95,8 @@
                 <div class="row">
                     <div class="col s12">
                         <div class="align-center">
-<<<<<<< HEAD
                             <h4><div>What is EvalAI?</h4>
-                            <p><span class="text-dark-black w-500">EvalAI is an open-source web platform for organizing and participating in competitions to push the state of the art on AI tasks.</span>
-=======
-                            <h4><div>What is EvalAI all about?</h4>
                             <p><span class="text-dark-black w-500">EvalAI is an open-source web platform for organizing and participating in AI challenges. EvalAI = evaluating the state of the art in AI.</span>
->>>>>>> f581e02c
                                 <!-- <ul class="text-med-black">
                                 <li>
                                     EvailAI details one performance on Artificial Intelligence challenges
