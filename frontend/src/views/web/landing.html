--- conflicted
+++ resolved
@@ -7,11 +7,7 @@
                 <div class="col s12 m6 ">
                     <div class="grad-head ">
                         <h4 class="text-dark-black"><strong>EvalAI</strong></h4>
-<<<<<<< HEAD
-                        <p class="text-med-black">Evaluating the state of art in AI</p>
-=======
                         <p class="text-med-black">Measuring state of the art in AI</p>
->>>>>>> e7563375
                         <div class="landing-buttons">
                             <ul class="inline-list hide-on-med-and-down">
                                 <li>
