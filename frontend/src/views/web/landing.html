--- conflicted
+++ resolved
@@ -8,13 +8,11 @@
 </section>
 <!-- EvalAI into -->
 <section class="ev-container center">
-<<<<<<< HEAD
 	<h4 class="ev-head w-300 text-white">EvalAI</h4>
 	<p class="text-light-gray ev-intro w-300">Be a leader in Computational Research</p>
 	<br>
 	<a ng-click="main.hostChallenge($event)" class="waves-effect waves-dark btn ev-btn-dark w-300">Host Challenge&nbsp; <i class="fa fa-paper-plane-o text-light-gray icon"></i></a>
 	<a ui-sref="web.challenge-main" class="waves-effect waves-dark btn ev-btn-light text-dark-black w-300">Participate in Challenges&nbsp; <i class="fa fa-free-code-camp text-dark-black icon"></i></a>
-=======
     <h4 class="ev-head w-300 text-white">EvalAI</h4>
     <p class="text-light-gray ev-intro w-300">Be a leader in Computational Research</p>
     <br/>
@@ -22,7 +20,6 @@
         Host Competition&nbsp;
         <i class="fa fa-paper-plane-o text-light-gray icon"></i>
     </a>
->>>>>>> 916e1dca
 </section>
 <!-- Scroll direction -->
 <section class="ev-container center ev-insight">
