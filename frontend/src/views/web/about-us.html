<div class="white-bg view-container">
    <main-header></main-header>
    <!-- EvalAI into -->
    <div class="grad-container">
        <div class="row">
            <div class="col s12 m8 ev-about-us">
                    <h4 class="text-dark-black align-center"><strong>About Us</strong></h4>
                    <p class="text-med-black fs-18">Eval AI is built by a team of open source enthusiasts working at CloudCV. CloudCV was built with the aim to make AI research reproducible and easily accessible. We want to reduce the barrier to entry for doing AI research and make it easier for researchers, students and developers to develop and use state-of-the-art algorithms as a service.</p>
                    <p class="text-med-black fs-18">EvalAI was built with the aim to standardize the process of evaluating different methods on a dataset and make AI research more reproducible. Comparing a new method with other existing approaches is an essential component of research and this process has traditionally been affected by difference in evaluation metric implementation, different splits of the dataset, minor modification in the algorithm.This makes it extremely hard to reproduce numbers from the published papers and reliably compare your method with other existing approaches. By building EvalAI, we hope to make this easier by standardizing the dataset splits, evaluation metric and by maintaining a public leaderboard of hosted challenges.</p>
                    <p class="text-med-black fs-18">We would like to acknowledge the contributions of “Blah Blah” in helping us with key design decisions, beta testing. Finally we would like to thank the following web tools for their support to open source products that help us run EvalAI reliably:</p>
                    <ul class="text-med-black fs-18">
                        <li >1. <a href="https://sentry.io/welcome/" target="_blank">Sentry</a></li>
                        <li >2. <a href="https://www.datadoghq.com/" target="_blank">Datadog</a></li>
                        <li >3. <a href="https://aws.amazon.com/" target="_blank">Amazon Web Serivces</a></li>
                    </ul>
            </div>
<<<<<<< HEAD
            <div ng-include="'dist/views/web/partials/rocket-container.html'"></div>
=======
            <div class="col s12 m4 ">
                <div class="rocket-container">
                    <div class="rocket-anim">
                        <img src="dist/images/rocket.png">
                    </div>
                    <div class="cloud-1">
                        <img src="dist/images/cloud-1.png">
                    </div>
                    <div class="cloud-2">
                        <img src="dist/images/cloud-2.png">
                    </div>
                    <div class="cloud-3">
                        <img src="dist/images/cloud-1.png">
                    </div>
                </div>
            </div>
>>>>>>> 02d3fb38
        </div>
    </div>
    <!-- Footer -->
    <landing-footer></landing-footer>
</div><|MERGE_RESOLUTION|>--- conflicted
+++ resolved
@@ -14,26 +14,7 @@
                         <li >3. <a href="https://aws.amazon.com/" target="_blank">Amazon Web Serivces</a></li>
                     </ul>
             </div>
-<<<<<<< HEAD
             <div ng-include="'dist/views/web/partials/rocket-container.html'"></div>
-=======
-            <div class="col s12 m4 ">
-                <div class="rocket-container">
-                    <div class="rocket-anim">
-                        <img src="dist/images/rocket.png">
-                    </div>
-                    <div class="cloud-1">
-                        <img src="dist/images/cloud-1.png">
-                    </div>
-                    <div class="cloud-2">
-                        <img src="dist/images/cloud-2.png">
-                    </div>
-                    <div class="cloud-3">
-                        <img src="dist/images/cloud-1.png">
-                    </div>
-                </div>
-            </div>
->>>>>>> 02d3fb38
         </div>
     </div>
     <!-- Footer -->
