--- conflicted
+++ resolved
@@ -187,7 +187,6 @@
     color: #252833;
 }
 
-<<<<<<< HEAD
 @-webkit-keyframes spin {
     from { -webkit-transform: rotate(0deg); }
     to { -webkit-transform: rotate(360deg); }
@@ -208,7 +207,8 @@
 
 .progress-indicator {
     width: 14px;
-=======
+}
+
 .btn-switch {
     position: relative;
     display: block;
@@ -244,5 +244,4 @@
 .toggle-participation-text {
     display: inline-block;
     padding-left: 10px;
->>>>>>> 026f13f9
 }