.challenge-title-container {
    padding-bottom: 0px;
    ul.inline-list {
        margin: 0px;
        li {
            margin-right: 40px;
            min-height: 40px;
        }
    }
}

.challenge-description a,
.evaluation-details a,
.terms-and-conditions a,
.phase-description a,
.submission-guidelines a {
    color: #2196F3;
    cursor: pointer;
}

a.active-challenge {
    color: $dark-black;
    display: block;
    height: 40px;
    box-sizing: border-box;
    border-bottom: 2px solid $highlight;
}

.ev-challenge-view {
    margin-top: 0px;
    padding-top: 30px;
    margin-bottom: 20px;
}

.ev-challenge-approval-view {
  margin-top: 0px;
  padding-top: 30px;
  padding-bottom: 10px;
  margin-bottom: 20px;
}

.challenge-container {
    margin: 0px 10px -30px 10px;
}

.eval-card {
    min-height: 160px;
}

.phase-card {
    padding-bottom: 1px;
}

.ev-dark-card {
    background-color: $light-gray;
}

.challenge-page-title {
    padding-bottom: 10px;
}

.ev-challenge-card {
    height: 425px;
}

.ev-dashboard-card {
    min-height: 190px;
}

.bg-img {
    position: absolute;
    object-fit: cover;
    height: 100%;
}

.blue-bg {
    background: $med-gray;
    padding: 10px 20px !important;
    color: #fff;
    border-radius: 4px;
}

.phases-cont {
    padding: 10px 0px;
}

.rm-margin {
    margin: 0px;
}

.result-tag {
    margin-top: 20px;
    margin-bottom: 10px;
}

.result-val {
    margin-bottom: 20px;
    border-bottom: 1px solid #e3e3e3;
}

.val-style {
    margin-bottom: 10px;
}

.submitted,
.finished {
    color: green;
}

.running,
.submitting {
    color: orange;
}

.partially_evaluated {
    color: royalblue;
}

.failed,
.cancelled {
    color: red;
}

.chip-green {
    background-color: #9CCC65;
}

.chip-red {
    background-color: #EF5350;
}

.result-wrn {
    margin-top: 15px;
}

.capitalize {
    text-transform: capitalize;
}

.update-page {
    display: block;
    background: $dark-gray;
    width: 100%;
    overflow: auto;
    padding: 10px;
    text-align: center;
    color: #fff;
    position: absolute;
    width: auto;
    right: 0;
    padding: 10px 30px;
    box-shadow: 2px 2px 9px #6d6d6d;
    border-radius: 3px 0px 0px 3px;
    font-weight: 300;
    transition: all 0.2s ease-in-out;
    &:hover {
        box-shadow: -1px 0px 9px #bbbbbb;
    }
}

i.star {
    font-size: 1rem;
}

.margin-top-btm {
    margin-top: 10px;
    margin-bottom: 25px;
}

.margin-tb-4 {
    margin-top: 4px;
    margin-bottom: 4px;
}

.margin-tb-10 {
    margin-top: 10px;
    margin-bottom: 10px;
}

.width-auto {
    width: auto !important;
}

.f-16 {
    font-size: 16px !important;
}

.text-med-red {
    color: red;
}

md-select.md-default-theme .md-select-value span:first-child:after,
md-select .md-select-value span:first-child:after {
    color: white;
}

.md-checkbox-enabled.md-default-theme[selected] .md-icon,
.md-checkbox-enabled[selected] .md-icon {
    background-color: #ffaf4b;
}

.orange-background {
    background-color: #ffaf4b !important;
}

.green-background {
    background-color: #28C146 !important;
}

#option-text-color {
    color: #252833;
}

@-webkit-keyframes spin {
    from {
        -webkit-transform: rotate(0deg);
    }
    to {
        -webkit-transform: rotate(360deg);
    }
}

@keyframes spin {
    from {
        transform: rotate(0deg);
    }
    to {
        transform: rotate(360deg);
    }
}

.spin {
    -webkit-animation: spin 1s linear infinite;
    animation: spin 1s linear infinite;
    -webkit-animation-fill-mode: both;
    animation-fill-mode: both;
}

.progress-indicator {
    width: 14px;
}

.btn-switch {
    position: relative;
    display: block;
    width: 30px;
    height: 15px;
    cursor: pointer;
    background-color: rgb(167, 163, 163);
    border: 2px solid rgb(167, 163, 163);
    border-radius: 40px;
    .btn-switch-circle {
        position: absolute;
        top: 0;
        left: 0;
        display: block;
        height: 10px;
        width: 10px;
        background-color: #fff;
        border-radius: 40px;
    }
}

.btn-switch--on {
    background-color: #ffaf4b;
    border: 2px solid #ffaf4b;
    ;
    .btn-switch-circle--on {
        left: auto;
        right: 0;
    }
}

.toggle-participation-text {
    display: inline-block;
    padding-left: 10px;
}

.ev-challenge-banner {
    text-align: justify;
    padding: 20px 20px 20px 20px;
}

.margin-bottom-cancel {
    margin-bottom: 0px;
}

<<<<<<< HEAD
.watermarked {
    background-image: linear-gradient(rgba(255,255,255,0.9), rgba(255,255,255,0.9)),url(../images/evalai-logo-centered.png);
    background-blend-mode: lighten;
    background-size: 50%;
    background-position: top;
    background-repeat: no-repeat;
=======
.scale-worker-column {
    padding: 10px;
}

.text-entry-wrapper {
    display: flex;
    width: 50%;
}

.text-entry-content {
    width: 100%;
}

.text-entry-columns {
    flex: 1;
    display: flex;
}

.submit-column {
    flex: 0 0 auto;
    float: right;
}

.multiple-columns {
    display: flex;
>>>>>>> f4f02861
}<|MERGE_RESOLUTION|>--- conflicted
+++ resolved
@@ -285,14 +285,14 @@
     margin-bottom: 0px;
 }
 
-<<<<<<< HEAD
 .watermarked {
     background-image: linear-gradient(rgba(255,255,255,0.9), rgba(255,255,255,0.9)),url(../images/evalai-logo-centered.png);
     background-blend-mode: lighten;
     background-size: 50%;
     background-position: top;
     background-repeat: no-repeat;
-=======
+}
+
 .scale-worker-column {
     padding: 10px;
 }
@@ -318,5 +318,4 @@
 
 .multiple-columns {
     display: flex;
->>>>>>> f4f02861
 }