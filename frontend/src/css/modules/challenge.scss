--- conflicted
+++ resolved
@@ -285,8 +285,6 @@
     margin-bottom: 0px;
 }
 
-<<<<<<< HEAD
-=======
 .watermarked {
     background-image: linear-gradient(rgba(255,255,255,0.9), rgba(255,255,255,0.9)),url(../images/evalai-logo-centered.png);
     background-blend-mode: lighten;
@@ -295,7 +293,6 @@
     background-repeat: no-repeat;
 }
 
->>>>>>> 10b8259c
 .scale-worker-column {
     padding: 10px;
 }
@@ -314,13 +311,6 @@
     display: flex;
 }
 
-<<<<<<< HEAD
-.dropdown-menu {
-    display: block;
-}
-
-=======
->>>>>>> 10b8259c
 .submit-column {
     flex: 0 0 auto;
     float: right;
