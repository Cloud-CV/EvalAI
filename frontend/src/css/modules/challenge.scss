--- conflicted
+++ resolved
@@ -338,7 +338,6 @@
     margin-bottom: 10px;
 }
 
-<<<<<<< HEAD
 .ev-card-prize {
     height: 50px;
     overflow: hidden;
@@ -363,12 +362,12 @@
 
 .trophy-blacks {
     color: #000000;
-=======
+}
+
 .domain-filter {
     margin-top: 45px;
 }
 
 .filter-icon {
     padding: 10px;
->>>>>>> ce55e956
 }