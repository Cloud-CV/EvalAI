--- conflicted
+++ resolved
@@ -294,12 +294,8 @@
 }
 
 .scale-worker-column {
-<<<<<<< HEAD
-    padding: 10px;
-=======
     flex: 1 0 auto;
     padding-right: 10px;
->>>>>>> f4b510a5
 }
 
 .text-entry-wrapper {
@@ -312,19 +308,6 @@
 }
 
 .text-entry-columns {
-<<<<<<< HEAD
-    flex: 1;
-    display: flex;
-}
-
-.submit-column {
-    flex: 0 0 auto;
-    float: right;
-}
-
-.multiple-columns {
-    display: flex;
-=======
     display: inline-block;
 }
 
@@ -353,5 +336,4 @@
 
 .worker-actions-row {
     margin-bottom: 10px;
->>>>>>> f4b510a5
 }