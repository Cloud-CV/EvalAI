--- conflicted
+++ resolved
@@ -8,10 +8,10 @@
 	position: static;
 }
 
-<<<<<<< HEAD
 .rm-overflow-y {
 	overflow-y: hidden;
-=======
+}
+
 .show-count {
 	background: $dark-gray;
 	text-align: center;
@@ -28,5 +28,4 @@
 
 .add-line-height {
 	line-height: 36px;
->>>>>>> d4115e8a
 }