--- conflicted
+++ resolved
@@ -34,11 +34,9 @@
 	display: inline-block;
 }
 
-<<<<<<< HEAD
 .baseline-tag {
 	margin-right: 4%;
-=======
+}
 .complete-leaderboard {
 	vertical-align:top;
->>>>>>> cf1cc981
 }