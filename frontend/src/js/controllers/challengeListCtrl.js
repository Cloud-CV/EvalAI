--- conflicted
+++ resolved
@@ -52,7 +52,7 @@
 
                         resultsArray.push(results[i]);
                     }
-<<<<<<< HEAD
+
                     var offset = new Date(vm.currentList[i].start_date).getTimezoneOffset();
                     vm.currentList[i].start_zone = moment.tz.zone(timezone).abbr(offset);
                     vm.currentList[i].gmt_start_zone = gmtZone;
@@ -74,8 +74,7 @@
                     onSuccess: function(response) {
                         var data = response.data;
                         vm.upcomingList = data.results;
-=======
->>>>>>> 934804ad
+
 
                     // check for the next page
                     if (data.next !== null) {
@@ -88,7 +87,7 @@
                         if (resultsArray.length === 0) {
                             vm[typ] = true;
                         } else {
-<<<<<<< HEAD
+
                             vm.noneUpcomingChallenge = false;
                         }
 
@@ -109,14 +108,11 @@
                             offset = new Date(vm.upcomingList[i].end_date).getTimezoneOffset();
                             vm.upcomingList[i].end_zone = moment.tz.zone(timezone).abbr(offset);
                             vm.upcomingList[i].gmt_end_zone = gmtZone;
-
-                            
                             var id = vm.upcomingList[i].id;
                             vm.challengeCreator[id] = vm.upcomingList[i].creator.id;
                             utilities.storeData("challengeCreator", vm.challengeCreator);
-=======
                             vm[typ] = false;
->>>>>>> 934804ad
+
                         }
                     }
                 },
@@ -125,7 +121,7 @@
                 }
             };
 
-<<<<<<< HEAD
+
                         // dependent api
                         // calls for past challneges
                         parameters.url = 'challenges/challenge/past/approved/public';
@@ -174,10 +170,7 @@
                         };
 
                         utilities.sendRequest(parameters);
-=======
-            utilities.sendRequest(parameters);
-        };
->>>>>>> 934804ad
+
 
         
         vm.challengeCreator = {};
