// Invoking IIFE for challenge page
(function() {

    'use strict';
    angular
        .module('evalai')
        .controller('ChallengeCtrl', ChallengeCtrl);

    ChallengeCtrl.$inject = ['utilities', 'loaderService', '$scope', '$state', '$http', '$stateParams', '$rootScope', 'Upload', '$interval', '$mdDialog'];

    function ChallengeCtrl(utilities, loaderService, $scope, $state, $http, $stateParams, $rootScope, Upload, $interval, $mdDialog) {
        var vm = this;
        vm.challengeId = $stateParams.challengeId;
        vm.phaseId = null;
        vm.phaseSplitId = null;
        vm.input_file = null;
        vm.methodName = null;
        vm.methodDesc = null;
        vm.projectUrl = null;
        vm.publicationUrl = null;
        vm.wrnMsg = {};
        vm.page = {};
        vm.isParticipated = false;
        vm.isActive = false;
        vm.phases = {};
        vm.phaseSplits = {};
        vm.isValid = {};
        vm.submissionVisibility = {};
        vm.showUpdate = false;
        vm.showLeaderboardUpdate = false;
        vm.poller = null;
        vm.isChallengeHost = false;
        vm.stopLeaderboard = function() {};
        vm.stopFetchingSubmissions = function() {};
        vm.currentDate = null;


        // loader for existing teams
        vm.isExistLoader = false;
        vm.loaderTitle = '';
        vm.loaderContainer = angular.element('.exist-team-card');

        // show loader
        vm.startLoader =  loaderService.startLoader;
        // stop loader
        vm.stopLoader = loaderService.stopLoader;

        var userKey = utilities.getData('userKey');

        vm.subErrors = {};

        utilities.showLoader();

        // get details of the particular challenge
        var parameters = {};
        parameters.url = 'challenges/challenge/' + vm.challengeId + '/';
        parameters.method = 'GET';
        parameters.data = {};
        parameters.token = userKey;
        parameters.callback = {
            onSuccess: function(response) {
                var details = response.data;
                vm.page = details;
                vm.isActive = details.is_active;


                if (vm.page.image === null) {
                    vm.page.image = "dist/images/logo.png";

                }

                if (vm.isActive) {

                    // get details of challenges corresponding to participant teams of that user
                    var parameters = {};
                    parameters.url = 'participants/participant_teams/challenges/'+ vm.challengeId + '/user';
                    parameters.method = 'GET';
                    parameters.data = {};
                    parameters.token = userKey;
                    parameters.callback = {
                        onSuccess: function(response) {
                            var details = response.data;
                            vm.currentDate = details.datetime_now;
                            for (var i in details.challenge_participant_team_list) {
                                if (details.challenge_participant_team_list[i].challenge !== null && details.challenge_participant_team_list[i].challenge.id == vm.challengeId) {
                                    vm.isParticipated = true;
                                    break;
                                }
                            }

                            if (details.is_challenge_host) {
                                vm.isChallengeHost = true;
                            }

                            if (!vm.isParticipated) {

                                vm.team = {};
                                vm.teamId = null;
                                vm.existTeam = {};
                                vm.currentPage = '';
                                vm.isNext = '';
                                vm.isPrev = '';
                                vm.team.error = false;

                                var parameters = {};
                                parameters.url = 'participants/participant_team';
                                parameters.method = 'GET';
                                parameters.token = userKey;
                                parameters.callback = {
                                    onSuccess: function(response) {
                                        var status = response.status;
                                        var details = response.data;
                                        if (status == 200) {
                                            vm.existTeam = details;

                                            // clear error msg from storage
                                            utilities.deleteData('emailError');

                                            // condition for pagination
                                            if (vm.existTeam.next === null) {
                                                vm.isNext = 'disabled';
                                            } else {
                                                vm.isNext = '';
                                            }

                                            if (vm.existTeam.previous === null) {
                                                vm.isPrev = 'disabled';
                                            } else {
                                                vm.isPrev = '';
                                            }
                                            if (vm.existTeam.next !== null) {
                                                vm.currentPage = vm.existTeam.next.split('page=')[1] - 1;
                                            }


                                            // select team from existing list
                                            vm.selectExistTeam = function() {

                                                // loader for exisiting teams
                                                vm.isExistLoader = true;
                                                vm.loaderTitle = '';
                                                vm.loaderContainer = angular.element('.exist-team-card');

                                                // show loader
                                                vm.startLoader("Loading Teams");
                                                // loader end

                                                var parameters = {};
                                                parameters.url = 'challenges/challenge/' + vm.challengeId + '/participant_team/' + vm.teamId;
                                                parameters.method = 'POST';
                                                parameters.token = userKey;
                                                parameters.callback = {
                                                    onSuccess: function() {
                                                        vm.isParticipated = true;
                                                        $state.go('web.challenge-main.challenge-page.submission');
                                                        vm.stopLoader();
                                                    },
                                                    onError: function(response) {
<<<<<<< HEAD
                                                        if (response.status == '404') {
=======
                                                        if (response.status == 404) {
>>>>>>> f5d7778b
                                                            var error = "Please select a team first!";
                                                        } else {
                                                            error = "Server error";
                                                        }
                                                        $rootScope.notify("error", error);
                                                        vm.stopLoader();
                                                    }
                                                };
                                                utilities.sendRequest(parameters);
                                            };

                                            // to load data with pagination
                                            vm.load = function(url) {
                                                // loader for exisiting teams
                                                vm.isExistLoader = true;
                                                vm.loaderTitle = '';
                                                vm.loaderContainer = angular.element('.exist-team-card');


                                                vm.startLoader("Loading Teams");
                                                if (url !== null) {

                                                    //store the header data in a variable
                                                    var headers = {
                                                        'Authorization': "Token " + userKey
                                                    };

                                                    //Add headers with in your request
                                                    $http.get(url, { headers: headers }).then(function(response) {
                                                        // reinitialized data
                                                        var details = response.data;
                                                        vm.existTeam = details;

                                                        // condition for pagination
                                                        if (vm.existTeam.next === null) {
                                                            vm.isNext = 'disabled';
                                                            vm.currentPage = vm.existTeam.count / 10;
                                                        } else {
                                                            vm.isNext = '';
                                                            vm.currentPage = parseInt(vm.existTeam.next.split('page=')[1] - 1);
                                                        }

                                                        if (vm.existTeam.previous === null) {
                                                            vm.isPrev = 'disabled';
                                                        } else {
                                                            vm.isPrev = '';
                                                        }
                                                        vm.stopLoader();
                                                    });
                                                }
                                            };

                                        }
                                        utilities.hideLoader();
                                    },
                                    onError: function(response) {
                                        var error = response.data;
                                        utilities.storeData('emailError', error.detail);
                                        $state.go('web.permission-denied');
                                        utilities.hideLoader();
                                    }
                                };

                                utilities.sendRequest(parameters);

                            }
                            // This condition means that the user is eligible to make submissions
                            // else if (vm.isParticipated) {

                            // }
                            utilities.hideLoader();
                        },
                        onError: function() {
                            utilities.hideLoader();
                        }
                    };

                    utilities.sendRequest(parameters);
                }

                utilities.hideLoader();

            },
            onError: function(response) {
                var error = response.data;
                utilities.storeData('emailError', error.detail);
                $state.go('web.permission-denied');
                utilities.hideLoader();
            }
        };

        utilities.sendRequest(parameters);

        vm.makeSubmission = function() {
            if (vm.isParticipated) {


                var fileVal = angular.element(".file-path").val();

                if (fileVal === null || fileVal === "") {
                    vm.subErrors.msg = "Please upload file!";
                } else {
                    vm.isExistLoader = true;
                    vm.loaderTitle = '';
                    vm.loaderContainer = angular.element('.exist-team-card');


                    vm.startLoader("Making Submission");
                    if (vm.input_file) {
                        // vm.upload(vm.input_file);
                    }
                    var parameters = {};
                    parameters.url = 'jobs/challenge/' + vm.challengeId + '/challenge_phase/' + vm.phaseId + '/submission/';
                    parameters.method = 'POST';
                    var formData = new FormData();
                    formData.append("status", "submitting");
                    formData.append("input_file", vm.input_file);
                    formData.append("method_name", vm.methodName);
                    formData.append("method_description", vm.methodDesc);
                    formData.append("project_url", vm.projectUrl);
                    formData.append("publication_url", vm.publicationUrl);

                    parameters.data = formData;

                    parameters.token = userKey;
                    parameters.callback = {
                        onSuccess: function() {
                            // vm.input_file.name = '';

                            angular.forEach(
                                angular.element("input[type='file']"),
                                function(inputElem) {
                                    angular.element(inputElem).val(null);
                                }
                            );

                            angular.element(".file-path").val(null);


                            vm.phaseId = null;
                            vm.methodName = null;
                            vm.methodDesc = null;
                            vm.projectUrl = null;
                            vm.publicationUrl = null;
                            // vm.subErrors.msg = "Your submission has been recorded succesfully!";
                            $rootScope.notify("success", "Your submission has been recorded succesfully!");

                            vm.stopLoader();
                        },
                        onError: function(response) {
                            var status = response.status;
                            var error = response.data;

                            vm.phaseId = null;
                            vm.methodName = null;
                            vm.methodDesc = null;
                            vm.projectUrl = null;
                            vm.publicationUrl = null;
                            if (status == 404) {

                                vm.subErrors.msg = "Please select phase!";
                            } else if (status == 400) {
                                vm.subErrors.msg = error.input_file[0];
                            } else {
                                vm.subErrors.msg = error.error;
                            }
                            vm.stopLoader();
                        }
                    };

                    utilities.sendRequest(parameters, 'header', 'upload');
                }
            }
        };



        // get details of the particular challenge phase
        parameters = {};
        parameters.url = 'challenges/challenge/' + vm.challengeId + '/challenge_phase';
        parameters.method = 'GET';
        parameters.data = {};
        parameters.token = userKey;
        parameters.callback = {
            onSuccess: function(response) {
                var details = response.data;
                vm.phases = details;
                // navigate to challenge page
                // $state.go('web.challenge-page.overview');
                utilities.hideLoader();
            },
            onError: function(response) {
                var error = response.data;
                utilities.storeData('emailError', error.detail);
                $state.go('web.permission-denied');
                utilities.hideLoader();
            }
        };

        utilities.sendRequest(parameters);

        // get details of the particular challenge phase split
        parameters = {};
        parameters.url = 'challenges/' + vm.challengeId + '/challenge_phase_split';
        parameters.method = 'GET';
        parameters.data = {};
        parameters.token = userKey;
        parameters.callback = {
            onSuccess: function(response) {
                var details = response.data;
                vm.phaseSplits = details;
                utilities.hideLoader();
            },
            onError: function(response) {
                var error = response.data;
                utilities.storeData('emailError', error.detail);
                $state.go('web.permission-denied');
                utilities.hideLoader();
            }
        };

        utilities.sendRequest(parameters);

        // my submissions
        vm.isResult = false;

        vm.getLeaderboard = function(phaseSplitId) {
            vm.stopLeaderboard = function() {
                $interval.cancel(vm.poller);
            };
            vm.stopLeaderboard();

            vm.isResult = true;
            vm.phaseSplitId = phaseSplitId;
            // loader for exisiting teams
            vm.isExistLoader = true;
            vm.loaderTitle = '';
            vm.loaderContainer = angular.element('.exist-team-card');

            vm.startLoader("Loading Leaderboard Items");


            // Show leaderboard
            vm.leaderboard = {};
            var parameters = {};
            parameters.url = "jobs/" + "challenge_phase_split/" + vm.phaseSplitId + "/leaderboard/?page_size=1000";
            parameters.method = 'GET';
            parameters.data = {};
            parameters.token = userKey;
            parameters.callback = {
                onSuccess: function(response) {
                    var details = response.data;
                    vm.leaderboard = details.results;

                    vm.startLeaderboard();
                    vm.stopLoader();
                },
                onError: function(response) {
                    var error = response.data;
                    vm.leaderboard.error = error;
                    vm.stopLoader();
                }
            };

            utilities.sendRequest(parameters);
            vm.startLeaderboard = function() {
                vm.stopLeaderboard();
                vm.poller = $interval(function() {
                    var parameters = {};
                    parameters.url = "jobs/" + "challenge_phase_split/" + vm.phaseSplitId + "/leaderboard/?page_size=1000";
                    parameters.method = 'GET';
                    parameters.data = {};
                    parameters.token = userKey;
                    parameters.callback = {
                        onSuccess: function(response) {
                            var details = response.data;
                            if (vm.leaderboard.count !== details.results.count) {
                                vm.showLeaderboardUpdate = true;
                            }
                        },
                        onError: function(response) {
                            var error = response.data;
                            utilities.storeData('emailError', error.detail);
                            $state.go('web.permission-denied');
                            vm.stopLoader();
                        }
                    };

                    utilities.sendRequest(parameters);
                }, 5000);
            };

        };
        vm.getResults = function(phaseId) {

            vm.stopFetchingSubmissions = function() {
                $interval.cancel(vm.poller);
            };
            vm.stopFetchingSubmissions();
            vm.isResult = true;
            vm.phaseId = phaseId;

            var all_phases = vm.phases.results;
            for (var i = 0; i < vm.phases.results.length; i++) {
                if (all_phases[i].id == phaseId) {
                    vm.currentPhaseLeaderboardPublic = all_phases[i].leaderboard_public;
                    break;
                }
            }

            parameters = {};
            parameters.url = "analytics/challenge/" + vm.challengeId + "/challenge_phase/"+ vm.phaseId + "/count";
            parameters.method = 'GET';
            parameters.data = {};
            parameters.token = userKey;
            parameters.callback = {
                onSuccess: function(response) {
                    var details = response.data;
                    vm.submissionCount = details.submissions_count_for_challenge_phase;
                },
                onError: function(response){
                    var error = response.data;
                    $rootScope.notify("error", error);
                }
            };
            utilities.sendRequest(parameters);

            // loader for exisiting teams
            vm.isExistLoader = true;
            vm.loaderTitle = '';
            vm.loaderContainer = angular.element('.exist-team-card');

            vm.startLoader("Loading Submissions");

            // get submissions of a particular challenge phase
            vm.isNext = '';
            vm.isPrev = '';
            vm.currentPage = '';
            vm.showPagination = false;

            var parameters = {};
            parameters.url = "jobs/challenge/" + vm.challengeId + "/challenge_phase/" + vm.phaseId + "/submission/";
            parameters.method = 'GET';
            parameters.data = {};
            parameters.token = userKey;
            parameters.callback = {
                onSuccess: function(response) {
                    var details = response.data;
                    vm.submissionResult = details;

                    for (var i = 0; i < details.results.length; i++) {
                        vm.submissionVisibility[details.results[i].id] = details.results[i].is_public;
                    }

                    vm.start();

                    if (vm.submissionResult.count === 0) {
                        vm.showPagination = false;
                        vm.paginationMsg = "No results found";
                    } else {

                        vm.showPagination = true;
                        vm.paginationMsg = "";
                    }

                    if (vm.submissionResult.next === null) {
                        vm.isNext = 'disabled';
                    } else {
                        vm.isNext = '';

                    }
                    if (vm.submissionResult.previous === null) {
                        vm.isPrev = 'disabled';
                    } else {
                        vm.isPrev = '';
                    }
                    if (vm.submissionResult.next !== null) {
                        vm.currentPage = vm.submissionResult.next.split('page=')[1] - 1;
                    } else {
                        vm.currentPage = 1;
                    }

                    vm.load = function(url) {
                        // loader for exisiting teams
                        vm.isExistLoader = true;
                        vm.loaderTitle = '';
                        vm.loaderContainer = angular.element('.exist-team-card');

                        vm.startLoader("Loading Submissions");
                        if (url !== null) {

                            //store the header data in a variable
                            var headers = {
                                'Authorization': "Token " + userKey
                            };

                            //Add headers with in your request
                            $http.get(url, { headers: headers }).then(function(response) {
                                // reinitialized data
                                var details = response.data;
                                vm.submissionResult = details;

                                // condition for pagination
                                if (vm.submissionResult.next === null) {
                                    vm.isNext = 'disabled';
                                    vm.currentPage = vm.submissionResult.count / 10;
                                } else {
                                    vm.isNext = '';
                                    vm.currentPage = parseInt(vm.submissionResult.next.split('page=')[1] - 1);
                                }

                                if (vm.submissionResult.previous === null) {
                                    vm.isPrev = 'disabled';
                                } else {
                                    vm.isPrev = '';
                                }
                                vm.stopLoader();
                            });
                        } else {
                            vm.stopLoader();
                        }
                    };
                    vm.stopLoader();
                },
                onError: function(response) {
                    var error = response.data;
                    utilities.storeData('emailError', error.detail);
                    $state.go('web.permission-denied');
                    vm.stopLoader();
                }
            };

            utilities.sendRequest(parameters);

            // long polling (5s) for leaderboard

            vm.start = function() {
                vm.stopFetchingSubmissions();
                vm.poller = $interval(function() {
                    var parameters = {};
                    parameters.url = "jobs/challenge/" + vm.challengeId + "/challenge_phase/" + vm.phaseId + "/submission/?page=" + Math.ceil(vm.currentPage);
                    parameters.method = 'GET';
                    parameters.data = {};
                    parameters.token = userKey;
                    parameters.callback = {
                        onSuccess: function(response) {
                            var details = response.data;

                            // Set the is_public flag corresponding to each submission
                            for (var i = 0; i < details.results.length; i++) {
                                vm.submissionVisibility[details.results[i].id] = details.results[i].is_public;
                            }

                            if (vm.submissionResult.results.length !== details.results.length) {
                                vm.showUpdate = true;
                            } else {
                                for (i = 0; i < details.results.length; i++) {
                                    if (details.results[i].status !== vm.submissionResult.results[i].status) {
                                        vm.showUpdate = true;
                                        break;
                                    }
                                }
                            }
                        },
                        onError: function(response) {
                            var error = response.data;
                            utilities.storeData('emailError', error.detail);
                            $state.go('web.permission-denied');
                            vm.stopLoader();
                        }
                    };

                    utilities.sendRequest(parameters);
                }, 5000);
            };
        };

        vm.refreshSubmissionData = function() {

            // get submissions of a particular challenge phase

            if (!vm.isResult) {

                vm.isNext = '';
                vm.isPrev = '';
                vm.currentPage = '';
                vm.showPagination = false;
            }

            vm.startLoader("Loading Submissions");
            vm.submissionResult = {};
            var parameters = {};

            parameters.url = "jobs/challenge/" + vm.challengeId + "/challenge_phase/" + vm.phaseId + "/submission/?page=" + Math.ceil(vm.currentPage);
            parameters.method = 'GET';
            parameters.data = {};
            parameters.token = userKey;
            parameters.callback = {
                onSuccess: function(response) {
                    var details = response.data;
                    vm.submissionResult = details;

                    if (vm.submissionResult.count === 0) {
                        vm.showPagination = false;
                        vm.paginationMsg = "No results found";
                    } else {

                        vm.showPagination = true;
                        vm.paginationMsg = "";
                    }

                    if (vm.submissionResult.next === null) {
                        vm.isNext = 'disabled';
                    } else {
                        vm.isNext = '';

                    }
                    if (vm.submissionResult.previous === null) {
                        vm.isPrev = 'disabled';
                    } else {
                        vm.isPrev = '';
                    }
                    if (vm.submissionResult.next !== null) {
                        vm.currentPage = vm.submissionResult.next.split('page=')[1] - 1;
                    } else {
                        vm.currentPage = 1;
                    }


                    // Set the is_public flag corresponding to each submission
                    for (var i = 0; i < details.results.length; i++) {
                        vm.submissionVisibility[details.results[i].id] = details.results[i].is_public;
                    }

                    vm.submissionResult = details;
                    vm.showUpdate = false;
                    vm.stopLoader();
                },
                onError: function() {
                    vm.stopLoader();
                }
            };

            utilities.sendRequest(parameters);
        };
        vm.refreshLeaderboard = function() {
            vm.startLoader("Loading Leaderboard Items");
            vm.leaderboard = {};
            var parameters = {};
            parameters.url = "jobs/" + "challenge_phase_split/" + vm.phaseSplitId + "/leaderboard/?page_size=1000";
            parameters.method = 'GET';
            parameters.data = {};
            parameters.token = userKey;
            parameters.callback = {
                onSuccess: function(response) {
                    var details = response.data;
                    vm.leaderboard = details.results;
                    vm.startLeaderboard();
                    vm.stopLoader();
                },
                onError: function(response) {
                    var error = response.data;
                    vm.leaderboard.error = error;
                    vm.stopLoader();
                }
            };

            utilities.sendRequest(parameters);
        };

        // function to create new team for participating in challenge
        vm.createNewTeam = function() {
            vm.isLoader = true;
            vm.loaderTitle = '';
            vm.newContainer = angular.element('.new-team-card');

            vm.startLoader("Loading Teams");

            var parameters = {};
            parameters.url = 'participants/participant_team';
            parameters.method = 'POST';
            parameters.data = {
                "team_name": vm.team.name
            };
            parameters.token = userKey;
            parameters.callback = {
                onSuccess: function() {
                    $rootScope.notify("success", "Team " + vm.team.name + " has been created successfully!");
                    vm.team.error = false;
                    vm.stopLoader();
                    vm.team.name = '';

                    vm.startLoader("Loading Teams");
                    var parameters = {};
                    parameters.url = 'participants/participant_team';
                    parameters.method = 'GET';
                    parameters.token = userKey;
                    parameters.callback = {
                        onSuccess: function(response) {
                            var status = response.status;
                            var details = response.data;
                            if (status == 200) {
                                vm.existTeam = details;
                                vm.showPagination = true;
                                vm.paginationMsg = '';


                                // condition for pagination
                                if (vm.existTeam.next === null) {
                                    vm.isNext = 'disabled';
                                    vm.currentPage = 1;
                                } else {
                                    vm.isNext = '';
                                    vm.currentPage = vm.existTeam.next.split('page=')[1] - 1;
                                }

                                if (vm.existTeam.previous === null) {
                                    vm.isPrev = 'disabled';
                                } else {
                                    vm.isPrev = '';
                                }


                                vm.stopLoader();
                            }
                        },
                        onError: function() {
                            vm.stopLoader();
                        }
                    };
                    utilities.sendRequest(parameters);
                },
                onError: function(response) {
                    var error = response.data;
                    vm.team.error = error.team_name[0];
                    vm.stopLoader();
                    $rootScope.notify("error", "New team couldn't be created.");
                }
            };

            utilities.sendRequest(parameters);
        };

        vm.getAllSubmissionResults = function(phaseId) {

            vm.stopFetchingSubmissions = function() {
                $interval.cancel(vm.poller);
            };

            vm.stopFetchingSubmissions();
            vm.isResult = true;
            vm.phaseId = phaseId;

            // loader for loading submissions.
            vm.startLoader =  loaderService.startLoader;
            vm.startLoader("Loading Submissions");

            // get submissions of all the challenge phases
            vm.isNext = '';
            vm.isPrev = '';
            vm.currentPage = '';
            vm.showPagination = false;

            var parameters = {};
            parameters.url = "challenges/" + vm.challengeId + "/challenge_phase/" + vm.phaseId + "/submissions";
            parameters.method = 'GET';
            parameters.data = {};
            parameters.token = userKey;
            parameters.callback = {
                onSuccess: function(response) {
                    var details = response.data;
                    vm.submissionResult = details;

                    if (vm.submissionResult.count === 0) {
                        vm.showPagination = false;
                        vm.paginationMsg = "No results found";
                    } else {

                        vm.showPagination = true;
                        vm.paginationMsg = "";
                    }

                    if (vm.submissionResult.next === null) {
                        vm.isNext = 'disabled';
                    } else {
                        vm.isNext = '';

                    }
                    if (vm.submissionResult.previous === null) {
                        vm.isPrev = 'disabled';
                    } else {
                        vm.isPrev = '';
                    }
                    if (vm.submissionResult.next !== null) {
                        vm.currentPage = vm.submissionResult.next.split('page=')[1] - 1;
                    } else {
                        vm.currentPage = 1;
                    }

                    vm.load = function(url) {
                        // loader for loading submissions
                        vm.startLoader =  loaderService.startLoader;
                        vm.startLoader("Loading Submissions");
                        if (url !== null) {

                            //store the header data in a variable
                            var headers = {
                                'Authorization': "Token " + userKey
                            };

                            //Add headers with in your request
                            $http.get(url, { headers: headers }).then(function(response) {
                                // reinitialized data
                                var details = response.data;
                                vm.submissionResult = details;

                                // condition for pagination
                                if (vm.submissionResult.next === null) {
                                    vm.isNext = 'disabled';
                                    vm.currentPage = vm.submissionResult.count / 10;
                                } else {
                                    vm.isNext = '';
                                    vm.currentPage = parseInt(vm.submissionResult.next.split('page=')[1] - 1);
                                }

                                if (vm.submissionResult.previous === null) {
                                    vm.isPrev = 'disabled';
                                } else {
                                    vm.isPrev = '';
                                }
                                vm.stopLoader();
                            });
                        } else {
                            vm.stopLoader();
                        }
                    };
                    vm.stopLoader();
                },
                onError: function(response) {
                    var error = response.data;
                    utilities.storeData('emailError', error.detail);
                    $state.go('web.permission-denied');
                    vm.stopLoader();
                }
            };
            utilities.sendRequest(parameters);
        };

        vm.changeSubmissionVisibility = function(submission_id) {
            var parameters = {};
            parameters.url = "jobs/challenge/" + vm.challengeId + "/challenge_phase/" + vm.phaseId + "/submission/" + submission_id;
            parameters.method = 'PATCH';
            parameters.data = {
                "is_public": vm.submissionVisibility[submission_id]
            };
            parameters.token = userKey;
            parameters.callback = {
                onSuccess: function() {},
                onError: function() {}
            };

            utilities.sendRequest(parameters);
        };

        vm.showRemainingSubmissions = function() {
            var parameters = {};
            vm.remainingSubmissions = {};
            vm.remainingTime = {};
            vm.showClock = false;
            vm.showSubmissionNumbers = false;
            parameters.url = "jobs/"+ vm.challengeId + "/phases/"+ vm.phaseId + "/remaining_submissions";
            parameters.method = 'GET';
            parameters.token = userKey;
            parameters.callback = {
                onSuccess: function(response) {
                    var status = response.status;
                    var details = response.data;
                    if (status === 200) {
                        if (details.remaining_submissions_today_count > 0) {
                            vm.remainingSubmissions = details;
                            vm.showSubmissionNumbers = true;
                        } else {
                            vm.message = details;
                            vm.showClock = true;
                            vm.countDownTimer = function() {
                                vm.remainingTime = vm.message.remaining_time;
                                vm.days = Math.floor(vm.remainingTime/24/60/60);
                                vm.hoursLeft = Math.floor((vm.remainingTime) - (vm.days*86400));
                                vm.hours = Math.floor(vm.hoursLeft/3600);
                                vm.minutesLeft = Math.floor((vm.hoursLeft) - (vm.hours*3600));
                                vm.minutes = Math.floor(vm.minutesLeft/60);
                                vm.remainingSeconds = Math.floor(vm.remainingTime % 60);
                                if (vm.remainingSeconds < 10) {
                                    vm.remainingSeconds = "0" + vm.remainingSeconds;
                                }
                                if (vm.remainingTime === 0) {
                                    vm.showSubmissionNumbers = true;
                                }
                                else {
                                    vm.remainingSeconds--;
                                }
                            };
                            setInterval(function() {
                                $rootScope.$apply(vm.countDownTimer);
                                }, 1000);
                                vm.countDownTimer();
                        }
                    }
                },
                onError: function() {
                    vm.stopLoader();
                    $rootScope.notify("error", "Some error occured. Please try again.");
                }
            };
            utilities.sendRequest(parameters);
        };

        vm.fileTypes = [{'name': 'csv'}];

        vm.downloadChallengeSubmissions = function() {
            if(vm.phaseId) {
                var parameters = {};
                parameters.url = "challenges/"+ vm.challengeId + "/phase/" + vm.phaseId + "/download_all_submissions/" + vm.fileSelected + "/";
                parameters.method = "GET";
                parameters.token = userKey;
                parameters.callback = {
                    onSuccess: function(response) {
                        var details = response.data;
                        var anchor = angular.element('<a/>');
                        anchor.attr({
                        href: 'data:attachment/csv;charset=utf-8,' + encodeURI(details),
                        download: 'all_submissions.csv'
                        })[0].click();
                    },
                    onError: function(response) {
                        var details = response.data;
                        $rootScope.notify('error', details.error);
                    }
                };
                utilities.sendRequest(parameters);
        }else {
            $rootScope.notify("error", "Please select a challenge phase!");
        }
        };

        vm.showMdDialog = function(ev, submissionId) {
            for (var i=0;i<vm.submissionResult.count;i++){
                if (vm.submissionResult.results[i].id === submissionId) {
                    vm.submissionMetaData = vm.submissionResult.results[i];
                    break;
                }
            }
            vm.method_name = vm.submissionMetaData.method_name;
            vm.method_description = vm.submissionMetaData.method_description;
            vm.project_url = vm.submissionMetaData.project_url;
            vm.publication_url = vm.submissionMetaData.publication_url;
            vm.submissionId = submissionId;

            $mdDialog.show({
                scope: $scope,
                preserveScope: true,
                targetEvent: ev,
                templateUrl: 'dist/views/web/challenge/update-submission-metadata.html'
            });
        };

        vm.updateSubmissionMetaData = function(updateSubmissionMetaDataForm) {
            if(updateSubmissionMetaDataForm){
                var parameters = {};
                parameters.url = "jobs/challenge/" + vm.challengeId + "/challenge_phase/" + vm.phaseId + "/submission/" + vm.submissionId;
                parameters.method = 'PATCH';
                parameters.data = {
                    "method_name": vm.method_name,
                    "method_description": vm.method_description,
                    "project_url": vm.project_url,
                    "publication_url": vm.publication_url
                };
                parameters.token = userKey;
                parameters.callback = {
                    onSuccess: function(response) {
                        var status = response.status;
                        if (status === 200){
                            $mdDialog.hide();
                            $rootScope.notify("success", "The data is successfully updated!");
                        }
                    },
                    onError: function(response) {
                        $mdDialog.hide();
                        var error = response.data;
                        $rootScope.notify("error", error);
                    }
                };

                utilities.sendRequest(parameters);
            }
            else{
              $mdDialog.hide();
            }
        };

        // Get the stars count and user specific starred or unstarred
        parameters = {};
        parameters.url = "challenges/"+ vm.challengeId + "/";
        parameters.method = 'GET';
        parameters.token = userKey;
        parameters.callback = {
            onSuccess: function(response) {
                var details = response.data;
                vm.count = details['count'] || 0;
                vm.is_starred = details['is_starred'];
                if (details['is_starred'] === false){
                    vm.data = 'Star';
                }
                else{
                    vm.data = 'Unstar';
                }
            },
            onError: function() {}
        };
        utilities.sendRequest(parameters);

        vm.starChallenge = function() {
            var parameters = {};
            parameters.url = "challenges/"+ vm.challengeId + "/";
            parameters.method = 'POST';
            parameters.data = {};
            parameters.token = userKey;
            parameters.callback = {
                onSuccess: function(response) {
                    var details = response.data;
                    vm.count = details['count'];
                    vm.is_starred = details['is_starred'];
                    if (details.is_starred === true) {
                        vm.data = 'Unstar';
                    } else{
                        vm.data = 'Star';
                    }
                },
                onError: function(response) {
                    var error = response.data;
                    $rootScope.notify("error", error);
                }
            };
            utilities.sendRequest(parameters);
        };

// Edit challenge overview
        vm.overviewDialog = function(ev) {
            vm.tempDesc = vm.page.description;
            $mdDialog.show({
                scope: $scope,
                preserveScope: true,
                targetEvent: ev,
                templateUrl: 'dist/views/web/challenge/edit-challenge/edit-challenge-overview.html',
                escapeToClose: false
            });
        };

        vm.editChallengeOverview = function(editChallengeOverviewForm) {
            if(editChallengeOverviewForm){
                var parameters = {};
                var challengeHostList = utilities.getData("challengeCreator");
                for (var challenge in challengeHostList) {
                    if (challenge==vm.challengeId) {
                            vm.challengeHostId = challengeHostList[challenge];
                            break;
                        }
                    }
                parameters.url = "challenges/challenge_host_team/" + vm.challengeHostId + "/challenge/" + vm.challengeId;
                parameters.method = 'PATCH';
                parameters.data = {
                    "description": vm.page.description

                };
                parameters.token = userKey;
                parameters.callback = {
                    onSuccess: function(response) {
                        var status = response.status;
                        if (status === 200){
                            $mdDialog.hide();
                            $rootScope.notify("success", "The description is successfully updated!");
                        }
                    },
                    onError: function(response) {
                        $mdDialog.hide();
                        vm.page.description = vm.tempDesc;
                        var error = response.data;
                        $rootScope.notify("error", error);
                    }
                };

                utilities.sendRequest(parameters);
            } else {
                vm.page.description = vm.tempDesc;
                $mdDialog.hide();
            }
        };

// Delete challenge
        vm.deleteChallengeDialog = function(ev) {
            vm.titleInput = "";
            $mdDialog.show({
                scope: $scope,
                preserveScope: true,
                targetEvent: ev,
                templateUrl: 'dist/views/web/challenge/delete-challenge/delete-challenge.html',
                escapeToClose: false
            });
        };

        vm.deleteChallenge = function(deleteChallengeForm) {
            if(deleteChallengeForm){
                var parameters = {};
                parameters.url = "challenges/challenge/" + vm.challengeId + "/disable";
                parameters.method = 'POST';
                parameters.token = userKey;
                parameters.callback = {
                    onSuccess: function(response) {
                        var status = response.status;
                        if (status === 204){
                            $mdDialog.hide();
                            $rootScope.notify("success", "The Challenge was successfully removed");
                        }
                    },
                    onError: function(response) {
                        $mdDialog.hide();
                        var error = response.data;
                        console.log(error);
                        $rootScope.notify("error", error);
                    }
                };

                utilities.sendRequest(parameters);
            } else {
                $mdDialog.hide();
            }
        };

// Edit submission guidelines
        vm.submissionGuidelinesDialog = function(ev) {
            vm.tempSubmissionGuidelines = vm.page.submission_guidelines;
            $mdDialog.show({
                scope: $scope,
                preserveScope: true,
                targetEvent: ev,
                templateUrl: 'dist/views/web/challenge/edit-challenge/edit-challenge-submission-guidelines.html',
                escapeToClose: false
            });
        };

        vm.editSubmissionGuideline = function(editSubmissionGuidelinesForm) {
            if(editSubmissionGuidelinesForm){
                var parameters = {};
                var challengeHostList = utilities.getData("challengeCreator");
                for (var challenge in challengeHostList) {
                    if (challenge==vm.challengeId) {
                            vm.challengeHostId = challengeHostList[challenge];
                            break;
                        }
                    }
                parameters.url = "challenges/challenge_host_team/" + vm.challengeHostId + "/challenge/" + vm.challengeId;
                parameters.method = 'PATCH';
                parameters.data = {
                    "submission_guidelines": vm.page.submission_guidelines

                };
                parameters.token = userKey;
                parameters.callback = {
                    onSuccess: function(response) {
                        var status = response.status;
                        if (status === 200){
                            $mdDialog.hide();
                            $rootScope.notify("success", "The submission guidelines is successfully updated!");
                        }
                    },
                    onError: function(response) {
                        $mdDialog.hide();
                        vm.page.submission_guidelines = vm.tempSubmissionGuidelines;
                        var error = response.data;
                        $rootScope.notify("error", error);
                    }
                };

                utilities.sendRequest(parameters);
            } else {
                vm.page.submission_guidelines = vm.tempSubmissionGuidelines;
                $mdDialog.hide();
            }
        };

// Edit Evaluation Criteria
        vm.evaluationCriteriaDialog = function(ev) {
            vm.tempEvaluationCriteria = vm.page.evaluation_details;
            $mdDialog.show({
                scope: $scope,
                preserveScope: true,
                targetEvent: ev,
                templateUrl: 'dist/views/web/challenge/edit-challenge/edit-challenge-evaluation-criteria.html',
                escapeToClose: false
            });
        };

        vm.editEvaluationCriteria = function(editEvaluationCriteriaForm) {
            if(editEvaluationCriteriaForm){
                var parameters = {};
                var challengeHostList = utilities.getData("challengeCreator");
                for (var challenge in challengeHostList) {
                    if (challenge==vm.challengeId) {
                            vm.challengeHostId = challengeHostList[challenge];
                            break;
                        }
                    }
                parameters.url = "challenges/challenge_host_team/" + vm.challengeHostId + "/challenge/" + vm.challengeId;
                parameters.method = 'PATCH';
                parameters.data = {
                    "evaluation_details": vm.page.evaluation_details
                };
                parameters.token = userKey;
                parameters.callback = {
                    onSuccess: function(response) {
                        var status = response.status;
                        if (status === 200){
                            $mdDialog.hide();
                            $rootScope.notify("success", "The evaluation details is successfully updated!");
                        }
                    },
                    onError: function(response) {
                        $mdDialog.hide();
                        vm.page.evaluation_details = vm.tempEvaluationCriteria;
                        var error = response.data;
                        $rootScope.notify("error", error);
                    }
                };

                utilities.sendRequest(parameters);

            } else {
                vm.page.evaluation_details = vm.tempEvaluationCriteria;
                $mdDialog.hide();
            }
        };


// Edit Evaluation Script
        vm.evaluationScriptDialog = function(ev) {
            $mdDialog.show({
                scope: $scope,
                preserveScope: true,
                targetEvent: ev,
                templateUrl: 'dist/views/web/challenge/edit-challenge/edit-challenge-evaluation-script.html',
                escapeToClose: false
            });
        };

        vm.editEvalScript = function(editEvaluationCriteriaForm) {
            if(editEvaluationCriteriaForm){
                var parameters = {};
                var formData = new FormData();
                formData.append("evaluation_script", vm.editEvaluationScript);
                var challengeHostList = utilities.getData("challengeCreator");
                for (var challenge in challengeHostList) {
                    if (challenge==vm.challengeId) {
                            vm.challengeHostId = challengeHostList[challenge];
                            break;
                        }
                    }
                parameters.url = "challenges/challenge_host_team/" + vm.challengeHostId + "/challenge/" + vm.challengeId;
                parameters.method = 'PATCH';
                parameters.data = formData;
                parameters.token = userKey;
                parameters.callback = {
                    onSuccess: function(response) {
                        var status = response.status;
                        if (status === 200){
                            $mdDialog.hide();
                            $rootScope.notify("success", "The evaluation script is successfully updated!");
                        }
                    },
                    onError: function(response) {
                        $mdDialog.hide();
                        vm.page.evaluation_details = vm.tempEvaluationCriteria;
                        var error = response.data;
                        $rootScope.notify("error", error);
                    }
                };

                utilities.sendRequest(parameters, 'header', 'upload');

            } else {
                vm.page.evaluation_details = vm.tempEvaluationCriteria;
                $mdDialog.hide();
            }
        };


// Edit Terms and Conditions
        vm.termsAndConditionsDialog = function(ev) {
            vm.tempTermsAndConditions = vm.page.terms_and_conditions;
            $mdDialog.show({
                scope: $scope,
                preserveScope: true,
                targetEvent: ev,
                templateUrl: 'dist/views/web/challenge/edit-challenge/edit-challenge-terms-and-conditions.html',
                escapeToClose: false
            });
        };

        vm.editTermsAndConditions = function(editTermsAndConditionsForm) {
            if(editTermsAndConditionsForm){
                var parameters = {};
                var challengeHostList = utilities.getData("challengeCreator");
                for (var challenge in challengeHostList) {
                    if (challenge==vm.challengeId) {
                            vm.challengeHostId = challengeHostList[challenge];
                            break;
                        }
                    }
                parameters.url = "challenges/challenge_host_team/" + vm.challengeHostId + "/challenge/" + vm.challengeId;
                parameters.method = 'PATCH';
                parameters.data = {
                    "terms_and_conditions": vm.page.terms_and_conditions
                };
                parameters.token = userKey;
                parameters.callback = {
                    onSuccess: function(response) {
                        var status = response.status;
                        if (status === 200) {
                            $mdDialog.hide();
                            $rootScope.notify("success", "The terms and conditions are successfully updated!");
                        }
                    },
                    onError: function(response) {
                        $mdDialog.hide();
                        vm.page.terms_and_conditions = vm.tempTermsAndConditions;
                        var error = response.data;
                        $rootScope.notify("error", error);
                    }
                };
                utilities.sendRequest(parameters);
            } else {
                vm.page.terms_and_conditions = vm.tempTermsAndConditions;
                $mdDialog.hide();
            }
        };

// Edit Challenge Title
        vm.challengeTitleDialog = function(ev) {
            vm.tempChallengeTitle = vm.page.title;
            $mdDialog.show({
                scope: $scope,
                preserveScope: true,
                targetEvent: ev,
                templateUrl: 'dist/views/web/challenge/edit-challenge/edit-challenge-title.html',
                escapeToClose: false
            });
        };

        vm.editChallengeTitle = function(editChallengeTitleForm) {
            if(editChallengeTitleForm){
                var parameters = {};
                var challengeHostList = utilities.getData("challengeCreator");
                for (var challenge in challengeHostList) {
                    if (challenge==vm.challengeId) {
                            vm.challengeHostId = challengeHostList[challenge];
                            break;
                        }
                    }
                parameters.url = "challenges/challenge_host_team/" + vm.challengeHostId + "/challenge/" + vm.challengeId;
                parameters.method = 'PATCH';
                parameters.data = {
                    "title": vm.page.title
                };
                parameters.token = userKey;
                parameters.callback = {
                    onSuccess: function(response) {
                        var status = response.status;
                        if (status === 200) {
                            $mdDialog.hide();
                            $rootScope.notify("success", "The challenge title is  successfully updated!");
                        }
                    },
                    onError: function(response) {
                        $mdDialog.hide();
                        vm.page.title = vm.tempChallengeTitle;
                        var error = response.data;
                        $rootScope.notify("error", error);
                    }
                };
                utilities.sendRequest(parameters);
            } else {
                vm.page.title = vm.tempChallengeTitle;
                $mdDialog.hide();
            }
        };

        vm.challengePhaseDialog = function(ev, phase) {
            vm.page.challenge_phase = phase;
            vm.phaseStartDate = new Date(phase.start_date);
            vm.phaseEndDate = new Date(phase.end_date);
            vm.testAnnotationFile = null;
            vm.sanityCheckPass = true;
            vm.sanityCheck = "";
            $mdDialog.show({
                scope: $scope,
                preserveScope: true,
                targetEvent: ev,
                templateUrl: 'dist/views/web/challenge/edit-challenge/edit-challenge-phase.html',
                escapeToClose: false
            });
        };

        vm.editChallengePhase = function(editChallengePhaseForm) {
            if(editChallengePhaseForm){
                vm.challengePhaseId = vm.page.challenge_phase.id;
                var parameters = {};
                parameters.url = "challenges/challenge/" + vm.challengeId + "/challenge_phase/" + vm.challengePhaseId;
                parameters.method = 'PATCH';
                var formData = new FormData();
                formData.append("name", vm.page.challenge_phase.name);
                formData.append("description", vm.page.challenge_phase.description);
                formData.append("start_date", vm.phaseStartDate.toISOString());
                formData.append("end_date", vm.phaseEndDate.toISOString());
                formData.append("max_submissions_per_day", vm.page.challenge_phase.max_submissions_per_day);
                formData.append("max_submissions", vm.page.challenge_phase.max_submissions);
                if (vm.testAnnotationFile){
                    formData.append("test_annotation", vm.testAnnotationFile);
                }
                parameters.data = formData;
                parameters.token = userKey;
                parameters.callback = {
                    onSuccess: function(response) {
                        var status = response.status;
                        utilities.hideLoader();
                        if (status === 200) {
                            $mdDialog.hide();
                            $rootScope.notify("success", "The challenge phase details are successfully updated!");
                        }
                    },
                    onError: function(response) {
                        utilities.hideLoader();
                        $mdDialog.hide();
                        var error = response.data;
                        $rootScope.notify("error", error);
                    }
                };
                utilities.showLoader();
                utilities.sendRequest(parameters, 'header', 'upload');
            } else {
                parameters = {};
                parameters.url = 'challenges/challenge/' + vm.challengeId + '/challenge_phase';
                parameters.method = 'GET';
                parameters.data = {};
                parameters.token = userKey;
                parameters.callback = {
                    onSuccess: function(response) {
                        var details = response.data;
                        vm.phases = details;
                        utilities.hideLoader();
                    },
                    onError: function(response) {
                        var error = response.data;
                        utilities.storeData('emailError', error.detail);
                        $state.go('web.permission-denied');
                        utilities.hideLoader();
                    }
                };
                utilities.sendRequest(parameters);
                $mdDialog.hide();
            }
        };

        $scope.$on('$destroy', function() {
            vm.stopFetchingSubmissions();
            vm.stopLeaderboard();
        });

        $rootScope.$on('$stateChangeStart', function() {
            vm.phase = {};
            vm.isResult = false;
            vm.stopFetchingSubmissions();
            vm.stopLeaderboard();
        });
    }

})();<|MERGE_RESOLUTION|>--- conflicted
+++ resolved
@@ -156,11 +156,7 @@
                                                         vm.stopLoader();
                                                     },
                                                     onError: function(response) {
-<<<<<<< HEAD
-                                                        if (response.status == '404') {
-=======
                                                         if (response.status == 404) {
->>>>>>> f5d7778b
                                                             var error = "Please select a team first!";
                                                         } else {
                                                             error = "Server error";
