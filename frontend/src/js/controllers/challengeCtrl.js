--- conflicted
+++ resolved
@@ -33,11 +33,7 @@
         vm.stopLeaderboard = function() {};
         vm.stopFetchingSubmissions = function() {};
         vm.currentDate = null;
-<<<<<<< HEAD
-        vm.sortColumn = 'score';
-=======
         vm.sortColumn = 'number';
->>>>>>> a4f1f055
         vm.reverseSort = false;
         vm.columnIndexSort = 0;
 
@@ -386,17 +382,10 @@
             if (vm.sortColumn === 'date') {
                 return Date.parse(key.submission__submitted_at);
             }
-<<<<<<< HEAD
-            else if (vm.sortColumn === 'score') {
-                return parseFloat(key.result[vm.columnIndexSort]);
-            }
-            else if (vm.sortColumn === 'team'){
-=======
             else if (vm.sortColumn === 'number') {
                 return parseFloat(key.result[vm.columnIndexSort]);
             }
             else if (vm.sortColumn === 'string'){
->>>>>>> a4f1f055
                 // sort teams alphabetically
                 return key.submission__participant_team__team_name.value;
             }
