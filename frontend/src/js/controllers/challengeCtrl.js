// Invoking IIFE for challenge page
(function() {

    'use strict';
    angular
        .module('evalai')
        .controller('ChallengeCtrl', ChallengeCtrl);

    ChallengeCtrl.$inject = ['utilities', 'loaderService', '$scope', '$state', '$http', '$stateParams', '$rootScope', 'Upload', '$interval', '$mdDialog', 'moment'];

    function ChallengeCtrl(utilities, loaderService, $scope, $state, $http, $stateParams, $rootScope, Upload, $interval, $mdDialog, moment) {
        var vm = this;
        vm.challengeId = $stateParams.challengeId;
        vm.phaseId = null;
        vm.phaseSplitId = $stateParams.phaseSplitId;
        vm.input_file = null;
        vm.methodName = "";
        vm.methodDesc = "";
        vm.projectUrl = "";
        vm.publicationUrl = "";
        vm.wrnMsg = {};
        vm.page = {};
        vm.isParticipated = false;
        vm.isActive = false;
        vm.phases = {};
        vm.phaseSplits = {};
        vm.phaseRemainingSubmissions = {};
        vm.phaseRemainingSubmissionsFlags = {};
        vm.phaseRemainingSubmissionsCountdown = {};
        vm.isValid = {};
        vm.submissionVisibility = {};
        vm.baselineStatus = {};
        vm.showUpdate = false;
        vm.showLeaderboardUpdate = false;
        vm.poller = null;
        vm.isChallengeHost = false;
        vm.isDockerBased = false;
        vm.stopLeaderboard = function() {};
        vm.stopFetchingSubmissions = function() {};
        vm.currentDate = null;
        vm.isPublished = false;
        vm.sortColumn = 'rank';
        vm.reverseSort = false;
        vm.columnIndexSort = 0;
        // save initial ranking
        vm.initial_ranking = {};
      // loader for existing teams
        vm.isExistLoader = false;
        vm.loaderTitle = '';
        vm.loaderContainer = angular.element('.exist-team-card');
        vm.termsAndConditions = false;

        // show loader
        vm.startLoader = loaderService.startLoader;
        // stop loader
        vm.stopLoader = loaderService.stopLoader;

        var userKey = utilities.getData('userKey');
        vm.authToken = userKey;

        // store `id` of images in `edit overview details` to delete
        var remove_image_id = [];
        var remove_after_upload_image_id = [];
        var total_images = 0;

        vm.subErrors = {};

        utilities.showLoader();

        // get details of the particular challenge
        var parameters = {};
        parameters.token = null;
        if (userKey) {
            parameters.token = userKey;
        }
        parameters.method = 'GET';
        parameters.url = 'challenges/challenge/' + vm.challengeId + '/';
        parameters.data = {};
        parameters.callback = {
            onSuccess: function(response) {
                var details = response.data;
                vm.page = details;
                vm.isActive = details.is_active;
                vm.isPublished = vm.page.published;
                vm.isForumEnabled = details.enable_forum;
                vm.forumURL = details.forum_url;
                vm.cliVersion = details.cli_version;

                if (vm.page.image === null) {
                    vm.page.image = "dist/images/logo.png";

                }

                if (userKey) {

                    // get details of challenges corresponding to participant teams of that user
                    parameters.url = 'participants/participant_teams/challenges/' + vm.challengeId + '/user';
                    parameters.method = 'GET';
                    parameters.data = {};
                    parameters.callback = {
                        onSuccess: function(response) {
                            var details = response.data;
                            vm.currentDate = details.datetime_now;
                            for (var i in details.challenge_participant_team_list) {
                                if (details.challenge_participant_team_list[i].challenge !== null && details.challenge_participant_team_list[i].challenge.id == vm.challengeId) {
                                    vm.isParticipated = true;
                                    break;
                                }
                            }

                            if (details.is_challenge_host) {
                                vm.isChallengeHost = true;
                            }

                            if (!vm.isParticipated) {

                                vm.team = {};
                                vm.teamId = null;
                                vm.existTeam = {};
                                vm.currentPage = '';
                                vm.isNext = '';
                                vm.isPrev = '';
                                vm.team.error = false;

                                parameters.url = 'participants/participant_team';
                                parameters.method = 'GET';
                                parameters.callback = {
                                    onSuccess: function(response) {
                                        var status = response.status;
                                        var details = response.data;
                                        if (status == 200) {
                                            vm.existTeam = details;

                                            // clear error msg from storage
                                            utilities.deleteData('emailError');

                                            // condition for pagination
                                            if (vm.existTeam.next === null) {
                                                vm.isNext = 'disabled';
                                            } else {
                                                vm.isNext = '';
                                            }

                                            if (vm.existTeam.previous === null) {
                                                vm.isPrev = 'disabled';
                                            } else {
                                                vm.isPrev = '';
                                            }
                                            if (vm.existTeam.next !== null) {
                                                vm.currentPage = vm.existTeam.next.split('page=')[1] - 1;
                                            }


                                            // select team from existing list
                                            vm.selectExistTeam = function() {

                                                // loader for exisiting teams
                                                vm.isExistLoader = true;
                                                vm.loaderTitle = '';
                                                vm.loaderContainer = angular.element('.exist-team-card');

                                                // show loader
                                                vm.startLoader("Loading Teams");
                                                // loader end

                                                parameters.url = 'challenges/challenge/' + vm.challengeId + '/participant_team/' + vm.teamId;
                                                parameters.method = 'POST';
                                                parameters.callback = {
                                                    onSuccess: function() {
                                                        vm.isParticipated = true;
                                                        $state.go('web.challenge-main.challenge-page.submission');
                                                        vm.displayDockerSubmissionInstructions(vm.page.is_docker_based, vm.isParticipated);
                                                        vm.stopLoader();
                                                    },
                                                    onError: function(response) {
                                                        if (response.status == 404) {
                                                            var error = "Please select a team first!";
                                                        } else {
                                                            error = response.data["error"];
                                                        }
                                                        $rootScope.notify("error", error);
                                                        vm.stopLoader();
                                                    }
                                                };
                                                utilities.sendRequest(parameters);
                                            };

                                            // to load data with pagination
                                            vm.load = function(url) {
                                                // loader for exisiting teams
                                                vm.isExistLoader = true;
                                                vm.loaderTitle = '';
                                                vm.loaderContainer = angular.element('.exist-team-card');


                                                vm.startLoader("Loading Teams");
                                                if (url !== null) {

                                                    //store the header data in a variable
                                                    var headers = {
                                                        'Authorization': "Token " + userKey
                                                    };

                                                    //Add headers with in your request
                                                    $http.get(url, { headers: headers }).then(function(response) {
                                                        // reinitialized data
                                                        var details = response.data;
                                                        vm.existTeam = details;

                                                        // condition for pagination
                                                        if (vm.existTeam.next === null) {
                                                            vm.isNext = 'disabled';
                                                            vm.currentPage = vm.existTeam.count / 10;
                                                        } else {
                                                            vm.isNext = '';
                                                            vm.currentPage = parseInt(vm.existTeam.next.split('page=')[1] - 1);
                                                        }

                                                        if (vm.existTeam.previous === null) {
                                                            vm.isPrev = 'disabled';
                                                        } else {
                                                            vm.isPrev = '';
                                                        }
                                                        vm.stopLoader();
                                                    });
                                                }
                                            };

                                        }
                                        utilities.hideLoader();
                                    },
                                    onError: function(response) {
                                        var error = response.data;
                                        utilities.storeData('emailError', error.detail);
                                        $state.go('web.permission-denied');
                                        utilities.hideLoader();
                                    }
                                };

                                utilities.sendRequest(parameters);

                            }
                            vm.displayDockerSubmissionInstructions(vm.page.is_docker_based, vm.isParticipated);
                            utilities.hideLoader();
                        },
                        onError: function() {
                            utilities.hideLoader();
                        }
                    };
                    utilities.sendRequest(parameters);
                }

                utilities.hideLoader();

            },
            onError: function(response) {
                var error = response.data;
                $rootScope.notify("error", error.error);
                $state.go('web.dashboard');
                utilities.hideLoader();
            }
        };

        utilities.sendRequest(parameters);

        vm.displayDockerSubmissionInstructions = function (isDockerBased, isParticipated) {
            // get remaining submission for docker based challenge
            if (isDockerBased && isParticipated == true) {
                parameters.url = 'jobs/' + vm.challengeId + '/remaining_submissions';
                parameters.method = 'GET';
                parameters.data = {};
                parameters.callback = {
                    onSuccess: function (response) {
                        vm.phaseRemainingSubmissions = response.data;
                        var details = vm.phaseRemainingSubmissions.phases;
                        for (var i = 0; i < details.length; i++) {
                            if (details[i].limits.submission_limit_exceeded === true) {
                                vm.phaseRemainingSubmissionsFlags[details[i].id] = "maxExceeded";
                            } else if (details[i].limits.remaining_submissions_today_count > 0) {
                                vm.phaseRemainingSubmissionsFlags[details[i].id] = "showSubmissionNumbers";
                            } else {
                                vm.eachPhase = details[i];
                                vm.phaseRemainingSubmissionsFlags[details[i].id] = "showClock";
                                vm.countDownTimer = function () {
                                    vm.remainingTime = vm.eachPhase.limits.remaining_time;
                                    vm.days = Math.floor(vm.remainingTime / 24 / 60 / 60);
                                    vm.hoursLeft = Math.floor((vm.remainingTime) - (vm.days * 86400));
                                    vm.hours = Math.floor(vm.hoursLeft / 3600);
                                    vm.minutesLeft = Math.floor((vm.hoursLeft) - (vm.hours * 3600));
                                    vm.minutes = Math.floor(vm.minutesLeft / 60);
                                    vm.remainingSeconds = Math.floor(vm.remainingTime % 60);
                                    if (vm.remainingSeconds < 10) {
                                        vm.remainingSeconds = "0" + vm.remainingSeconds;
                                    }
                                    vm.phaseRemainingSubmissionsCountdown[details[i].id] = {
                                        "days": vm.days,
                                        "hours": vm.hours,
                                        "minutes": vm.minutes,
                                        "seconds": vm.remainingSeconds
                                    };
                                    if (vm.remainingTime === 0) {
                                        vm.phaseRemainingSubmissionsFlags[details[i].id] = "showSubmissionNumbers";
                                    } else {
                                        vm.remainingSeconds--;
                                    }
                                };
                                setInterval(function () {
                                    $rootScope.$apply(vm.countDownTimer);
                                }, 1000);
                                vm.countDownTimer();
                            }
                        }
                        utilities.hideLoader();
                    },
                    onError: function (response) {
                        var error = response.data;
                        utilities.storeData('emailError', error.detail);
                        $state.go('web.permission-denied');
                    }
                };
                utilities.sendRequest(parameters);
            }
        };

        vm.makeSubmission = function() {
            if (vm.isParticipated) {


                var fileVal = angular.element(".file-path").val();

                if (fileVal === null || fileVal === "") {
                    vm.subErrors.msg = "Please upload file!";
                } else {
                    vm.isExistLoader = true;
                    vm.loaderTitle = '';
                    vm.loaderContainer = angular.element('.exist-team-card');


                    vm.startLoader("Making Submission");
                    if (vm.input_file) {
                        // vm.upload(vm.input_file);
                    }
                    parameters.url = 'jobs/challenge/' + vm.challengeId + '/challenge_phase/' + vm.phaseId + '/submission/';
                    parameters.method = 'POST';
                    var formData = new FormData();
                    formData.append("status", "submitting");
                    formData.append("input_file", vm.input_file);
                    formData.append("method_name", vm.methodName);
                    formData.append("method_description", vm.methodDesc);
                    formData.append("project_url", vm.projectUrl);
                    formData.append("publication_url", vm.publicationUrl);

                    parameters.data = formData;

                    parameters.token = userKey;
                    parameters.callback = {
                        onSuccess: function() {
                            // vm.input_file.name = '';

                            angular.forEach(
                                angular.element("input[type='file']"),
                                function(inputElem) {
                                    angular.element(inputElem).val(null);
                                }
                            );

                            angular.element(".file-path").val(null);


                            // Reset the value of fields related to a submission
                            vm.phaseId = null;
                            vm.methodName = "";
                            vm.methodDesc = "";
                            vm.projectUrl = "";
                            vm.publicationUrl = "";
                            $rootScope.notify("success", "Your submission has been recorded succesfully!");

                            vm.stopLoader();
                        },
                        onError: function(response) {
                            var status = response.status;
                            var error = response.data;

                            vm.phaseId = null;
                            vm.methodName = null;
                            vm.methodDesc = null;
                            vm.projectUrl = null;
                            vm.publicationUrl = null;
                            if (status == 404) {
                                vm.subErrors.msg = "Please select phase!";
                            } else {
                                if (error.error){
                                    vm.subErrors.msg = error.error;
                                } else {
                                    vm.subErrors.msg = error.input_file[0];
                                }
                            }
                            vm.stopLoader();
                        }
                    };
                    utilities.sendRequest(parameters, 'header', 'upload');
                }
            }
        };



        // get details of the particular challenge phase
        parameters.url = 'challenges/challenge/' + vm.challengeId + '/challenge_phase';
        parameters.method = 'GET';
        parameters.data = {};
        parameters.callback = {
            onSuccess: function(response) {
                var details = response.data;
                vm.phases = details;
                for (var i=0; i<details.count; i++) {
                    if (details.results[i].is_public == false) {
                        vm.phases.results[i].showPrivate = true;
                    }
                }
                // navigate to challenge page
                // $state.go('web.challenge-page.overview');
                utilities.hideLoader();
            },
            onError: function(response) {
                var error = response.data;
                utilities.storeData('emailError', error.detail);
                $state.go('web.permission-denied');
                utilities.hideLoader();
            }
        };

        utilities.sendRequest(parameters);

        var challengePhaseVisibility = {
            owner_and_host: 1,
            host: 2,
            public: 3,
        };
        // get details of the particular challenge phase split
        parameters.url = 'challenges/' + vm.challengeId + '/challenge_phase_split';
        parameters.method = 'GET';
        parameters.data = {};
        parameters.callback = {
            onSuccess: function(response) {
                var details = response.data;
                vm.phaseSplits = details;
                for(var i=0; i<details.length; i++) {
                    if (details[i].visibility !== challengePhaseVisibility.public) {
                        vm.phaseSplits[i].showPrivate = true;
                    }
                }
                utilities.hideLoader();
            },
            onError: function(response) {
                var error = response.data;
                utilities.storeData('emailError', error.detail);
                $state.go('web.permission-denied');
                utilities.hideLoader();
            }
        };

        utilities.sendRequest(parameters);

        // define a custom sorting function
        vm.lastKey = null;
        vm.sortFunction = function(key) {
            // check which column is selected
            // so that the values can be parsed properly
            if (vm.sortColumn === 'date') {
                return Date.parse(key.submission__submitted_at_formatted);
            }
            else if (vm.sortColumn === 'rank') {
                return vm.initial_ranking[key.id];
            }
            else if (vm.sortColumn === 'number') {
                return parseFloat(key.result[vm.columnIndexSort]);
            }
            else if (vm.sortColumn === 'string'){
                // sort teams alphabetically
                return key.submission__participant_team__team_name;
            }

            return 0;
        };

        vm.sortLeaderboard = function(scope, column, index) {
            if (index == null || index == undefined) {
                scope.reverseSort = scope.sortColumn != column ? false : !scope.reverseSort;
            } else {
                scope.reverseSort = scope.sortColumn == column && scope.columnIndexSort == index ? !scope.reverseSort : false;
                scope.columnIndexSort = index;
            }
            scope.sortColumn = column;
        };

        // my submissions
        vm.isResult = false;

        vm.getLeaderboard = function(phaseSplitId) {
            vm.stopLeaderboard = function() {
                $interval.cancel(vm.poller);
            };
            vm.stopLeaderboard();

            vm.isResult = true;
            vm.phaseSplitId = phaseSplitId;
            // loader for exisiting teams
            vm.isExistLoader = true;
            vm.loaderTitle = '';
            vm.loaderContainer = angular.element('.exist-team-card');

            vm.startLoader("Loading Leaderboard Items");


            // Show leaderboard
            vm.leaderboard = {};
            parameters.url = "jobs/" + "challenge_phase_split/" + vm.phaseSplitId + "/leaderboard/?page_size=1000";
            parameters.method = 'GET';
            parameters.data = {};
            parameters.callback = {
                onSuccess: function(response) {
                    var details = response.data;
                    vm.leaderboard = details.results;
                    for (var i=0; i<vm.leaderboard.length; i++) {
                        vm.leaderboard[i]['submission__submitted_at_formatted'] = vm.leaderboard[i]['submission__submitted_at'];
                        vm.initial_ranking[vm.leaderboard[i].id] = i+1;
                        var dateTimeNow = moment(new Date());
                        var submissionTime = moment(vm.leaderboard[i].submission__submitted_at);
                        var duration = moment.duration(dateTimeNow.diff(submissionTime));
                        if (duration._data.years != 0) {
                            var years = duration.asYears();
                            vm.leaderboard[i].submission__submitted_at = years;
                            if (years.toFixed(0)==1) {
                                vm.leaderboard[i].timeSpan = 'year';
                            } else {
                                vm.leaderboard[i].timeSpan= 'years';
                            }
                        }
                        else if (duration._data.months !=0) {
                            var months = duration.months();
                            vm.leaderboard[i].submission__submitted_at = months;
                            if (months.toFixed(0)==1) {
                                vm.leaderboard[i].timeSpan = 'month';
                            } else {
                                vm.leaderboard[i].timeSpan = 'months';
                            }
                        }
                        else if (duration._data.days !=0) {
                            var days = duration.asDays();
                            vm.leaderboard[i].submission__submitted_at = days;
                            if (days.toFixed(0)==1) {
                                vm.leaderboard[i].timeSpan = 'day';
                            } else {
                                vm.leaderboard[i].timeSpan = 'days';
                            }
                        }
                        else if (duration._data.hours !=0) {
                            var hours = duration.asHours();
                            vm.leaderboard[i].submission__submitted_at = hours;
                            if (hours.toFixed(0)==1) {
                                vm.leaderboard[i].timeSpan = 'hour';
                            } else {
                                vm.leaderboard[i].timeSpan = 'hours';
                            }                        
                        } 
                        else if (duration._data.minutes !=0) {
                            var minutes = duration.asMinutes();
                            vm.leaderboard[i].submission__submitted_at = minutes;
                            if (minutes.toFixed(0)==1) {
                                vm.leaderboard[i].timeSpan = 'minute';
                            } else {
                                vm.leaderboard[i].timeSpan = 'minutes';
                            }
                        }
                        else if (duration._data.seconds != 0) {
                            var second = duration.asSeconds();
                            vm.leaderboard[i].submission__submitted_at = second;
                            if (second.toFixed(0)==1) {
                                vm.leaderboard[i].timeSpan = 'second';
                            } else {
                                vm.leaderboard[i].timeSpan = 'seconds';
                            }
                        }
                    }
                    vm.phaseName = vm.phaseSplitId;
                    vm.startLeaderboard();
                    vm.stopLoader();
                },
                onError: function(response) {
                    var error = response.data;
                    vm.leaderboard.error = error;
                    vm.stopLoader();
                }
            };

            utilities.sendRequest(parameters);
            vm.startLeaderboard = function() {
                vm.stopLeaderboard();
                vm.poller = $interval(function() {
                    parameters.url = "jobs/" + "challenge_phase_split/" + vm.phaseSplitId + "/leaderboard/?page_size=1000";
                    parameters.method = 'GET';
                    parameters.data = {};
                    parameters.callback = {
                        onSuccess: function(response) {
                            var details = response.data;
                            if (vm.leaderboard.count !== details.results.count) {
                                vm.showLeaderboardUpdate = true;
                            }
                        },
                        onError: function(response) {
                            var error = response.data;
                            utilities.storeData('emailError', error.detail);
                            $state.go('web.permission-denied');
                            vm.stopLoader();
                        }
                    };

                    utilities.sendRequest(parameters);
                }, 5000);
            };

        };

        if (vm.phaseSplitId) {
            vm.getLeaderboard(vm.phaseSplitId);
        }

        vm.getResults = function(phaseId) {

            vm.stopFetchingSubmissions = function() {
                $interval.cancel(vm.poller);
            };
            vm.stopFetchingSubmissions();
            vm.isResult = true;
            vm.phaseId = phaseId;

            var all_phases = vm.phases.results;
            for (var i = 0; i < vm.phases.results.length; i++) {
                if (all_phases[i].id == phaseId) {
                    vm.currentPhaseLeaderboardPublic = all_phases[i].leaderboard_public;
                    break;
                }
            }

            parameters.url = "analytics/challenge/" + vm.challengeId + "/challenge_phase/" + vm.phaseId + "/count";
            parameters.method = 'GET';
            parameters.data = {};
            parameters.callback = {
                onSuccess: function(response) {
                    var details = response.data;
                    vm.submissionCount = details.participant_team_submission_count;
                },
                onError: function(response) {
                    var error = response.data;
                    $rootScope.notify("error", error);
                }
            };
            utilities.sendRequest(parameters);

            // loader for exisiting teams
            vm.isExistLoader = true;
            vm.loaderTitle = '';
            vm.loaderContainer = angular.element('.exist-team-card');

            vm.startLoader("Loading Submissions");

            // get submissions of a particular challenge phase
            vm.isNext = '';
            vm.isPrev = '';
            vm.currentPage = '';
            vm.showPagination = false;

            parameters.url = "jobs/challenge/" + vm.challengeId + "/challenge_phase/" + vm.phaseId + "/submission/";
            parameters.method = 'GET';
            parameters.data = {};
            parameters.callback = {
                onSuccess: function(response) {
                    var details = response.data;

                    for (var i = 0; i < details.results.length; i++) {
                        vm.submissionVisibility[details.results[i].id] = details.results[i].is_public;
                        vm.baselineStatus[details.results[i].id] = details.results[i].is_baseline;
                    }

                    vm.submissionResult = details;

                    vm.start();

                    if (vm.submissionResult.count === 0) {
                        vm.showPagination = false;
                        vm.paginationMsg = "No results found";
                    } else {

                        vm.showPagination = true;
                        vm.paginationMsg = "";
                    }

                    if (vm.submissionResult.next === null) {
                        vm.isNext = 'disabled';
                    } else {
                        vm.isNext = '';

                    }
                    if (vm.submissionResult.previous === null) {
                        vm.isPrev = 'disabled';
                    } else {
                        vm.isPrev = '';
                    }
                    if (vm.submissionResult.next !== null) {
                        vm.currentPage = vm.submissionResult.next.split('page=')[1] - 1;
                    } else {
                        vm.currentPage = 1;
                    }

                    vm.load = function(url) {
                        // loader for exisiting teams
                        vm.isExistLoader = true;
                        vm.loaderTitle = '';
                        vm.loaderContainer = angular.element('.exist-team-card');

                        vm.startLoader("Loading Submissions");
                        if (url !== null) {

                            //store the header data in a variable
                            var headers = {
                                'Authorization': "Token " + userKey
                            };

                            //Add headers with in your request
                            $http.get(url, { headers: headers }).then(function(response) {
                                // reinitialized data
                                var details = response.data;
                                vm.submissionResult = details;

                                // condition for pagination
                                if (vm.submissionResult.next === null) {
                                    vm.isNext = 'disabled';
                                    vm.currentPage = vm.submissionResult.count / 100;
                                } else {
                                    vm.isNext = '';
                                    vm.currentPage = parseInt(vm.submissionResult.next.split('page=')[1] - 1);
                                }

                                if (vm.submissionResult.previous === null) {
                                    vm.isPrev = 'disabled';
                                } else {
                                    vm.isPrev = '';
                                }
                                vm.stopLoader();
                            });
                        } else {
                            vm.stopLoader();
                        }
                    };
                    vm.stopLoader();
                },
                onError: function(response) {
                    var error = response.data;
                    utilities.storeData('emailError', error.detail);
                    $state.go('web.permission-denied');
                    vm.stopLoader();
                }
            };

            utilities.sendRequest(parameters);

            // long polling (5s) for leaderboard

            vm.start = function() {
                vm.stopFetchingSubmissions();
                vm.poller = $interval(function() {
                    parameters.url = "jobs/challenge/" + vm.challengeId + "/challenge_phase/" + vm.phaseId + "/submission/?page=" + Math.ceil(vm.currentPage);
                    parameters.method = 'GET';
                    parameters.data = {};
                    parameters.callback = {
                        onSuccess: function(response) {
                            var details = response.data;

                            // Set the is_public flag corresponding to each submission
                            for (var i = 0; i < details.results.length; i++) {
                                vm.submissionVisibility[details.results[i].id] = details.results[i].is_public;
                                vm.baselineStatus[details.results[i].id] = details.results[i].is_baseline;
                            }

                            if (vm.submissionResult.results.length !== details.results.length) {
                                vm.showUpdate = true;
                            } else {
                                for (i = 0; i < details.results.length; i++) {
                                    if (details.results[i].status !== vm.submissionResult.results[i].status) {
                                        vm.showUpdate = true;
                                        break;
                                    }
                                }
                            }
                        },
                        onError: function(response) {
                            var error = response.data;
                            utilities.storeData('emailError', error.detail);
                            $state.go('web.permission-denied');
                            vm.stopLoader();
                        }
                    };

                    utilities.sendRequest(parameters);
                }, 5000);
            };
        };

        vm.refreshSubmissionData = function() {

            // get submissions of a particular challenge phase

            if (!vm.isResult) {

                vm.isNext = '';
                vm.isPrev = '';
                vm.currentPage = '';
                vm.showPagination = false;
            }

            vm.startLoader("Loading Submissions");
            vm.submissionResult = {};

            parameters.url = "jobs/challenge/" + vm.challengeId + "/challenge_phase/" + vm.phaseId + "/submission/?page=" + Math.ceil(vm.currentPage);
            parameters.method = 'GET';
            parameters.data = {};
            parameters.callback = {
                onSuccess: function(response) {
                    var details = response.data;
                    vm.submissionResult = details;

                    if (vm.submissionResult.count === 0) {
                        vm.showPagination = false;
                        vm.paginationMsg = "No results found";
                    } else {

                        vm.showPagination = true;
                        vm.paginationMsg = "";
                    }

                    if (vm.submissionResult.next === null) {
                        vm.isNext = 'disabled';
                    } else {
                        vm.isNext = '';

                    }
                    if (vm.submissionResult.previous === null) {
                        vm.isPrev = 'disabled';
                    } else {
                        vm.isPrev = '';
                    }
                    if (vm.submissionResult.next !== null) {
                        vm.currentPage = vm.submissionResult.next.split('page=')[1] - 1;
                    } else {
                        vm.currentPage = 1;
                    }


                    // Set the is_public flag corresponding to each submission
                    for (var i = 0; i < details.results.length; i++) {
                        vm.submissionVisibility[details.results[i].id] = details.results[i].is_public;
                        vm.baselineStatus[details.results[i].id] = details.results[i].is_baseline;
                    }

                    vm.submissionResult = details;
                    vm.showUpdate = false;
                    vm.stopLoader();
                },
                onError: function() {
                    vm.stopLoader();
                }
            };

            utilities.sendRequest(parameters);
        };
        vm.refreshLeaderboard = function() {
            vm.startLoader("Loading Leaderboard Items");
            vm.leaderboard = {};
            parameters.url = "jobs/" + "challenge_phase_split/" + vm.phaseSplitId + "/leaderboard/?page_size=1000";
            parameters.method = 'GET';
            parameters.data = {};
            parameters.callback = {
                onSuccess: function(response) {
                    var details = response.data;
                    vm.leaderboard = details.results;
                    vm.startLeaderboard();
                    vm.stopLoader();
                },
                onError: function(response) {
                    var error = response.data;
                    vm.leaderboard.error = error;
                    vm.stopLoader();
                }
            };

            utilities.sendRequest(parameters);
        };

        // function to create new team for participating in challenge
        vm.createNewTeam = function() {
            vm.isLoader = true;
            vm.loaderTitle = '';
            vm.newContainer = angular.element('.new-team-card');

            vm.startLoader("Loading Teams");

            parameters.url = 'participants/participant_team';
            parameters.method = 'POST';
            parameters.data = {
                "team_name": vm.team.name,
                "team_url": vm.team.url
            };
            parameters.callback = {
                onSuccess: function() {
                    $rootScope.notify("success", "Team " + vm.team.name + " has been created successfully!");
                    vm.team.error = false;
                    vm.stopLoader();
                    vm.team = {};

                    vm.startLoader("Loading Teams");
                    parameters.url = 'participants/participant_team';
                    parameters.method = 'GET';
                    parameters.callback = {
                        onSuccess: function(response) {
                            var status = response.status;
                            var details = response.data;
                            if (status == 200) {
                                vm.existTeam = details;
                                vm.showPagination = true;
                                vm.paginationMsg = '';


                                // condition for pagination
                                if (vm.existTeam.next === null) {
                                    vm.isNext = 'disabled';
                                    vm.currentPage = 1;
                                } else {
                                    vm.isNext = '';
                                    vm.currentPage = vm.existTeam.next.split('page=')[1] - 1;
                                }

                                if (vm.existTeam.previous === null) {
                                    vm.isPrev = 'disabled';
                                } else {
                                    vm.isPrev = '';
                                }


                                vm.stopLoader();
                            }
                        },
                        onError: function() {
                            vm.stopLoader();
                        }
                    };
                    utilities.sendRequest(parameters);
                },
                onError: function(response) {
                    var error = response.data;
                    vm.team.error = error.team_name[0];
                    vm.stopLoader();
                    $rootScope.notify("error", "New team couldn't be created.");
                }
            };

            utilities.sendRequest(parameters);
        };

        vm.getAllSubmissionResults = function(phaseId) {

            vm.stopFetchingSubmissions = function() {
                $interval.cancel(vm.poller);
            };

            vm.stopFetchingSubmissions();
            vm.isResult = true;
            vm.phaseId = phaseId;

            // loader for loading submissions.
            vm.startLoader = loaderService.startLoader;
            vm.startLoader("Loading Submissions");

            // get submissions of all the challenge phases
            vm.isNext = '';
            vm.isPrev = '';
            vm.currentPage = '';
            vm.showPagination = false;

            parameters.url = "challenges/" + vm.challengeId + "/challenge_phase/" + vm.phaseId + "/submissions";
            parameters.method = 'GET';
            parameters.data = {};
            parameters.callback = {
                onSuccess: function(response) {
                    var details = response.data;
                    vm.submissionResult = details;

                    if (vm.submissionResult.count === 0) {
                        vm.showPagination = false;
                        vm.paginationMsg = "No results found";
                    } else {

                        vm.showPagination = true;
                        vm.paginationMsg = "";
                    }

                    if (vm.submissionResult.next === null) {
                        vm.isNext = 'disabled';
                    } else {
                        vm.isNext = '';

                    }
                    if (vm.submissionResult.previous === null) {
                        vm.isPrev = 'disabled';
                    } else {
                        vm.isPrev = '';
                    }
                    if (vm.submissionResult.next !== null) {
                        vm.currentPage = vm.submissionResult.next.split('page=')[1] - 1;
                    } else {
                        vm.currentPage = 1;
                    }

                    vm.load = function(url) {
                        // loader for loading submissions
                        vm.startLoader = loaderService.startLoader;
                        vm.startLoader("Loading Submissions");
                        if (url !== null) {

                            //store the header data in a variable
                            var headers = {
                                'Authorization': "Token " + userKey
                            };

                            //Add headers with in your request
                            $http.get(url, { headers: headers }).then(function(response) {
                                // reinitialized data
                                var details = response.data;
                                vm.submissionResult = details;

                                // condition for pagination
                                if (vm.submissionResult.next === null) {
                                    vm.isNext = 'disabled';
                                    vm.currentPage = vm.submissionResult.count / 100;
                                } else {
                                    vm.isNext = '';
                                    vm.currentPage = parseInt(vm.submissionResult.next.split('page=')[1] - 1);
                                }

                                if (vm.submissionResult.previous === null) {
                                    vm.isPrev = 'disabled';
                                } else {
                                    vm.isPrev = '';
                                }
                                vm.stopLoader();
                            });
                        } else {
                            vm.stopLoader();
                        }
                    };
                    vm.stopLoader();
                },
                onError: function(response) {
                    var error = response.data;
                    utilities.storeData('emailError', error.detail);
                    $state.go('web.permission-denied');
                    vm.stopLoader();
                }
            };
            utilities.sendRequest(parameters);
        };

        vm.changeSubmissionVisibility = function(submission_id) {
            parameters.url = "jobs/challenge/" + vm.challengeId + "/challenge_phase/" + vm.phaseId + "/submission/" + submission_id;
            parameters.method = 'PATCH';
            parameters.data = {
                "is_public": vm.submissionVisibility[submission_id]
            };
            parameters.callback = {
                onSuccess: function() {},
                onError: function() {}
            };

            utilities.sendRequest(parameters);
        };

        vm.changeBaselineStatus = function(submission_id) {
            parameters.url = "jobs/challenge/" + vm.challengeId + "/challenge_phase/" + vm.phaseId + "/submission/" + submission_id;
            parameters.method = 'PATCH';
            parameters.data = {
                "is_baseline": vm.baselineStatus[submission_id]
            };
            parameters.callback = {
                onSuccess: function() {},
                onError: function() {}
            };

            utilities.sendRequest(parameters);
        };

        vm.showRemainingSubmissions = function() {
            vm.remainingSubmissions = {};
            vm.remainingTime = {};
            vm.showClock = false;
            vm.showSubmissionNumbers = false;
            vm.maxExceeded = false;
            parameters.url = "jobs/" + vm.challengeId + "/remaining_submissions";
            parameters.method = 'GET';
            parameters.callback = {
                onSuccess: function(response) {
                    var status = response.status;
                    for (var phase in response.data.phases) {
                        if (response.data.phases[phase].id == vm.phaseID) {
                           var details = response.data.phases[phase].limits;
                        }
                    }
                    if (status === 200) {
                        if (details.submission_limit_exceeded === true) {
                            vm.maxExceeded = true;
                            vm.maxExceededMessage = details.message;
                        }
                        else if (details.remaining_submissions_today_count > 0) {
                            vm.remainingSubmissions = details;
                            vm.showSubmissionNumbers = true;
                        } else {
                            vm.message = details;
                            vm.showClock = true;
                            vm.countDownTimer = function() {
                                vm.remainingTime = vm.message.remaining_time;
                                vm.days = Math.floor(vm.remainingTime / 24 / 60 / 60);
                                vm.hoursLeft = Math.floor((vm.remainingTime) - (vm.days * 86400));
                                vm.hours = Math.floor(vm.hoursLeft / 3600);
                                vm.minutesLeft = Math.floor((vm.hoursLeft) - (vm.hours * 3600));
                                vm.minutes = Math.floor(vm.minutesLeft / 60);
                                vm.remainingSeconds = Math.floor(vm.remainingTime % 60);
                                if (vm.remainingSeconds < 10) {
                                    vm.remainingSeconds = "0" + vm.remainingSeconds;
                                }
                                if (vm.remainingTime === 0) {
                                    vm.showSubmissionNumbers = true;
                                } else {
                                    vm.remainingSeconds--;
                                }
                            };
                            setInterval(function() {
                                $rootScope.$apply(vm.countDownTimer);
                            }, 1000);
                            vm.countDownTimer();
                        }
                    }
                },
                onError: function(response) {
                    var details = response.data;
                    vm.stopLoader();
                    $rootScope.notify("error", details.error);
                }
            };
            utilities.sendRequest(parameters);
        };

        vm.fileTypes = [{ 'name': 'csv' }];

        vm.downloadChallengeSubmissions = function() {
            if (vm.phaseId) {
                parameters.url = "challenges/" + vm.challengeId + "/phase/" + vm.phaseId + "/download_all_submissions/" + vm.fileSelected + "/";
                parameters.method = "GET";
                parameters.callback = {
                    onSuccess: function(response) {
                        var details = response.data;
                        var anchor = angular.element('<a/>');
                        anchor.attr({
                            href: 'data:attachment/csv;charset=utf-8,' + encodeURI(details),
                            download: 'all_submissions.csv'
                        })[0].click();
                    },
                    onError: function(response) {
                        var details = response.data;
                        $rootScope.notify('error', details.error);
                    }
                };
                utilities.sendRequest(parameters);
            } else {
                $rootScope.notify("error", "Please select a challenge phase!");
            }
        };

        vm.showMdDialog = function(ev, submissionId) {
            for (var i = 0; i < vm.submissionResult.count; i++) {
                if (vm.submissionResult.results[i].id === submissionId) {
                    vm.submissionMetaData = vm.submissionResult.results[i];
                    break;
                }
            }
            vm.method_name = vm.submissionMetaData.method_name;
            vm.method_description = vm.submissionMetaData.method_description;
            vm.project_url = vm.submissionMetaData.project_url;
            vm.publication_url = vm.submissionMetaData.publication_url;
            vm.submissionId = submissionId;

            $mdDialog.show({
                scope: $scope,
                preserveScope: true,
                targetEvent: ev,
                templateUrl: 'dist/views/web/challenge/update-submission-metadata.html'
            });
        };

        vm.updateSubmissionMetaData = function(updateSubmissionMetaDataForm) {
            if (updateSubmissionMetaDataForm) {
                parameters.url = "jobs/challenge/" + vm.challengeId + "/challenge_phase/" + vm.phaseId + "/submission/" + vm.submissionId;
                parameters.method = 'PATCH';
                parameters.data = {
                    "method_name": vm.method_name,
                    "method_description": vm.method_description,
                    "project_url": vm.project_url,
                    "publication_url": vm.publication_url
                };
                parameters.callback = {
                    onSuccess: function(response) {
                        var status = response.status;
                        if (status === 200) {
                            $mdDialog.hide();
                            $rootScope.notify("success", "The data is successfully updated!");
                        }
                    },
                    onError: function(response) {
                        $mdDialog.hide();
                        var error = response.data;
                        $rootScope.notify("error", error);
                    }
                };

                utilities.sendRequest(parameters);
            } else {
                $mdDialog.hide();
            }
        };

        vm.isStarred = function() {
            // Get the stars count and user specific starred or unstarred
            parameters.url = "challenges/" + vm.challengeId + "/";
            parameters.method = 'GET';
            parameters.data = {};
            parameters.callback = {
                onSuccess: function(response) {
                    var details = response.data;
                    vm.count = details['count'] || 0;
                    vm.is_starred = details['is_starred'];
                    if (details['is_starred'] === false) {
                        vm.caption = 'Star';
                    } else {
                        vm.caption = 'Unstar';
                    }
                },
                onError: function() {}
            };
            utilities.sendRequest(parameters);
        };

        vm.starChallenge = function() {
            parameters.url = "challenges/" + vm.challengeId + "/";
            parameters.method = 'POST';
            parameters.data = {};
            parameters.callback = {
                onSuccess: function(response) {
                    var details = response.data;
                    vm.count = details['count'];
                    vm.is_starred = details['is_starred'];
                    if (details.is_starred === true) {
                        vm.caption = 'Unstar';
                    } else {
                        vm.caption = 'Star';
                    }
                },
                onError: function(response) {
                    var error = response.data;
                    $rootScope.notify("error", error);
                }
            };
            utilities.sendRequest(parameters);
        };

        // Edit challenge overview
        vm.overviewDialog = function(ev) {
            vm.tempDesc = vm.page.description;
            $mdDialog.show({
                scope: $scope,
                preserveScope: true,
                targetEvent: ev,
                templateUrl: 'dist/views/web/challenge/edit-challenge/edit-challenge-overview.html',
                escapeToClose: false
            });
        };

        vm.editChallengeOverview = function(editChallengeOverviewForm) {
            if (editChallengeOverviewForm) {
                var challengeHostList = utilities.getData("challengeCreator");
                for (var challenge in challengeHostList) {
                    if (challenge == vm.challengeId) {
                        vm.challengeHostId = challengeHostList[challenge];
                        break;
                    }
                }
                if (total_images == 0){
                    remove_image_id = [];
                }
                parameters.url = "challenges/challenge_host_team/" + vm.challengeHostId + "/challenge/" + vm.challengeId;
                parameters.method = 'PATCH';
                parameters.data = {
                    "description": vm.page.description,
                    "remove_image_id": JSON.stringify(remove_image_id)

                };
                parameters.callback = {
                    onSuccess: function(response) {
                        var status = response.status;
                        if (status === 200) {
                            $mdDialog.hide();
                            $rootScope.notify("success", "The description is successfully updated!");
                        }
                    },
                    onError: function(response) {
                        $mdDialog.hide();
                        vm.page.description = vm.tempDesc;
                        var error = response.data;
                        $rootScope.notify("error", error);
                    }
                };

                utilities.sendRequest(parameters);
            } else {
                vm.page.description = vm.tempDesc;
                $mdDialog.hide();

                // delete the uploaded image
                var remove_image_url = 'http://127.0.0.1:8000/api/challenges/remove_overview_image/' + vm.challengeId + '/';
                var form = new FormData;
                form.append("remove_image_id", JSON.stringify(remove_after_upload_image_id));
                var xhr = new XMLHttpRequest;
                xhr.open('POST', remove_image_url, true);
                if (userKey) {
                    xhr.setRequestHeader('Authorization', 'Token ' + userKey);
                }
                xhr.send(form);
            }
            remove_after_upload_image_id = [];
            remove_image_id = [];
            total_images = 0;
        };

        // Delete challenge
        vm.deleteChallengeDialog = function(ev) {
            vm.titleInput = "";
            $mdDialog.show({
                scope: $scope,
                preserveScope: true,
                targetEvent: ev,
                templateUrl: 'dist/views/web/challenge/delete-challenge/delete-challenge.html',
                escapeToClose: false
            });
        };

        vm.deleteChallenge = function(deleteChallengeForm) {
            if(deleteChallengeForm){
                var parameters = {};
                parameters.url = "challenges/challenge/" + vm.challengeId + "/disable";
                parameters.method = 'POST';
                parameters.token = userKey;
                parameters.callback = {
                    onSuccess: function(response) {
                        var status = response.status;
                        if (status === 204){
                            $mdDialog.hide();
                            $rootScope.notify("success", "The Challenge is successfully deleted!");
                        }
                    },
                    onError: function(response) {
                        $mdDialog.hide();
                        var error = response.data;
                        $rootScope.notify("error", error);
                    }
                };

                utilities.sendRequest(parameters);
            } else {
                $mdDialog.hide();
            }
        };

        // Edit submission guidelines
        vm.submissionGuidelinesDialog = function(ev) {
            vm.tempSubmissionGuidelines = vm.page.submission_guidelines;
            $mdDialog.show({
                scope: $scope,
                preserveScope: true,
                targetEvent: ev,
                templateUrl: 'dist/views/web/challenge/edit-challenge/edit-challenge-submission-guidelines.html',
                escapeToClose: false
            });
        };

        vm.editSubmissionGuideline = function(editSubmissionGuidelinesForm) {
            if (editSubmissionGuidelinesForm) {
                var challengeHostList = utilities.getData("challengeCreator");
                for (var challenge in challengeHostList) {
                    if (challenge == vm.challengeId) {
                        vm.challengeHostId = challengeHostList[challenge];
                        break;
                    }
                }
                parameters.url = "challenges/challenge_host_team/" + vm.challengeHostId + "/challenge/" + vm.challengeId;
                parameters.method = 'PATCH';
                parameters.data = {
                    "submission_guidelines": vm.page.submission_guidelines

                };
                parameters.callback = {
                    onSuccess: function(response) {
                        var status = response.status;
                        if (status === 200) {
                            $mdDialog.hide();
                            $rootScope.notify("success", "The submission guidelines is successfully updated!");
                        }
                    },
                    onError: function(response) {
                        $mdDialog.hide();
                        vm.page.submission_guidelines = vm.tempSubmissionGuidelines;
                        var error = response.data;
                        $rootScope.notify("error", error);
                    }
                };

                utilities.sendRequest(parameters);
            } else {
                vm.page.submission_guidelines = vm.tempSubmissionGuidelines;
                $mdDialog.hide();
            }
        };

        // Edit Evaluation Criteria
        vm.evaluationCriteriaDialog = function(ev) {
            vm.tempEvaluationCriteria = vm.page.evaluation_details;
            $mdDialog.show({
                scope: $scope,
                preserveScope: true,
                targetEvent: ev,
                templateUrl: 'dist/views/web/challenge/edit-challenge/edit-challenge-evaluation-criteria.html',
                escapeToClose: false
            });
        };

        vm.editEvaluationCriteria = function(editEvaluationCriteriaForm) {
            if (editEvaluationCriteriaForm) {
                var challengeHostList = utilities.getData("challengeCreator");
                for (var challenge in challengeHostList) {
                    if (challenge == vm.challengeId) {
                        vm.challengeHostId = challengeHostList[challenge];
                        break;
                    }
                }
                parameters.url = "challenges/challenge_host_team/" + vm.challengeHostId + "/challenge/" + vm.challengeId;
                parameters.method = 'PATCH';
                parameters.data = {
                    "evaluation_details": vm.page.evaluation_details
                };
                parameters.callback = {
                    onSuccess: function(response) {
                        var status = response.status;
                        if (status === 200) {
                            $mdDialog.hide();
                            $rootScope.notify("success", "The evaluation details is successfully updated!");
                        }
                    },
                    onError: function(response) {
                        $mdDialog.hide();
                        vm.page.evaluation_details = vm.tempEvaluationCriteria;
                        var error = response.data;
                        $rootScope.notify("error", error);
                    }
                };

                utilities.sendRequest(parameters);

            } else {
                vm.page.evaluation_details = vm.tempEvaluationCriteria;
                $mdDialog.hide();
            }
        };


        // Edit Evaluation Script
        vm.evaluationScriptDialog = function(ev) {
            $mdDialog.show({
                scope: $scope,
                preserveScope: true,
                targetEvent: ev,
                templateUrl: 'dist/views/web/challenge/edit-challenge/edit-challenge-evaluation-script.html',
                escapeToClose: false
            });
        };

        vm.editEvalScript = function(editEvaluationCriteriaForm) {
            if (editEvaluationCriteriaForm) {
                var formData = new FormData();
                formData.append("evaluation_script", vm.editEvaluationScript);
                var challengeHostList = utilities.getData("challengeCreator");
                for (var challenge in challengeHostList) {
                    if (challenge == vm.challengeId) {
                        vm.challengeHostId = challengeHostList[challenge];
                        break;
                    }
                }
                parameters.url = "challenges/challenge_host_team/" + vm.challengeHostId + "/challenge/" + vm.challengeId;
                parameters.method = 'PATCH';
                parameters.data = formData;
                parameters.callback = {
                    onSuccess: function(response) {
                        var status = response.status;
                        if (status === 200) {
                            $mdDialog.hide();
                            $rootScope.notify("success", "The evaluation script is successfully updated!");
                        }
                    },
                    onError: function(response) {
                        $mdDialog.hide();
                        vm.page.evaluation_details = vm.tempEvaluationCriteria;
                        var error = response.data;
                        $rootScope.notify("error", error);
                    }
                };

                utilities.sendRequest(parameters, 'header', 'upload');

            } else {
                vm.page.evaluation_details = vm.tempEvaluationCriteria;
                $mdDialog.hide();
            }
        };


        // Edit Terms and Conditions
        vm.termsAndConditionsDialog = function(ev) {
            vm.tempTermsAndConditions = vm.page.terms_and_conditions;
            $mdDialog.show({
                scope: $scope,
                preserveScope: true,
                targetEvent: ev,
                templateUrl: 'dist/views/web/challenge/edit-challenge/edit-challenge-terms-and-conditions.html',
                escapeToClose: false
            });
        };

        vm.editTermsAndConditions = function(editTermsAndConditionsForm) {
            if (editTermsAndConditionsForm) {
                var challengeHostList = utilities.getData("challengeCreator");
                for (var challenge in challengeHostList) {
                    if (challenge == vm.challengeId) {
                        vm.challengeHostId = challengeHostList[challenge];
                        break;
                    }
                }
                parameters.url = "challenges/challenge_host_team/" + vm.challengeHostId + "/challenge/" + vm.challengeId;
                parameters.method = 'PATCH';
                parameters.data = {
                    "terms_and_conditions": vm.page.terms_and_conditions
                };
                parameters.callback = {
                    onSuccess: function(response) {
                        var status = response.status;
                        if (status === 200) {
                            $mdDialog.hide();
                            $rootScope.notify("success", "The terms and conditions are successfully updated!");
                        }
                    },
                    onError: function(response) {
                        $mdDialog.hide();
                        vm.page.terms_and_conditions = vm.tempTermsAndConditions;
                        var error = response.data;
                        $rootScope.notify("error", error);
                    }
                };
                utilities.sendRequest(parameters);
            } else {
                vm.page.terms_and_conditions = vm.tempTermsAndConditions;
                $mdDialog.hide();
            }
        };

        // Edit Challenge Title
        vm.challengeTitleDialog = function(ev) {
            vm.tempChallengeTitle = vm.page.title;
            $mdDialog.show({
                scope: $scope,
                preserveScope: true,
                targetEvent: ev,
                templateUrl: 'dist/views/web/challenge/edit-challenge/edit-challenge-title.html',
                escapeToClose: false
            });
        };

        vm.editChallengeTitle = function(editChallengeTitleForm) {
            if (editChallengeTitleForm) {
                var challengeHostList = utilities.getData("challengeCreator");
                for (var challenge in challengeHostList) {
                    if (challenge == vm.challengeId) {
                        vm.challengeHostId = challengeHostList[challenge];
                        break;
                    }
                }
                parameters.url = "challenges/challenge_host_team/" + vm.challengeHostId + "/challenge/" + vm.challengeId;
                parameters.method = 'PATCH';
                parameters.data = {
                    "title": vm.page.title
                };
                parameters.callback = {
                    onSuccess: function(response) {
                        var status = response.status;
                        if (status === 200) {
                            $mdDialog.hide();
                            $rootScope.notify("success", "The challenge title is  successfully updated!");
                        }
                    },
                    onError: function(response) {
                        $mdDialog.hide();
                        vm.page.title = vm.tempChallengeTitle;
                        var error = response.data;
                        $rootScope.notify("error", error);
                    }
                };
                utilities.sendRequest(parameters);
            } else {
                vm.page.title = vm.tempChallengeTitle;
                $mdDialog.hide();
            }
        };

        vm.challengePhaseDialog = function(ev, phase) {
            vm.page.challenge_phase = phase;
            vm.phaseStartDate = new Date(phase.start_date);
            vm.phaseEndDate = new Date(phase.end_date);
            vm.testAnnotationFile = null;
            vm.sanityCheckPass = true;
            vm.sanityCheck = "";
            $mdDialog.show({
                scope: $scope,
                preserveScope: true,
                targetEvent: ev,
                templateUrl: 'dist/views/web/challenge/edit-challenge/edit-challenge-phase.html',
                escapeToClose: false
            });
        };

        vm.editChallengePhase = function(editChallengePhaseForm) {
            if (editChallengePhaseForm) {
                vm.challengePhaseId = vm.page.challenge_phase.id;
                parameters.url = "challenges/challenge/" + vm.challengeId + "/challenge_phase/" + vm.challengePhaseId;
                parameters.method = 'PATCH';
                var formData = new FormData();
                formData.append("name", vm.page.challenge_phase.name);
                formData.append("description", vm.page.challenge_phase.description);
                formData.append("start_date", vm.phaseStartDate.toISOString());
                formData.append("end_date", vm.phaseEndDate.toISOString());
                formData.append("max_submissions_per_day", vm.page.challenge_phase.max_submissions_per_day);
                formData.append("max_submissions", vm.page.challenge_phase.max_submissions);
                if (vm.testAnnotationFile) {
                    formData.append("test_annotation", vm.testAnnotationFile);
                }
                parameters.data = formData;
                parameters.callback = {
                    onSuccess: function(response) {
                        var status = response.status;
                        utilities.hideLoader();
                        if (status === 200) {
                            $mdDialog.hide();
                            $rootScope.notify("success", "The challenge phase details are successfully updated!");
                        }
                    },
                    onError: function(response) {
                        utilities.hideLoader();
                        $mdDialog.hide();
                        var error = response.data;
                        $rootScope.notify("error", error);
                    }
                };
                utilities.showLoader();
                utilities.sendRequest(parameters, 'header', 'upload');
            } else {
                parameters.url = 'challenges/challenge/' + vm.challengeId + '/challenge_phase';
                parameters.method = 'GET';
                parameters.data = {};
                parameters.callback = {
                    onSuccess: function(response) {
                        var details = response.data;
                        vm.phases = details;
                        utilities.hideLoader();
                    },
                    onError: function(response) {
                        var error = response.data;
                        utilities.storeData('emailError', error.detail);
                        $state.go('web.permission-denied');
                        utilities.hideLoader();
                    }
                };
                utilities.sendRequest(parameters);
                $mdDialog.hide();
            }
        };

        vm.publishChallenge = function(ev) {
            ev.stopPropagation();
            vm.toggleChallengeState = null;
            vm.publishDesc = null;
            if (vm.isPublished)
                vm.toggleChallengeState = "private";
            else
                vm.toggleChallengeState = "public";

            var confirm = $mdDialog.confirm()
                          .title('Make this challenge ' + vm.toggleChallengeState + '?')
                          .ariaLabel('')
                          .targetEvent(ev)
                          .ok('I\'m sure')
                          .cancel('No.');

            $mdDialog.show(confirm).then(function() {
                parameters.url = "challenges/challenge_host_team/" + vm.page.creator.id + "/challenge/" + vm.page.id;
                parameters.method = 'PATCH';
                parameters.data = {
                    "published": !vm.isPublished,
                };
                vm.isPublished = !vm.isPublished;
                parameters.callback = {
                    onSuccess: function(response) {
                        var status = response.status;
                        if (status === 200) {
                            $mdDialog.hide();
                            $rootScope.notify("success", "The challenge was successfully made " + vm.toggleChallengeState);
                        }
                    },
                    onError: function(response) {
                        $mdDialog.hide();
                        vm.page.description = vm.tempDesc;
                        var error = response.data;
                        $rootScope.notify("error", error);
                    }
                };

                utilities.sendRequest(parameters);
            }, function() {
            // Nope
            });
        };

        $scope.$on('$destroy', function() {
            vm.stopFetchingSubmissions();
            vm.stopLeaderboard();
        });

        $rootScope.$on('$stateChangeStart', function() {
            vm.phase = {};
            vm.isResult = false;
            vm.stopFetchingSubmissions();
            vm.stopLeaderboard();
        });

        vm.showConfirmation = function(message){
            $rootScope.notify("success", message);
        };
<<<<<<< HEAD
=======

        vm.termsAndConditionDialog = function (ev) {
            $mdDialog.show({
                scope: $scope,
                preserveScope: true,
                targetEvent: ev,
                templateUrl: 'dist/views/web/challenge/terms-and-conditions.html',
                escapeToClose: false
            });
        };

        vm.acceptTermsAndConditions = function (acceptTermsAndConditionsForm) {
            if (acceptTermsAndConditionsForm) {
                if (vm.termsAndConditions) {
                    vm.selectExistTeam();
                    $mdDialog.hide();
                }
            } else {
                $mdDialog.hide();
            }
        };

        
    }
>>>>>>> da754de0

        // remove the uploaded image of `edit challenge description`
        $scope.trixAttachmentRemove = function(e, editor) {
            var attachment = e.attachment;
            var current_image_id = attachment.attachment.attributes.values.image_id;
            if (remove_image_id.includes(current_image_id)) {
                total_images = current_image_id.length;
                remove_image_id = [];
            }
            if (remove_image_id.length > total_images && total_images != 0) {
                remove_image_id = [];
            }
            remove_image_id.push(current_image_id);
        }

        // upload the image of `edit challenge description`
        var uploadAttachment;
        $scope.trixAttachmentAdd = function(e, editor) {
            var attachment = e.attachment;
            if (attachment.file) {
                return uploadAttachment(attachment);
            }
        }
        var upload_image_url = 'http://127.0.0.1:8000/api/challenges/upload_overview_image/' + vm.challengeId + '/';

        uploadAttachment = function(attachment) {
            var file = attachment.file;
            var form = new FormData;
            form.append("file", file);
            var xhr = new XMLHttpRequest;
            xhr.open("POST", upload_image_url, true);
            if (userKey) {
                xhr.setRequestHeader('Authorization', 'Token ' + userKey);
            }
            xhr.upload.onprogress = function(event) {
                var progress;
                progress = event.loaded / event.total * 100;
                return attachment.setUploadProgress(progress);
            };

            xhr.onreadystatechange = function() {
                var href, url, data, jsonResponse;
                if (this.readyState == 4 && this.status == 200) {
                    data = this.responseText;
                    jsonResponse = JSON.parse(data);
                    url = href = 'http://127.0.0.1:8000' + jsonResponse['url'];
                    remove_after_upload_image_id.push(jsonResponse['image_id']);
                    return attachment.setAttributes({
                        url: url,
                        href: href,
                        image_id: jsonResponse['image_id'],
                    });
                }
            };
            return xhr.send(form);
        };
    }
})();<|MERGE_RESOLUTION|>--- conflicted
+++ resolved
@@ -1766,8 +1766,6 @@
         vm.showConfirmation = function(message){
             $rootScope.notify("success", message);
         };
-<<<<<<< HEAD
-=======
 
         vm.termsAndConditionDialog = function (ev) {
             $mdDialog.show({
@@ -1792,7 +1790,6 @@
 
         
     }
->>>>>>> da754de0
 
         // remove the uploaded image of `edit challenge description`
         $scope.trixAttachmentRemove = function(e, editor) {
