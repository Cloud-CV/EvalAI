--- conflicted
+++ resolved
@@ -607,12 +607,8 @@
                 onSuccess: function (response) {
                     vm.selectedPhaseSplit = response.data;
                 },
-<<<<<<< HEAD
-                onError: function () {
-=======
                 onError: function (response) {
                     var error = response.data;
->>>>>>> a961c73e
                     vm.stopLoader();
                     $rootScope.notify("error", error);
                     return false;
