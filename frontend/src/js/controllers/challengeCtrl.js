// Invoking IIFE for challenge page
/* jshint shadow:true */
(function() {

    'use strict';
    angular
        .module('evalai')
        .controller('ChallengeCtrl', ChallengeCtrl);

    ChallengeCtrl.$inject = ['utilities', '$scope', '$state', '$http', '$stateParams', '$rootScope', 'Upload'];

    function ChallengeCtrl(utilities, $scope, $state, $http, $stateParams, $rootScope, Upload) {
        var vm = this;
        vm.challengeId = $stateParams.challengeId;
        vm.phaseId = null;
        vm.input_file = null;
        vm.wrnMsg = {};
        vm.page = {};
        vm.isParticipated = false;
        vm.isActive = false;
        var flag = 0;
        vm.phases = {};
        vm.isValid = {};
        var userKey = utilities.getData('userKey');

        vm.subErrors = {};

        utilities.showLoader();

        // get details of the particular challenge
        var parameters = {};
        parameters.url = 'challenges/challenge/' + vm.challengeId + '/';
        parameters.method = 'GET';
        parameters.data = {};
        parameters.token = userKey;
        parameters.callback = {
            onSuccess: function(response) {
                var status = response.status;
                var response = response.data;
                vm.page = response;
                vm.isActive = response.is_active;
<<<<<<< HEAD

                if(vm.page.image == null){
                	vm.page.image = "dist/images/logo.png";
                }

                if (vm.isActive == true) {
=======
                
                if(vm.page.image === null){
                	vm.page.image = "dist/images/logo.png";
                }
                
                if (vm.isActive === true) {
>>>>>>> 9aee25ef

                    // get details of challenges corresponding to participant teams of that user
                    var parameters = {};
                    parameters.url = 'participants/participant_teams/challenges/user';
                    parameters.method = 'GET';
                    parameters.data = {};
                    parameters.token = userKey;
                    parameters.callback = {
                        onSuccess: function(response) {
                            var status = response.status;
                            var response = response.data;

                            for (var i in response.challenge_participant_team_list) {
                                if (response.challenge_participant_team_list[i].challenge !== null && response.challenge_participant_team_list[i].challenge.id == vm.challengeId) {
                                    vm.isParticipated = true;
                                    break;
                                }
                            }

                            if (vm.isParticipated === false) {

                                vm.team = {};
                                vm.teamId = null;
                                vm.existTeam = {};
                                vm.currentPage = '';
                                vm.isNext = '';
                                vm.isPrev = '';
                                vm.team.error = false;

                                var parameters = {};
                                parameters.url = 'participants/participant_team';
                                parameters.method = 'GET';
                                parameters.token = userKey;
                                parameters.callback = {
                                    onSuccess: function(response) {
                                        var status = response.status;
                                        var response = response.data;
                                        if (status == 200) {
                                            vm.existTeam = response;

                                            // clear error msg from storage
                                            utilities.deleteData('emailError');

                                            // condition for pagination
                                            if (vm.existTeam.next === null) {
                                                vm.isNext = 'disabled';
                                            } else {
                                                vm.isNext = '';
                                            }

                                            if (vm.existTeam.previous === null) {
                                                vm.isPrev = 'disabled';
                                            } else {
                                                vm.isPrev = '';
                                            }
                                            if (vm.existTeam.next !== null) {
                                                vm.currentPage = vm.existTeam.next.split('page=')[1] - 1;
                                            }


                                            // select team from existing list
                                            vm.selectExistTeam = function() {

                                                // loader for exisiting teams
                                                vm.isExistLoader = true;
                                                vm.loaderTitle = '';
                                                vm.loginContainer = angular.element('.exist-team-card');

                                                // show loader
                                                vm.startLoader = function(msg) {
                                                    vm.isExistLoader = true;
                                                    vm.loaderTitle = msg;
                                                    vm.loginContainer.addClass('low-screen');
                                                };

                                                // stop loader
                                                vm.stopLoader = function() {
                                                    vm.isExistLoader = false;
                                                    vm.loaderTitle = '';
                                                    vm.loginContainer.removeClass('low-screen');
                                                };

                                                vm.startLoader("Loading Teams");
                                                // loader end

                                                var parameters = {};
                                                parameters.url = 'challenges/challenge/' + vm.challengeId + '/participant_team/' + vm.teamId;
                                                parameters.method = 'POST';
                                                parameters.token = userKey;
                                                parameters.callback = {
                                                    onSuccess: function(response) {
                                                        var status = response.status;
                                                        var response = response.data;
                                                        vm.isParticipated = true;
                                                        $state.go('web.challenge-main.challenge-page.submission');
                                                        vm.stopLoader();
                                                    },
                                                    onError: function(response) {
                                                        var status = response.status;
                                                        var error = response.data;
                                                        vm.existTeamError = "Please select a team";
                                                        vm.stopLoader();
                                                    }
                                                };
                                                utilities.sendRequest(parameters);
                                            };

                                            // to load data with pagination
                                            vm.load = function(url) {
                                                // loader for exisiting teams
                                                vm.isExistLoader = true;
                                                vm.loaderTitle = '';
                                                vm.loginContainer = angular.element('.exist-team-card');

                                                // show loader
                                                vm.startLoader = function(msg) {
                                                    vm.isExistLoader = true;
                                                    vm.loaderTitle = msg;
                                                    vm.loginContainer.addClass('low-screen');
                                                };

                                                // stop loader
                                                vm.stopLoader = function() {
                                                    vm.isExistLoader = false;
                                                    vm.loaderTitle = '';
                                                    vm.loginContainer.removeClass('low-screen');
                                                };

                                                vm.startLoader("Loading Teams");
                                                if (url !== null) {

                                                    //store the header data in a variable
                                                    var headers = {
                                                        'Authorization': "Token " + userKey
                                                    };

                                                    //Add headers with in your request
                                                    $http.get(url, { headers: headers }).then(function(response) {
                                                        // reinitialized data
                                                        var status = response.status;
                                                        var response = response.data;
                                                        vm.existTeam = response;

                                                        // condition for pagination
                                                        if (vm.existTeam.next === null) {
                                                            vm.isNext = 'disabled';
                                                            vm.currentPage = vm.existTeam.count / 10;
                                                        } else {
                                                            vm.isNext = '';
                                                            vm.currentPage = parseInt(vm.existTeam.next.split('page=')[1] - 1);
                                                        }

                                                        if (vm.existTeam.previous === null) {
                                                            vm.isPrev = 'disabled';
                                                        } else {
                                                            vm.isPrev = '';
                                                        }
                                                        vm.stopLoader();
                                                    });
                                                }
                                            };

                                        }
                                        utilities.hideLoader();
                                    },
                                    onError: function(response) {
                                        var status = response.status;
                                        var error = response.data;
                                        utilities.storeData('emailError', error.detail);
                                        $state.go('web.permission-denied');
                                        utilities.hideLoader();
                                    }
                                };

                                utilities.sendRequest(parameters);

                            }
                            // This condition means that the user is eligible to make submissions
                            else if (vm.isParticipated === true) {
                                vm.makeSubmission = function() {

                                    var fileVal = angular.element(".file-path").val();

                                    if (fileVal === null || fileVal === "") {
                                        vm.subErrors.msg = "Please upload file!";
                                    } else {
                                        vm.isExistLoader = true;
                                        vm.loaderTitle = '';
                                        vm.loginContainer = angular.element('.exist-team-card');

                                        // show loader
                                        vm.startLoader = function(msg) {
                                            vm.isExistLoader = true;
                                            vm.loaderTitle = msg;
                                            vm.loginContainer.addClass('low-screen');
                                        };

                                        // stop loader
                                        vm.stopLoader = function() {
                                            vm.isExistLoader = false;
                                            vm.loaderTitle = '';
                                            vm.loginContainer.removeClass('low-screen');
                                        };

                                        vm.startLoader("Making Submission");
                                        if (vm.input_file) {
                                            // vm.upload(vm.input_file);
                                        }
                                        var parameters = {};
                                        parameters.url = 'jobs/challenge/' + vm.challengeId + '/challenge_phase/' + vm.phaseId + '/submission/';
                                        parameters.method = 'POST';
                                        var formData = new FormData();
                                        formData.append("status", "submitting");
                                        formData.append("input_file", vm.input_file);

                                        parameters.data = formData;

                                        parameters.token = userKey;
                                        parameters.callback = {
                                            onSuccess: function(response) {
                                                var status = response.status;
                                                var response = response.data;
                                                // vm.input_file.name = '';

                                                angular.forEach(
                                                    angular.element("input[type='file']"),
                                                    function(inputElem) {
                                                        angular.element(inputElem).val(null);
                                                    }
                                                );

                                                angular.element(".file-path").val(null);


                                                vm.phaseId = null;
                                                vm.subErrors.msg = "Your submission has been recorded succesfully!";
                                                vm.stopLoader();
                                            },
                                            onError: function(response) {
                                                var status = response.status;
                                                var error = response.data;

                                                vm.phaseId = null;
                                                if (status == 404) {

                                                    vm.subErrors.msg = "Please select phase!";
                                                } else if (status == 400) {
                                                    vm.subErrors.msg = error.input_file[0];
                                                } else {
                                                    vm.subErrors.msg = error.error;
                                                }
                                                vm.stopLoader();
                                            }
                                        };

                                        utilities.sendRequest(parameters, 'header', 'upload');
                                    }
                                };
                            }
                            utilities.hideLoader();
                        },
                        onError: function(response) {
                            var status = response.status;
                            var error = response.data;
                            utilities.hideLoader();
                        }
                    };

                    utilities.sendRequest(parameters);
                }

                utilities.hideLoader();

            },
            onError: function(response) {
                var status = response.status;
                var error = response.data;
                utilities.storeData('emailError', error.detail);
                $state.go('web.permission-denied');
                utilities.hideLoader();
            }
        };

        utilities.sendRequest(parameters);

        // get details of the particular challenge phase
        var parameters = {};
        parameters.url = 'challenges/challenge/' + vm.challengeId + '/challenge_phase';
        parameters.method = 'GET';
        parameters.data = {};
        parameters.token = userKey;
        parameters.callback = {
            onSuccess: function(response) {
                var status = response.status;
                var response = response.data;
                vm.phases = response;
                // navigate to challenge page
                // $state.go('web.challenge-page.overview');
                utilities.hideLoader();
            },
            onError: function(response) {
                var status = response.status;
                var error = response.data;
                utilities.storeData('emailError', error.detail);
                $state.go('web.permission-denied');
                utilities.hideLoader();
            }
        };

        utilities.sendRequest(parameters);

        // my submissions
        vm.isResult = false;
        vm.getResults = function(phaseId) {
            vm.isResult = true;
            // loader for exisiting teams
            vm.isExistLoader = true;
            vm.loaderTitle = '';
            vm.loginContainer = angular.element('.exist-team-card');

            // show loader
            vm.startLoader = function(msg) {
                vm.isExistLoader = true;
                vm.loaderTitle = msg;
                vm.loginContainer.addClass('low-screen');
            };

            // stop loader
            vm.stopLoader = function() {
                vm.isExistLoader = false;
                vm.loaderTitle = '';
                vm.loginContainer.removeClass('low-screen');
            };

            vm.startLoader("Loading Teams");

            // get details of the particular challenge phase
            vm.isNext = '';
            vm.isPrev = '';
            vm.currentPage = '';

            var parameters = {};
            parameters.url = "jobs/challenge/" + vm.challengeId + "/challenge_phase/" + phaseId + "/submission/";
            parameters.method = 'GET';
            parameters.data = {};
            parameters.token = userKey;
            parameters.callback = {
                onSuccess: function(response) {
                    var status = response.status;
                    var response = response.data;
                    vm.submissionResult = response;
                    // navigate to challenge page
                    // $state.go('web.challenge-page.overview');
                    if (vm.submissionResult.next == null) {
                        vm.isNext = 'disabled';
                    } else {
                        vm.isNext = '';

                    }
                    if (vm.submissionResult.previous == null) {
                        vm.isPrev = 'disabled';
                    } else {
                        vm.isPrev = '';
                    }
                    if (vm.submissionResult.next != null) {
                        vm.currentPage = vm.submissionResult.next.split('page=')[1] - 1;
                    } else {
                        vm.currentPage = 1;
                    }

                    vm.load = function(url) {
                        // loader for exisiting teams
                        vm.isExistLoader = true;
                        vm.loaderTitle = '';
                        vm.loginContainer = angular.element('.exist-team-card');

                        // show loader
                        vm.startLoader = function(msg) {
                            vm.isExistLoader = true;
                            vm.loaderTitle = msg;
                            vm.loginContainer.addClass('low-screen');
                        }

                        // stop loader
                        vm.stopLoader = function() {
                            vm.isExistLoader = false;
                            vm.loaderTitle = '';
                            vm.loginContainer.removeClass('low-screen');
                        }

                        vm.startLoader("Loading Teams");
                        if (url != null) {

                            //store the header data in a variable
                            var headers = {
                                'Authorization': "Token " + userKey
                            };

                            //Add headers with in your request
                            $http.get(url, { headers: headers }).then(function(response) {
                                // reinitialized data
                                var status = response.status;
                                var response = response.data;
                                vm.submissionResult = response;

                                // condition for pagination
                                if (vm.submissionResult.next == null) {
                                    vm.isNext = 'disabled';
                                    vm.currentPage = vm.submissionResult.count / 3;
                                } else {
                                    vm.isNext = '';
                                    vm.currentPage = parseInt(vm.submissionResult.next.split('page=')[1] - 1);
                                }

                                if (vm.submissionResult.previous == null) {
                                    vm.isPrev = 'disabled';
                                } else {
                                    vm.isPrev = '';
                                }
                                vm.stopLoader();
                            })
                        } else {
                            vm.stopLoader();
                        }


                    }

                },
                onError: function(response) {
                    var status = response.status;
                    var error = response.data;
                    utilities.storeData('emailError', error.detail);
                    $state.go('web.permission-denied');
                    vm.stopLoader();
                }
            };

            utilities.sendRequest(parameters);

            // Show leaderboard
            vm.leaderboard = {};
            var parameters = {};
            parameters.url = "jobs/challenge/" + vm.challengeId + "/challenge_phase/" + phaseId + "/leaderboard/";
            parameters.method = 'GET';
            parameters.data = {};
            parameters.token = userKey;
            parameters.callback = {
                onSuccess: function(response) {
                    var status = response.status;
                    var response = response.data;
                    vm.leaderboard = response.results;

                    $scope.sortType     = 'overall_acc'; // set the default sort type
                    $scope.sortReverse  = true;  // set the default sort order

                    vm.stopLoader();
                },
                onError: function(response) {
                    var status = response.status;
                    var error = response.data;
                    vm.leaderboard.error = error;
                    vm.stopLoader();
                }
            };

            utilities.sendRequest(parameters);
        };
    }

})();<|MERGE_RESOLUTION|>--- conflicted
+++ resolved
@@ -39,21 +39,12 @@
                 var response = response.data;
                 vm.page = response;
                 vm.isActive = response.is_active;
-<<<<<<< HEAD
-
-                if(vm.page.image == null){
-                	vm.page.image = "dist/images/logo.png";
-                }
-
-                if (vm.isActive == true) {
-=======
-                
+
                 if(vm.page.image === null){
                 	vm.page.image = "dist/images/logo.png";
                 }
-                
+
                 if (vm.isActive === true) {
->>>>>>> 9aee25ef
 
                     // get details of challenges corresponding to participant teams of that user
                     var parameters = {};
