// Invoking IIFE for challenge page
(function() {

    'use strict';
    angular
        .module('evalai')
        .controller('ChallengeCtrl', ChallengeCtrl);

    ChallengeCtrl.$inject = ['utilities', 'loaderService', '$scope', '$state', '$http', '$stateParams', '$rootScope', 'Upload', '$interval', '$mdDialog', 'moment'];

    function ChallengeCtrl(utilities, loaderService, $scope, $state, $http, $stateParams, $rootScope, Upload, $interval, $mdDialog, moment) {
        var vm = this;
        vm.challengeId = $stateParams.challengeId;
        vm.phaseId = null;
        vm.phaseSplitId = $stateParams.phaseSplitId;
        vm.input_file = null;
        vm.methodName = "";
        vm.methodDesc = "";
        vm.projectUrl = "";
        vm.publicationUrl = "";
        vm.wrnMsg = {};
        vm.page = {};
        vm.isParticipated = false;
        vm.isActive = false;
        vm.phases = {};
        vm.phaseSplits = {};
        vm.phaseRemainingSubmissions = {};
        vm.phaseRemainingSubmissionsFlags = {};
        vm.phaseRemainingSubmissionsCountdown = {};
        vm.isValid = {};
        vm.submissionVisibility = {};
        vm.baselineStatus = {};
        vm.showUpdate = false;
        vm.showLeaderboardUpdate = false;
        vm.poller = null;
        vm.isChallengeHost = false;
        vm.isDockerBased = false;
        vm.stopLeaderboard = function() {};
        vm.stopFetchingSubmissions = function() {};
        vm.currentDate = null;
        vm.isPublished = false;
        vm.sortColumn = 'rank';
        vm.reverseSort = false;
        vm.columnIndexSort = 0;
        vm.disableSubmit = true;
        // save initial ranking
        vm.initial_ranking = {};
      // loader for existing teams
        vm.isExistLoader = false;
        vm.loaderTitle = '';
        vm.loaderContainer = angular.element('.exist-team-card');
        vm.termsAndConditions = false;
        vm.team = {};

        // show loader
        vm.startLoader = loaderService.startLoader;
        // stop loader
        vm.stopLoader = loaderService.stopLoader;

        var userKey = utilities.getData('userKey');
        vm.authToken = userKey;

        vm.subErrors = {};

        utilities.showLoader();

        vm.displayDockerSubmissionInstructions = function (isDockerBased, isParticipated) {
            // get remaining submission for docker based challenge
            if (isDockerBased && isParticipated == true) {
                parameters.url = 'jobs/' + vm.challengeId + '/remaining_submissions';
                parameters.method = 'GET';
                parameters.data = {};
                parameters.callback = {
                    onSuccess: function (response) {
                        vm.phaseRemainingSubmissions = response.data;
                        var details = vm.phaseRemainingSubmissions.phases;
                        for (var i = 0; i < details.length; i++) {
                            if (details[i].limits.submission_limit_exceeded === true) {
                                vm.phaseRemainingSubmissionsFlags[details[i].id] = "maxExceeded";
                            } else if (details[i].limits.remaining_submissions_today_count > 0) {
                                vm.phaseRemainingSubmissionsFlags[details[i].id] = "showSubmissionNumbers";
                            } else {
                                vm.eachPhase = details[i];
                                vm.phaseRemainingSubmissionsFlags[details[i].id] = "showClock";
                                vm.countDownTimer = function () {
                                    vm.remainingTime = vm.eachPhase.limits.remaining_time;
                                    vm.days = Math.floor(vm.remainingTime / 24 / 60 / 60);
                                    vm.hoursLeft = Math.floor((vm.remainingTime) - (vm.days * 86400));
                                    vm.hours = Math.floor(vm.hoursLeft / 3600);
                                    vm.minutesLeft = Math.floor((vm.hoursLeft) - (vm.hours * 3600));
                                    vm.minutes = Math.floor(vm.minutesLeft / 60);
                                    vm.remainingSeconds = Math.floor(vm.remainingTime % 60);
                                    if (vm.remainingSeconds < 10) {
                                        vm.remainingSeconds = "0" + vm.remainingSeconds;
                                    }
                                    vm.phaseRemainingSubmissionsCountdown[vm.eachPhase.id] = {
                                        "days": vm.days,
                                        "hours": vm.hours,
                                        "minutes": vm.minutes,
                                        "seconds": vm.remainingSeconds
                                    };
                                    if (vm.remainingTime === 0) {
                                        vm.phaseRemainingSubmissionsFlags[details[i].id] = "showSubmissionNumbers";
                                    } else {
                                        vm.remainingSeconds--;
                                    }
                                };
                                setInterval(function () {
                                    $rootScope.$apply(vm.countDownTimer);
                                }, 1000);
                                vm.countDownTimer();
                            }
                        }
                        utilities.hideLoader();
                    },
                    onError: function (response) {
                        var error = response.data;
                        utilities.storeData('emailError', error.detail);
                        $state.go('web.permission-denied');
                    }
                };
                utilities.sendRequest(parameters);
            }
        };

        // get details of the particular challenge
        var parameters = {};
        parameters.token = null;
        if (userKey) {
            parameters.token = userKey;
        }
        parameters.method = 'GET';
        parameters.url = 'challenges/challenge/' + vm.challengeId + '/';
        parameters.data = {};
        parameters.callback = {
            onSuccess: function(response) {
                var details = response.data;
                vm.page = details;
                vm.isActive = details.is_active;
                vm.isPublished = vm.page.published;
                vm.isForumEnabled = details.enable_forum;
                vm.forumURL = details.forum_url;
                vm.cliVersion = details.cli_version;
                vm.isRegistrationOpen = details.is_registration_open;

                if (vm.page.image === null) {
                    vm.page.image = "dist/images/logo.png";

                }

                if (userKey) {

                    // get details of challenges corresponding to participant teams of that user
                    parameters.url = 'participants/participant_teams/challenges/' + vm.challengeId + '/user';
                    parameters.method = 'GET';
                    parameters.data = {};
                    parameters.callback = {
                        onSuccess: function(response) {
                            var details = response.data;
                            vm.currentDate = details.datetime_now;
                            for (var i in details.challenge_participant_team_list) {
                                if (details.challenge_participant_team_list[i].challenge !== null && details.challenge_participant_team_list[i].challenge.id == vm.challengeId) {
                                    vm.isParticipated = true;
                                    break;
                                }
                            }

                            if (details.is_challenge_host) {
                                vm.isChallengeHost = true;
                            }

                            if (!vm.isParticipated) {

                                vm.team = {};
                                vm.teamId = null;
                                vm.existTeam = {};
                                vm.currentPage = '';
                                vm.isNext = '';
                                vm.isPrev = '';
                                vm.team.error = false;

                                parameters.url = 'participants/participant_team';
                                parameters.method = 'GET';
                                parameters.callback = {
                                    onSuccess: function(response) {
                                        var status = response.status;
                                        var details = response.data;
                                        if (status == 200) {
                                            vm.existTeam = details;

                                            if (vm.existTeam.count === 0) {
                                                vm.showPagination = false;
                                                vm.paginationMsg = "No team exists for now. Start by creating a new team!";
                                            } else {
                                                vm.showPagination = true;
                                                vm.paginationMsg = "";
                                            }

                                            // clear error msg from storage
                                            utilities.deleteData('emailError');

                                            // condition for pagination
                                            if (vm.existTeam.next === null) {
                                                vm.isNext = 'disabled';
                                            } else {
                                                vm.isNext = '';
                                            }

                                            if (vm.existTeam.previous === null) {
                                                vm.isPrev = 'disabled';
                                            } else {
                                                vm.isPrev = '';
                                            }
                                            if (vm.existTeam.next !== null) {
                                                vm.currentPage = vm.existTeam.next.split('page=')[1] - 1;
                                            } else {
                                                vm.currentPage = 1;
                                            }


                                            // select team from existing list
                                            vm.selectExistTeam = function() {

                                                // loader for exisiting teams
                                                vm.isExistLoader = true;
                                                vm.loaderTitle = '';
                                                vm.loaderContainer = angular.element('.exist-team-card');

                                                // show loader
                                                vm.startLoader("Loading Teams");
                                                // loader end

                                                parameters.url = 'challenges/challenge/' + vm.challengeId + '/participant_team/' + vm.teamId;
                                                parameters.method = 'POST';
                                                parameters.callback = {
                                                    onSuccess: function() {
                                                        vm.isParticipated = true;
                                                        $state.go('web.challenge-main.challenge-page.submission');
                                                        vm.displayDockerSubmissionInstructions(vm.page.is_docker_based, vm.isParticipated);
                                                        vm.stopLoader();
                                                    },
                                                    onError: function(response) {
                                                        if (response.status == 404) {
                                                            var error = "Please select a team first!";
                                                        } else {
                                                            error = response.data["error"];
                                                        }
                                                        $rootScope.notify("error", error);
                                                        vm.stopLoader();
                                                    }
                                                };
                                                utilities.sendRequest(parameters);
                                            };

                                            // to load data with pagination
                                            vm.load = function(url) {
                                                // loader for exisiting teams
                                                vm.isExistLoader = true;
                                                vm.loaderTitle = '';
                                                vm.loaderContainer = angular.element('.exist-team-card');


                                                vm.startLoader("Loading Teams");
                                                if (url !== null) {

                                                    //store the header data in a variable
                                                    var headers = {
                                                        'Authorization': "Token " + userKey
                                                    };

                                                    //Add headers with in your request
                                                    $http.get(url, { headers: headers }).then(function(response) {
                                                        // reinitialized data
                                                        var details = response.data;
                                                        vm.existTeam = details;

                                                        // condition for pagination
                                                        if (vm.existTeam.next === null) {
                                                            vm.isNext = 'disabled';
                                                            vm.currentPage = vm.existTeam.count / 10;
                                                        } else {
                                                            vm.isNext = '';
                                                            vm.currentPage = parseInt(vm.existTeam.next.split('page=')[1] - 1);
                                                        }

                                                        if (vm.existTeam.previous === null) {
                                                            vm.isPrev = 'disabled';
                                                        } else {
                                                            vm.isPrev = '';
                                                        }
                                                        vm.stopLoader();
                                                    });
                                                }
                                            };

                                        }
                                        utilities.hideLoader();
                                    },
                                    onError: function(response) {
                                        var error = response.data;
                                        utilities.storeData('emailError', error.detail);
                                        $state.go('web.permission-denied');
                                        utilities.hideLoader();
                                    }
                                };

                                utilities.sendRequest(parameters);

                            }
                            vm.displayDockerSubmissionInstructions(vm.page.is_docker_based, vm.isParticipated);
                            utilities.hideLoader();
                        },
                        onError: function() {
                            utilities.hideLoader();
                        }
                    };
                    utilities.sendRequest(parameters);
                }

                utilities.hideLoader();

            },
            onError: function(response) {
                var error = response.data;
                $rootScope.notify("error", error.error);
                $state.go('web.dashboard');
                utilities.hideLoader();
            }
        };

        utilities.sendRequest(parameters);

<<<<<<< HEAD
=======
        vm.toggleParticipation = function (ev, isRegistrationOpen) {
            // ev.stopPropagation();
            var participationState;
            if (isRegistrationOpen) {
                participationState = 'Close';
            } else {
                participationState = 'Open';
            }
            var confirm = $mdDialog.confirm()
                          .title(participationState + ' participation in the challenge?')
                          .ariaLabel('')
                          .targetEvent(ev)
                          .ok('Yes, I\'m sure')
                          .cancel('No');

            $mdDialog.show(confirm).then(function () {
                var challengeHostList = utilities.getData("challengeCreator");
                for (var challenge in challengeHostList) {
                    if (challenge == vm.challengeId) {
                        vm.challengeHostId = challengeHostList[challenge];
                        break;
                    }
                }
                parameters.method = "PATCH";
                parameters.url = "challenges/challenge_host_team/" + vm.challengeHostId + "/challenge/" + vm.challengeId;
                parameters.data = {
                    "is_registration_open": !isRegistrationOpen
                };
                parameters.callback = {
                    onSuccess: function() {
                        vm.isRegistrationOpen = !vm.isRegistrationOpen;
                        $rootScope.notify('success', 'Participation is ' + participationState + 'ed successfully');
                    },
                    onError: function(response) {
                        var details = response.data;
                        $rootScope.notify('error', details.error);
                    }
                };
                utilities.sendRequest(parameters);
            }, function() {});
        };

        vm.displayDockerSubmissionInstructions = function (isDockerBased, isParticipated) {
            // get remaining submission for docker based challenge
            if (isDockerBased && isParticipated == true) {
                parameters.url = 'jobs/' + vm.challengeId + '/remaining_submissions';
                parameters.method = 'GET';
                parameters.data = {};
                parameters.callback = {
                    onSuccess: function (response) {
                        vm.phaseRemainingSubmissions = response.data;
                        var details = vm.phaseRemainingSubmissions.phases;
                        for (var i = 0; i < details.length; i++) {
                            if (details[i].limits.submission_limit_exceeded === true) {
                                vm.phaseRemainingSubmissionsFlags[details[i].id] = "maxExceeded";
                            } else if (details[i].limits.remaining_submissions_today_count > 0) {
                                vm.phaseRemainingSubmissionsFlags[details[i].id] = "showSubmissionNumbers";
                            } else {
                                vm.eachPhase = details[i];
                                vm.phaseRemainingSubmissionsFlags[details[i].id] = "showClock";
                                vm.countDownTimer = function () {
                                    vm.remainingTime = vm.eachPhase.limits.remaining_time;
                                    vm.days = Math.floor(vm.remainingTime / 24 / 60 / 60);
                                    vm.hoursLeft = Math.floor((vm.remainingTime) - (vm.days * 86400));
                                    vm.hours = Math.floor(vm.hoursLeft / 3600);
                                    vm.minutesLeft = Math.floor((vm.hoursLeft) - (vm.hours * 3600));
                                    vm.minutes = Math.floor(vm.minutesLeft / 60);
                                    vm.remainingSeconds = Math.floor(vm.remainingTime % 60);
                                    if (vm.remainingSeconds < 10) {
                                        vm.remainingSeconds = "0" + vm.remainingSeconds;
                                    }
                                    vm.phaseRemainingSubmissionsCountdown[details[i].id] = {
                                        "days": vm.days,
                                        "hours": vm.hours,
                                        "minutes": vm.minutes,
                                        "seconds": vm.remainingSeconds
                                    };
                                    if (vm.remainingTime === 0) {
                                        vm.phaseRemainingSubmissionsFlags[details[i].id] = "showSubmissionNumbers";
                                    } else {
                                        vm.remainingSeconds--;
                                    }
                                };
                                setInterval(function () {
                                    $rootScope.$apply(vm.countDownTimer);
                                }, 1000);
                                vm.countDownTimer();
                            }
                        }
                        utilities.hideLoader();
                    },
                    onError: function (response) {
                        var error = response.data;
                        utilities.storeData('emailError', error.detail);
                        $state.go('web.permission-denied');
                    }
                };
                utilities.sendRequest(parameters);
            }
        };

>>>>>>> 25f06916
        vm.makeSubmission = function() {
            if (vm.isParticipated) {


                var fileVal = angular.element(".file-path").val();

                if (fileVal === null || fileVal === "") {
                    vm.subErrors.msg = "Please upload file!";
                } else {
                    vm.isExistLoader = true;
                    vm.loaderTitle = '';
                    vm.loaderContainer = angular.element('.exist-team-card');


                    vm.startLoader("Making Submission");
                    if (vm.input_file) {
                        // vm.upload(vm.input_file);
                    }
                    parameters.url = 'jobs/challenge/' + vm.challengeId + '/challenge_phase/' + vm.phaseId + '/submission/';
                    parameters.method = 'POST';
                    var formData = new FormData();
                    formData.append("status", "submitting");
                    formData.append("input_file", vm.input_file);
                    formData.append("method_name", vm.methodName);
                    formData.append("method_description", vm.methodDesc);
                    formData.append("project_url", vm.projectUrl);
                    formData.append("publication_url", vm.publicationUrl);

                    parameters.data = formData;

                    parameters.token = userKey;
                    parameters.callback = {
                        onSuccess: function() {
                            // vm.input_file.name = '';

                            angular.forEach(
                                angular.element("input[type='file']"),
                                function(inputElem) {
                                    angular.element(inputElem).val(null);
                                }
                            );

                            angular.element(".file-path").val(null);


                            // Reset the value of fields related to a submission
                            vm.phaseId = null;
                            vm.methodName = "";
                            vm.methodDesc = "";
                            vm.projectUrl = "";
                            vm.publicationUrl = "";
                            $rootScope.notify("success", "Your submission has been recorded succesfully!");
                            vm.disableSubmit = true;
                            vm.showSubmissionNumbers = false;
                            vm.stopLoader();
                        },
                        onError: function(response) {
                            var status = response.status;
                            var error = response.data;

                            vm.phaseId = null;
                            vm.methodName = null;
                            vm.methodDesc = null;
                            vm.projectUrl = null;
                            vm.publicationUrl = null;
                            if (status == 404) {
                                vm.subErrors.msg = "Please select phase!";
                            } else {
                                if (error.error){
                                    vm.subErrors.msg = error.error;
                                } else {
                                    vm.subErrors.msg = error.input_file[0];
                                }
                            }
                            vm.stopLoader();
                        }
                    };
                    utilities.sendRequest(parameters, 'header', 'upload');
                }
            }
        };



        // get details of the particular challenge phase
        parameters.url = 'challenges/challenge/' + vm.challengeId + '/challenge_phase';
        parameters.method = 'GET';
        parameters.data = {};
        parameters.callback = {
            onSuccess: function(response) {
                var details = response.data;
                vm.phases = details;
                var timezone = moment.tz.guess();
                for (var i=0; i<details.count; i++) {
                    if (details.results[i].is_public == false) {
                        vm.phases.results[i].showPrivate = true;
                    }
                }
                for (var j=0; j<vm.phases.results.length; j++){
                    var offset = new Date(vm.phases.results[j].start_date).getTimezoneOffset();
                    vm.phases.results[j].start_zone = moment.tz.zone(timezone).abbr(offset);
                    offset = new Date(vm.phases.results[j].end_date).getTimezoneOffset();
                    vm.phases.results[j].end_zone = moment.tz.zone(timezone).abbr(offset);
                }
                
                // navigate to challenge page
                // $state.go('web.challenge-page.overview');
                utilities.hideLoader();
            },
            onError: function(response) {
                var error = response.data;
                utilities.storeData('emailError', error.detail);
                $state.go('web.permission-denied');
                utilities.hideLoader();
            }
        };

        utilities.sendRequest(parameters);

        var challengePhaseVisibility = {
            owner_and_host: 1,
            host: 2,
            public: 3,
        };
        // get details of the particular challenge phase split
        parameters.url = 'challenges/' + vm.challengeId + '/challenge_phase_split';
        parameters.method = 'GET';
        parameters.data = {};
        parameters.callback = {
            onSuccess: function(response) {
                var details = response.data;
                vm.phaseSplits = details;
                for(var i=0; i<details.length; i++) {
                    if (details[i].visibility !== challengePhaseVisibility.public) {
                        vm.phaseSplits[i].showPrivate = true;
                    }
                }
                utilities.hideLoader();
            },
            onError: function(response) {
                var error = response.data;
                utilities.storeData('emailError', error.detail);
                $state.go('web.permission-denied');
                utilities.hideLoader();
            }
        };

        utilities.sendRequest(parameters);

        // define a custom sorting function
        vm.lastKey = null;
        vm.sortFunction = function(key) {
            // check which column is selected
            // so that the values can be parsed properly
            if (vm.sortColumn === 'date') {
                return Date.parse(key.submission__submitted_at_formatted);
            }
            else if (vm.sortColumn === 'rank') {
                return vm.initial_ranking[key.id];
            }
            else if (vm.sortColumn === 'number') {
                return parseFloat(key.result[vm.columnIndexSort]);
            }
            else if (vm.sortColumn === 'string'){
                // sort teams alphabetically
                return key.submission__participant_team__team_name;
            }

            return 0;
        };

        vm.sortLeaderboard = function(scope, column, index) {
            if (index == null || index == undefined) {
                scope.reverseSort = scope.sortColumn != column ? false : !scope.reverseSort;
            } else {
                scope.reverseSort = scope.sortColumn == column && scope.columnIndexSort == index ? !scope.reverseSort : false;
                scope.columnIndexSort = index;
            }
            scope.sortColumn = column;
        };

        // my submissions
        vm.isResult = false;

        vm.startLeaderboard = function() {
            vm.stopLeaderboard();
            vm.poller = $interval(function() {
                parameters.url = "jobs/" + "challenge_phase_split/" + vm.phaseSplitId + "/leaderboard/?page_size=1000";
                parameters.method = 'GET';
                parameters.data = {};
                parameters.callback = {
                    onSuccess: function(response) {
                        var details = response.data;
                        if (vm.leaderboard.count !== details.results.count) {
                            vm.showLeaderboardUpdate = true;
                        }
                    },
                    onError: function(response) {
                        var error = response.data;
                        utilities.storeData('emailError', error.detail);
                        $state.go('web.permission-denied');
                        vm.stopLoader();
                    }
                };

                utilities.sendRequest(parameters);
            }, 5000);
        };

        vm.getLeaderboard = function(phaseSplitId) {
            vm.stopLeaderboard = function() {
                $interval.cancel(vm.poller);
            };
            vm.stopLeaderboard();

            vm.isResult = true;
            vm.phaseSplitId = phaseSplitId;
            // loader for exisiting teams
            vm.isExistLoader = true;
            vm.loaderTitle = '';
            vm.loaderContainer = angular.element('.exist-team-card');

            vm.startLoader("Loading Leaderboard Items");


            // Show leaderboard
            vm.leaderboard = {};
            parameters.url = "jobs/" + "challenge_phase_split/" + vm.phaseSplitId + "/leaderboard/?page_size=1000";
            parameters.method = 'GET';
            parameters.data = {};
            parameters.callback = {
                onSuccess: function(response) {
                    var details = response.data;
                    vm.leaderboard = details.results;
                    for (var i=0; i<vm.leaderboard.length; i++) {
                        vm.leaderboard[i]['submission__submitted_at_formatted'] = vm.leaderboard[i]['submission__submitted_at'];
                        vm.initial_ranking[vm.leaderboard[i].id] = i+1;
                        var dateTimeNow = moment(new Date());
                        var submissionTime = moment(vm.leaderboard[i].submission__submitted_at);
                        var duration = moment.duration(dateTimeNow.diff(submissionTime));
                        if (duration._data.years != 0) {
                            var years = duration.asYears();
                            vm.leaderboard[i].submission__submitted_at = years;
                            if (years.toFixed(0)==1) {
                                vm.leaderboard[i].timeSpan = 'year';
                            } else {
                                vm.leaderboard[i].timeSpan= 'years';
                            }
                        }
                        else if (duration._data.months !=0) {
                            var months = duration.months();
                            vm.leaderboard[i].submission__submitted_at = months;
                            if (months.toFixed(0)==1) {
                                vm.leaderboard[i].timeSpan = 'month';
                            } else {
                                vm.leaderboard[i].timeSpan = 'months';
                            }
                        }
                        else if (duration._data.days !=0) {
                            var days = duration.asDays();
                            vm.leaderboard[i].submission__submitted_at = days;
                            if (days.toFixed(0)==1) {
                                vm.leaderboard[i].timeSpan = 'day';
                            } else {
                                vm.leaderboard[i].timeSpan = 'days';
                            }
                        }
                        else if (duration._data.hours !=0) {
                            var hours = duration.asHours();
                            vm.leaderboard[i].submission__submitted_at = hours;
                            if (hours.toFixed(0)==1) {
                                vm.leaderboard[i].timeSpan = 'hour';
                            } else {
                                vm.leaderboard[i].timeSpan = 'hours';
                            }                        
                        } 
                        else if (duration._data.minutes !=0) {
                            var minutes = duration.asMinutes();
                            vm.leaderboard[i].submission__submitted_at = minutes;
                            if (minutes.toFixed(0)==1) {
                                vm.leaderboard[i].timeSpan = 'minute';
                            } else {
                                vm.leaderboard[i].timeSpan = 'minutes';
                            }
                        }
                        else if (duration._data.seconds != 0) {
                            var second = duration.asSeconds();
                            vm.leaderboard[i].submission__submitted_at = second;
                            if (second.toFixed(0)==1) {
                                vm.leaderboard[i].timeSpan = 'second';
                            } else {
                                vm.leaderboard[i].timeSpan = 'seconds';
                            }
                        }
                    }
                    vm.phaseName = vm.phaseSplitId;
                    vm.startLeaderboard();
                    vm.stopLoader();
                },
                onError: function(response) {
                    var error = response.data;
                    vm.leaderboard.error = error;
                    vm.stopLoader();
                }
            };

            utilities.sendRequest(parameters);
        };

        if (vm.phaseSplitId) {
            vm.getLeaderboard(vm.phaseSplitId);
        }

        vm.getResults = function(phaseId) {
            // long polling (5s) for leaderboard
            vm.start = function() {
                vm.stopFetchingSubmissions();
                vm.poller = $interval(function() {
                    parameters.url = "jobs/challenge/" + vm.challengeId + "/challenge_phase/" + vm.phaseId + "/submission/?page=" + Math.ceil(vm.currentPage);
                    parameters.method = 'GET';
                    parameters.data = {};
                    parameters.callback = {
                        onSuccess: function(response) {
                            var details = response.data;

                            // Set the is_public flag corresponding to each submission
                            for (var i = 0; i < details.results.length; i++) {
                                vm.submissionVisibility[details.results[i].id] = details.results[i].is_public;
                                vm.baselineStatus[details.results[i].id] = details.results[i].is_baseline;
                            }

                            if (vm.submissionResult.results.length !== details.results.length) {
                                vm.showUpdate = true;
                            } else {
                                for (i = 0; i < details.results.length; i++) {
                                    if (details.results[i].status !== vm.submissionResult.results[i].status) {
                                        vm.showUpdate = true;
                                        break;
                                    }
                                }
                            }
                        },
                        onError: function(response) {
                            var error = response.data;
                            utilities.storeData('emailError', error.detail);
                            $state.go('web.permission-denied');
                            vm.stopLoader();
                        }
                    };

                    utilities.sendRequest(parameters);
                }, 5000);
            };

            vm.stopFetchingSubmissions = function() {
                $interval.cancel(vm.poller);
            };
            vm.stopFetchingSubmissions();
            vm.isResult = true;
            vm.phaseId = phaseId;

            var all_phases = vm.phases.results;
            for (var i = 0; i < vm.phases.results.length; i++) {
                if (all_phases[i].id == phaseId) {
                    vm.currentPhaseLeaderboardPublic = all_phases[i].leaderboard_public;
                    break;
                }
            }

            parameters.url = "analytics/challenge/" + vm.challengeId + "/challenge_phase/" + vm.phaseId + "/count";
            parameters.method = 'GET';
            parameters.data = {};
            parameters.callback = {
                onSuccess: function(response) {
                    var details = response.data;
                    vm.submissionCount = details.participant_team_submission_count;
                },
                onError: function(response) {
                    var error = response.data;
                    $rootScope.notify("error", error);
                }
            };
            utilities.sendRequest(parameters);

            // loader for exisiting teams
            vm.isExistLoader = true;
            vm.loaderTitle = '';
            vm.loaderContainer = angular.element('.exist-team-card');

            vm.startLoader("Loading Submissions");

            // get submissions of a particular challenge phase
            vm.isNext = '';
            vm.isPrev = '';
            vm.currentPage = '';
            vm.showPagination = false;

            parameters.url = "jobs/challenge/" + vm.challengeId + "/challenge_phase/" + vm.phaseId + "/submission/";
            parameters.method = 'GET';
            parameters.data = {};
            parameters.callback = {
                onSuccess: function(response) {
                    var details = response.data;

                    for (var i = 0; i < details.results.length; i++) {
                        vm.submissionVisibility[details.results[i].id] = details.results[i].is_public;
                        vm.baselineStatus[details.results[i].id] = details.results[i].is_baseline;
                    }

                    vm.submissionResult = details;

                    vm.start();

                    if (vm.submissionResult.count === 0) {
                        vm.showPagination = false;
                        vm.paginationMsg = "No results found";
                    } else {

                        vm.showPagination = true;
                        vm.paginationMsg = "";
                    }

                    if (vm.submissionResult.next === null) {
                        vm.isNext = 'disabled';
                    } else {
                        vm.isNext = '';

                    }
                    if (vm.submissionResult.previous === null) {
                        vm.isPrev = 'disabled';
                    } else {
                        vm.isPrev = '';
                    }
                    if (vm.submissionResult.next !== null) {
                        vm.currentPage = vm.submissionResult.next.split('page=')[1] - 1;
                    } else {
                        vm.currentPage = 1;
                    }

                    vm.load = function(url) {
                        // loader for exisiting teams
                        vm.isExistLoader = true;
                        vm.loaderTitle = '';
                        vm.loaderContainer = angular.element('.exist-team-card');

                        vm.startLoader("Loading Submissions");
                        if (url !== null) {

                            //store the header data in a variable
                            var headers = {
                                'Authorization': "Token " + userKey
                            };

                            //Add headers with in your request
                            $http.get(url, { headers: headers }).then(function(response) {
                                // reinitialized data
                                var details = response.data;
                                vm.submissionResult = details;

                                // condition for pagination
                                if (vm.submissionResult.next === null) {
                                    vm.isNext = 'disabled';
                                    vm.currentPage = vm.submissionResult.count / 100;
                                } else {
                                    vm.isNext = '';
                                    vm.currentPage = parseInt(vm.submissionResult.next.split('page=')[1] - 1);
                                }

                                if (vm.submissionResult.previous === null) {
                                    vm.isPrev = 'disabled';
                                } else {
                                    vm.isPrev = '';
                                }
                                vm.stopLoader();
                            });
                        } else {
                            vm.stopLoader();
                        }
                    };
                    vm.stopLoader();
                },
                onError: function(response) {
                    var error = response.data;
                    utilities.storeData('emailError', error.detail);
                    $state.go('web.permission-denied');
                    vm.stopLoader();
                }
            };

            utilities.sendRequest(parameters);
        };

        vm.refreshSubmissionData = function() {

            // get submissions of a particular challenge phase

            if (!vm.isResult) {

                vm.isNext = '';
                vm.isPrev = '';
                vm.currentPage = '';
                vm.showPagination = false;
            }

            vm.startLoader("Loading Submissions");
            vm.submissionResult = {};

            parameters.url = "jobs/challenge/" + vm.challengeId + "/challenge_phase/" + vm.phaseId + "/submission/?page=" + Math.ceil(vm.currentPage);
            parameters.method = 'GET';
            parameters.data = {};
            parameters.callback = {
                onSuccess: function(response) {
                    var details = response.data;
                    vm.submissionResult = details;

                    if (vm.submissionResult.count === 0) {
                        vm.showPagination = false;
                        vm.paginationMsg = "No results found";
                    } else {

                        vm.showPagination = true;
                        vm.paginationMsg = "";
                    }

                    if (vm.submissionResult.next === null) {
                        vm.isNext = 'disabled';
                    } else {
                        vm.isNext = '';

                    }
                    if (vm.submissionResult.previous === null) {
                        vm.isPrev = 'disabled';
                    } else {
                        vm.isPrev = '';
                    }
                    if (vm.submissionResult.next !== null) {
                        vm.currentPage = vm.submissionResult.next.split('page=')[1] - 1;
                    } else {
                        vm.currentPage = 1;
                    }


                    // Set the is_public flag corresponding to each submission
                    for (var i = 0; i < details.results.length; i++) {
                        vm.submissionVisibility[details.results[i].id] = details.results[i].is_public;
                        vm.baselineStatus[details.results[i].id] = details.results[i].is_baseline;
                    }

                    vm.submissionResult = details;
                    vm.showUpdate = false;
                    vm.stopLoader();
                },
                onError: function() {
                    vm.stopLoader();
                }
            };

            utilities.sendRequest(parameters);
        };
        vm.refreshLeaderboard = function() {
            vm.startLoader("Loading Leaderboard Items");
            vm.leaderboard = {};
            parameters.url = "jobs/" + "challenge_phase_split/" + vm.phaseSplitId + "/leaderboard/?page_size=1000";
            parameters.method = 'GET';
            parameters.data = {};
            parameters.callback = {
                onSuccess: function(response) {
                    var details = response.data;
                    vm.leaderboard = details.results;
                    vm.startLeaderboard();
                    vm.stopLoader();
                },
                onError: function(response) {
                    var error = response.data;
                    vm.leaderboard.error = error;
                    vm.stopLoader();
                }
            };

            utilities.sendRequest(parameters);
        };

        // function to create new team for participating in challenge
        vm.createNewTeam = function() {
            vm.isLoader = true;
            vm.loaderTitle = '';
            vm.newContainer = angular.element('.new-team-card');

            vm.startLoader("Loading Teams");

            parameters.url = 'participants/participant_team';
            parameters.method = 'POST';
            parameters.data = {
                "team_name": vm.team.name,
                "team_url": vm.team.url
            };
            parameters.callback = {
                onSuccess: function() {
                    $rootScope.notify("success", "Team " + vm.team.name + " has been created successfully!");
                    vm.team.error = false;
                    vm.stopLoader();
                    vm.team = {};

                    vm.startLoader("Loading Teams");
                    parameters.url = 'participants/participant_team';
                    parameters.method = 'GET';
                    parameters.callback = {
                        onSuccess: function(response) {
                            var status = response.status;
                            var details = response.data;
                            if (status == 200) {
                                vm.existTeam = details;
                                vm.showPagination = true;
                                vm.paginationMsg = '';


                                // condition for pagination
                                if (vm.existTeam.next === null) {
                                    vm.isNext = 'disabled';
                                    vm.currentPage = 1;
                                } else {
                                    vm.isNext = '';
                                    vm.currentPage = vm.existTeam.next.split('page=')[1] - 1;
                                }

                                if (vm.existTeam.previous === null) {
                                    vm.isPrev = 'disabled';
                                } else {
                                    vm.isPrev = '';
                                }


                                vm.stopLoader();
                            }
                        },
                        onError: function() {
                            vm.stopLoader();
                        }
                    };
                    utilities.sendRequest(parameters);
                },
                onError: function(response) {
                    var error = response.data;
                    vm.team.error = error.team_name[0];
                    vm.stopLoader();
                    $rootScope.notify("error", "New team couldn't be created.");
                }
            };

            utilities.sendRequest(parameters);
        };

        vm.getAllSubmissionResults = function(phaseId) {

            vm.stopFetchingSubmissions = function() {
                $interval.cancel(vm.poller);
            };

            vm.stopFetchingSubmissions();
            vm.isResult = true;
            vm.phaseId = phaseId;

            // loader for loading submissions.
            vm.startLoader = loaderService.startLoader;
            vm.startLoader("Loading Submissions");

            // get submissions of all the challenge phases
            vm.isNext = '';
            vm.isPrev = '';
            vm.currentPage = '';
            vm.showPagination = false;

            parameters.url = "challenges/" + vm.challengeId + "/challenge_phase/" + vm.phaseId + "/submissions";
            parameters.method = 'GET';
            parameters.data = {};
            parameters.callback = {
                onSuccess: function(response) {
                    var details = response.data;
                    vm.submissionResult = details;

                    if (vm.submissionResult.count === 0) {
                        vm.showPagination = false;
                        vm.paginationMsg = "No results found";
                    } else {

                        vm.showPagination = true;
                        vm.paginationMsg = "";
                    }

                    if (vm.submissionResult.next === null) {
                        vm.isNext = 'disabled';
                    } else {
                        vm.isNext = '';

                    }
                    if (vm.submissionResult.previous === null) {
                        vm.isPrev = 'disabled';
                    } else {
                        vm.isPrev = '';
                    }
                    if (vm.submissionResult.next !== null) {
                        vm.currentPage = vm.submissionResult.next.split('page=')[1] - 1;
                    } else {
                        vm.currentPage = 1;
                    }

                    vm.load = function(url) {
                        // loader for loading submissions
                        vm.startLoader = loaderService.startLoader;
                        vm.startLoader("Loading Submissions");
                        if (url !== null) {

                            //store the header data in a variable
                            var headers = {
                                'Authorization': "Token " + userKey
                            };

                            //Add headers with in your request
                            $http.get(url, { headers: headers }).then(function(response) {
                                // reinitialized data
                                var details = response.data;
                                vm.submissionResult = details;

                                // condition for pagination
                                if (vm.submissionResult.next === null) {
                                    vm.isNext = 'disabled';
                                    vm.currentPage = vm.submissionResult.count / 100;
                                } else {
                                    vm.isNext = '';
                                    vm.currentPage = parseInt(vm.submissionResult.next.split('page=')[1] - 1);
                                }

                                if (vm.submissionResult.previous === null) {
                                    vm.isPrev = 'disabled';
                                } else {
                                    vm.isPrev = '';
                                }
                                vm.stopLoader();
                            });
                        } else {
                            vm.stopLoader();
                        }
                    };
                    vm.stopLoader();
                },
                onError: function(response) {
                    var error = response.data;
                    utilities.storeData('emailError', error.detail);
                    $state.go('web.permission-denied');
                    vm.stopLoader();
                }
            };
            utilities.sendRequest(parameters);
        };

        vm.changeSubmissionVisibility = function(submission_id) {
            parameters.url = "jobs/challenge/" + vm.challengeId + "/challenge_phase/" + vm.phaseId + "/submission/" + submission_id;
            parameters.method = 'PATCH';
            parameters.data = {
                "is_public": vm.submissionVisibility[submission_id]
            };
            parameters.callback = {
                onSuccess: function(response) {
                    var status = response.status;
                    var message = "";
                    if(status === 200) {
                      var detail = response.data;
                      if (detail['is_public'] == true) {
                        message = "The submission is made public.";
                      }
                      else {
                        message = "The submission is made private.";
                      }
                      $rootScope.notify("success", message);
                    }
                },
                onError: function(response) {
                    var error = response.data;
                    var status = response.status;
                    if(status === 400 || status === 403 ) {
                       $rootScope.notify("error", error.error);
                    }
                }
            };
            utilities.sendRequest(parameters);
        };

        vm.changeBaselineStatus = function(submission_id) {
            parameters.url = "jobs/challenge/" + vm.challengeId + "/challenge_phase/" + vm.phaseId + "/submission/" + submission_id;
            parameters.method = 'PATCH';
            parameters.data = {
                "is_baseline": vm.baselineStatus[submission_id]
            };
            parameters.callback = {
                onSuccess: function() {},
                onError: function() {}
            };

            utilities.sendRequest(parameters);
        };

        vm.showRemainingSubmissions = function(phaseID) {
            vm.remainingSubmissions = {};
            vm.remainingTime = {};
            vm.showClock = false;
            vm.showSubmissionNumbers = false;
            vm.maxExceeded = false;
            parameters.url = "jobs/" + vm.challengeId + "/remaining_submissions";
            parameters.method = 'GET';
            parameters.callback = {
                onSuccess: function(response) {
                    var status = response.status;
                    for (var phase in response.data.phases) {
                        if (response.data.phases[phase].id == phaseID) {
                           var details = response.data.phases[phase].limits;
                        }
                    }
                    if (status === 200) {
                        if (details.submission_limit_exceeded === true) {
                            vm.maxExceeded = true;
                            vm.maxExceededMessage = details.message;
                            vm.disableSubmit = true;
                        }
                        else if (details.remaining_submissions_today_count > 0) {
                            vm.remainingSubmissions = details;
                            vm.showSubmissionNumbers = true;
                            vm.disableSubmit = false;
                        } else {
                            vm.message = details;
                            vm.showClock = true;
                            vm.disableSubmit = true;
                            vm.countDownTimer = function() {
                                vm.remainingTime = vm.message.remaining_time;
                                vm.days = Math.floor(vm.remainingTime / 24 / 60 / 60);
                                vm.hoursLeft = Math.floor((vm.remainingTime) - (vm.days * 86400));
                                vm.hours = Math.floor(vm.hoursLeft / 3600);
                                vm.minutesLeft = Math.floor((vm.hoursLeft) - (vm.hours * 3600));
                                vm.minutes = Math.floor(vm.minutesLeft / 60);
                                vm.remainingSeconds = Math.floor(vm.remainingTime % 60);
                                if (vm.remainingSeconds < 10) {
                                    vm.remainingSeconds = "0" + vm.remainingSeconds;
                                }
                                if (vm.remainingTime === 0) {
                                    vm.showSubmissionNumbers = true;
                                } else {
                                    vm.remainingSeconds--;
                                }
                            };
                            setInterval(function() {
                                $rootScope.$apply(vm.countDownTimer);
                            }, 1000);
                            vm.countDownTimer();
                        }
                    }
                },
                onError: function(response) {
                    var details = response.data;
                    vm.stopLoader();
                    $rootScope.notify("error", details.error);
                }
            };
            utilities.sendRequest(parameters);
        };

        vm.fileTypes = [{ 'name': 'csv' }];
        vm.fields = [{
            'label': 'Team Name',
            'id': 'participant_team' 
        },{
            'label': 'Team Members',
            'id': 'participant_team_members' 
        },{
            'label': 'Team Members Email Id',
            'id': 'participant_team_members_email' 
        },{
            'label': 'Challenge Phase',
            'id': 'challenge_phase' 
        },{
            'label': 'Status',
            'id': 'status' 
        },{
            'label': 'Created By',
            'id': 'created_by' 
        },{
            'label': 'Execution Time',
            'id': 'execution_time' 
        },{
            'label': 'Submission Number',
            'id': 'submission_number' 
        },{
            'label': 'Submitted File',
            'id': 'input_file' 
        },{
            'label': 'Stdout File',
            'id': 'stdout_file' 
        },{
            'label': 'Stderr File',
            'id': 'stderr_file' 
        },{
            'label': 'Submitted At',
            'id': 'created_at' 
        },{
            'label': 'Submission Result File',
            'id': 'submission_result_file' 
        },{
            'label': 'Submission Metadata File',
            'id': 'submission_metadata_file' 
        }];

        vm.downloadChallengeSubmissions = function() {
            if (vm.phaseId) {
                parameters.url = "challenges/" + vm.challengeId + "/phase/" + vm.phaseId + "/download_all_submissions/" + vm.fileSelected + "/";
                if (vm.fieldsToGet === undefined || vm.fieldsToGet.length === 0) {
                    parameters.method = "GET";
                    parameters.callback = {
                        onSuccess: function(response) {
                            var details = response.data;
                            var anchor = angular.element('<a/>');
                            anchor.attr({
                                href: 'data:attachment/csv;charset=utf-8,' + encodeURI(details),
                                download: 'all_submissions.csv'
                            })[0].click();
                        },
                        onError: function(response) {
                            var details = response.data;
                            $rootScope.notify('error', details.error);
                        }
                    };
                    utilities.sendRequest(parameters);
                }
                else {
                    parameters.method = "POST";
                    var fieldsExport = [];
                    for(var i = 0 ; i < vm.fields.length ; i++) {
                        if (vm.fieldsToGet.includes(vm.fields[i].id)) {
                            fieldsExport.push(vm.fields[i].id);
                        }
                    }
                    parameters.data = fieldsExport;
                    parameters.callback = {
                        onSuccess: function(response) {
                            var details = response.data;
                            var anchor = angular.element('<a/>');
                            anchor.attr({
                                href: 'data:attachment/csv;charset=utf-8,' + encodeURI(details),
                                download: 'all_submissions.csv'
                            })[0].click();
                        },
                        onError: function(response) {
                            var details = response.data;
                            $rootScope.notify('error', details.error);
                        }
                    };
                    utilities.sendRequest(parameters);
                }
                
            } else {
                $rootScope.notify("error", "Please select a challenge phase!");
            }
        };

        vm.showMdDialog = function(ev, submissionId) {
            for (var i = 0; i < vm.submissionResult.count; i++) {
                if (vm.submissionResult.results[i].id === submissionId) {
                    vm.submissionMetaData = vm.submissionResult.results[i];
                    break;
                }
            }
            vm.method_name = vm.submissionMetaData.method_name;
            vm.method_description = vm.submissionMetaData.method_description;
            vm.project_url = vm.submissionMetaData.project_url;
            vm.publication_url = vm.submissionMetaData.publication_url;
            vm.submissionId = submissionId;

            $mdDialog.show({
                scope: $scope,
                preserveScope: true,
                targetEvent: ev,
                templateUrl: 'dist/views/web/challenge/update-submission-metadata.html'
            });
        };

        vm.updateSubmissionMetaData = function(updateSubmissionMetaDataForm) {
            if (updateSubmissionMetaDataForm) {
                parameters.url = "jobs/challenge/" + vm.challengeId + "/challenge_phase/" + vm.phaseId + "/submission/" + vm.submissionId;
                parameters.method = 'PATCH';
                parameters.data = {
                    "method_name": vm.method_name,
                    "method_description": vm.method_description,
                    "project_url": vm.project_url,
                    "publication_url": vm.publication_url
                };
                parameters.callback = {
                    onSuccess: function(response) {
                        var status = response.status;
                        if (status === 200) {
                            $mdDialog.hide();
                            $rootScope.notify("success", "The data is successfully updated!");
                        }
                    },
                    onError: function(response) {
                        $mdDialog.hide();
                        var error = response.data;
                        $rootScope.notify("error", error);
                    }
                };

                utilities.sendRequest(parameters);
            } else {
                $mdDialog.hide();
            }
        };

        vm.isStarred = function() {
            // Get the stars count and user specific starred or unstarred
            parameters.url = "challenges/" + vm.challengeId + "/";
            parameters.method = 'GET';
            parameters.data = {};
            parameters.callback = {
                onSuccess: function(response) {
                    var details = response.data;
                    vm.count = details['count'] || 0;
                    vm.is_starred = details['is_starred'];
                    if (details['is_starred'] === false) {
                        vm.caption = 'Star';
                    } else {
                        vm.caption = 'Unstar';
                    }
                },
                onError: function() {}
            };
            utilities.sendRequest(parameters);
        };

        vm.starChallenge = function() {
            parameters.url = "challenges/" + vm.challengeId + "/";
            parameters.method = 'POST';
            parameters.data = {};
            parameters.callback = {
                onSuccess: function(response) {
                    var details = response.data;
                    vm.count = details['count'];
                    vm.is_starred = details['is_starred'];
                    if (details.is_starred === true) {
                        vm.caption = 'Unstar';
                    } else {
                        vm.caption = 'Star';
                    }
                },
                onError: function(response) {
                    var error = response.data;
                    $rootScope.notify("error", error);
                }
            };
            utilities.sendRequest(parameters);
        };

        // Edit challenge overview
        vm.overviewDialog = function(ev) {
            vm.tempDesc = vm.page.description;
            $mdDialog.show({
                scope: $scope,
                preserveScope: true,
                targetEvent: ev,
                templateUrl: 'dist/views/web/challenge/edit-challenge/edit-challenge-overview.html',
                escapeToClose: false
            });
        };

        vm.editChallengeOverview = function(editChallengeOverviewForm) {
            if (editChallengeOverviewForm) {
                var challengeHostList = utilities.getData("challengeCreator");
                for (var challenge in challengeHostList) {
                    if (challenge == vm.challengeId) {
                        vm.challengeHostId = challengeHostList[challenge];
                        break;
                    }
                }
                parameters.url = "challenges/challenge_host_team/" + vm.challengeHostId + "/challenge/" + vm.challengeId;
                parameters.method = 'PATCH';
                parameters.data = {
                    "description": vm.page.description

                };
                parameters.callback = {
                    onSuccess: function(response) {
                        var status = response.status;
                        if (status === 200) {
                            $mdDialog.hide();
                            $rootScope.notify("success", "The description is successfully updated!");
                        }
                    },
                    onError: function(response) {
                        $mdDialog.hide();
                        vm.page.description = vm.tempDesc;
                        var error = response.data;
                        $rootScope.notify("error", error);
                    }
                };

                utilities.sendRequest(parameters);
            } else {
                vm.page.description = vm.tempDesc;
                $mdDialog.hide();
            }
        };

        // Delete challenge
        vm.deleteChallengeDialog = function(ev) {
            vm.titleInput = "";
            $mdDialog.show({
                scope: $scope,
                preserveScope: true,
                targetEvent: ev,
                templateUrl: 'dist/views/web/challenge/delete-challenge/delete-challenge.html',
                escapeToClose: false
            });
        };

        vm.deleteChallenge = function(deleteChallengeForm) {
            if(deleteChallengeForm){
                var parameters = {};
                parameters.url = "challenges/challenge/" + vm.challengeId + "/disable";
                parameters.method = 'POST';
                parameters.token = userKey;
                parameters.callback = {
                    onSuccess: function(response) {
                        var status = response.status;
                        if (status === 204){
                            $mdDialog.hide();
                            $rootScope.notify("success", "The Challenge is successfully deleted!");
                        }
                    },
                    onError: function(response) {
                        $mdDialog.hide();
                        var error = response.data;
                        $rootScope.notify("error", error);
                    }
                };

                utilities.sendRequest(parameters);
            } else {
                $mdDialog.hide();
            }
        };

        // Edit submission guidelines
        vm.submissionGuidelinesDialog = function(ev) {
            vm.tempSubmissionGuidelines = vm.page.submission_guidelines;
            $mdDialog.show({
                scope: $scope,
                preserveScope: true,
                targetEvent: ev,
                templateUrl: 'dist/views/web/challenge/edit-challenge/edit-challenge-submission-guidelines.html',
                escapeToClose: false
            });
        };

        vm.editSubmissionGuideline = function(editSubmissionGuidelinesForm) {
            if (editSubmissionGuidelinesForm) {
                var challengeHostList = utilities.getData("challengeCreator");
                for (var challenge in challengeHostList) {
                    if (challenge == vm.challengeId) {
                        vm.challengeHostId = challengeHostList[challenge];
                        break;
                    }
                }
                parameters.url = "challenges/challenge_host_team/" + vm.challengeHostId + "/challenge/" + vm.challengeId;
                parameters.method = 'PATCH';
                parameters.data = {
                    "submission_guidelines": vm.page.submission_guidelines

                };
                parameters.callback = {
                    onSuccess: function(response) {
                        var status = response.status;
                        if (status === 200) {
                            $mdDialog.hide();
                            $rootScope.notify("success", "The submission guidelines is successfully updated!");
                        }
                    },
                    onError: function(response) {
                        $mdDialog.hide();
                        vm.page.submission_guidelines = vm.tempSubmissionGuidelines;
                        var error = response.data;
                        $rootScope.notify("error", error);
                    }
                };

                utilities.sendRequest(parameters);
            } else {
                vm.page.submission_guidelines = vm.tempSubmissionGuidelines;
                $mdDialog.hide();
            }
        };

        // Edit Evaluation Criteria
        vm.evaluationCriteriaDialog = function(ev) {
            vm.tempEvaluationCriteria = vm.page.evaluation_details;
            $mdDialog.show({
                scope: $scope,
                preserveScope: true,
                targetEvent: ev,
                templateUrl: 'dist/views/web/challenge/edit-challenge/edit-challenge-evaluation-criteria.html',
                escapeToClose: false
            });
        };

        vm.editEvaluationCriteria = function(editEvaluationCriteriaForm) {
            if (editEvaluationCriteriaForm) {
                var challengeHostList = utilities.getData("challengeCreator");
                for (var challenge in challengeHostList) {
                    if (challenge == vm.challengeId) {
                        vm.challengeHostId = challengeHostList[challenge];
                        break;
                    }
                }
                parameters.url = "challenges/challenge_host_team/" + vm.challengeHostId + "/challenge/" + vm.challengeId;
                parameters.method = 'PATCH';
                parameters.data = {
                    "evaluation_details": vm.page.evaluation_details
                };
                parameters.callback = {
                    onSuccess: function(response) {
                        var status = response.status;
                        if (status === 200) {
                            $mdDialog.hide();
                            $rootScope.notify("success", "The evaluation details is successfully updated!");
                        }
                    },
                    onError: function(response) {
                        $mdDialog.hide();
                        vm.page.evaluation_details = vm.tempEvaluationCriteria;
                        var error = response.data;
                        $rootScope.notify("error", error);
                    }
                };

                utilities.sendRequest(parameters);

            } else {
                vm.page.evaluation_details = vm.tempEvaluationCriteria;
                $mdDialog.hide();
            }
        };


        // Edit Evaluation Script
        vm.evaluationScriptDialog = function(ev) {
            vm.tempEvaluationCriteria = vm.page.evaluation_details;
            $mdDialog.show({
                scope: $scope,
                preserveScope: true,
                targetEvent: ev,
                templateUrl: 'dist/views/web/challenge/edit-challenge/edit-challenge-evaluation-script.html',
                escapeToClose: false
            });
        };

        vm.editEvalScript = function(editEvaluationCriteriaForm) {
            if (editEvaluationCriteriaForm) {
                var formData = new FormData();
                formData.append("evaluation_script", vm.editEvaluationScript);
                var challengeHostList = utilities.getData("challengeCreator");
                for (var challenge in challengeHostList) {
                    if (challenge == vm.challengeId) {
                        vm.challengeHostId = challengeHostList[challenge];
                        break;
                    }
                }
                parameters.url = "challenges/challenge_host_team/" + vm.challengeHostId + "/challenge/" + vm.challengeId;
                parameters.method = 'PATCH';
                parameters.data = formData;
                parameters.callback = {
                    onSuccess: function(response) {
                        var status = response.status;
                        if (status === 200) {
                            $mdDialog.hide();
                            $rootScope.notify("success", "The evaluation script is successfully updated!");
                        }
                    },
                    onError: function(response) {
                        $mdDialog.hide();
                        vm.page.evaluation_details = vm.tempEvaluationCriteria;
                        var error = response.data;
                        $rootScope.notify("error", error);
                    }
                };

                utilities.sendRequest(parameters, 'header', 'upload');

            } else {
                vm.page.evaluation_details = vm.tempEvaluationCriteria;
                $mdDialog.hide();
            }
        };


        // Edit Terms and Conditions
        vm.termsAndConditionsDialog = function(ev) {
            vm.tempTermsAndConditions = vm.page.terms_and_conditions;
            $mdDialog.show({
                scope: $scope,
                preserveScope: true,
                targetEvent: ev,
                templateUrl: 'dist/views/web/challenge/edit-challenge/edit-challenge-terms-and-conditions.html',
                escapeToClose: false
            });
        };

        vm.editTermsAndConditions = function(editTermsAndConditionsForm) {
            if (editTermsAndConditionsForm) {
                var challengeHostList = utilities.getData("challengeCreator");
                for (var challenge in challengeHostList) {
                    if (challenge == vm.challengeId) {
                        vm.challengeHostId = challengeHostList[challenge];
                        break;
                    }
                }
                parameters.url = "challenges/challenge_host_team/" + vm.challengeHostId + "/challenge/" + vm.challengeId;
                parameters.method = 'PATCH';
                parameters.data = {
                    "terms_and_conditions": vm.page.terms_and_conditions
                };
                parameters.callback = {
                    onSuccess: function(response) {
                        var status = response.status;
                        if (status === 200) {
                            $mdDialog.hide();
                            $rootScope.notify("success", "The terms and conditions are successfully updated!");
                        }
                    },
                    onError: function(response) {
                        $mdDialog.hide();
                        vm.page.terms_and_conditions = vm.tempTermsAndConditions;
                        var error = response.data;
                        $rootScope.notify("error", error);
                    }
                };
                utilities.sendRequest(parameters);
            } else {
                vm.page.terms_and_conditions = vm.tempTermsAndConditions;
                $mdDialog.hide();
            }
        };

        // Edit Challenge Title
        vm.challengeTitleDialog = function(ev) {
            vm.tempChallengeTitle = vm.page.title;
            $mdDialog.show({
                scope: $scope,
                preserveScope: true,
                targetEvent: ev,
                templateUrl: 'dist/views/web/challenge/edit-challenge/edit-challenge-title.html',
                escapeToClose: false
            });
        };

        vm.editChallengeTitle = function(editChallengeTitleForm) {
            if (editChallengeTitleForm) {
                var challengeHostList = utilities.getData("challengeCreator");
                for (var challenge in challengeHostList) {
                    if (challenge == vm.challengeId) {
                        vm.challengeHostId = challengeHostList[challenge];
                        break;
                    }
                }
                parameters.url = "challenges/challenge_host_team/" + vm.challengeHostId + "/challenge/" + vm.challengeId;
                parameters.method = 'PATCH';
                parameters.data = {
                    "title": vm.page.title
                };
                parameters.callback = {
                    onSuccess: function(response) {
                        var status = response.status;
                        if (status === 200) {
                            $mdDialog.hide();
                            $rootScope.notify("success", "The challenge title is  successfully updated!");
                        }
                    },
                    onError: function(response) {
                        $mdDialog.hide();
                        vm.page.title = vm.tempChallengeTitle;
                        var error = response.data;
                        $rootScope.notify("error", error);
                    }
                };
                utilities.sendRequest(parameters);
            } else {
                vm.page.title = vm.tempChallengeTitle;
                $mdDialog.hide();
            }
        };

        vm.challengePhaseDialog = function(ev, phase) {
            vm.page.challenge_phase = phase;
            vm.page.max_submissions_per_day = phase.max_submissions_per_day;
            vm.phaseStartDate = phase.start_date;
            vm.phaseStartDate = moment(vm.phaseStartDate);
            vm.phaseEndDate = phase.end_date;
            vm.phaseEndDate = moment(vm.phaseEndDate);
            vm.testAnnotationFile = null;
            vm.sanityCheckPass = true;
            vm.sanityCheck = "";
            $mdDialog.show({
                scope: $scope,
                preserveScope: true,
                targetEvent: ev,
                templateUrl: 'dist/views/web/challenge/edit-challenge/edit-challenge-phase.html',
                escapeToClose: false
            });
        };

        vm.editChallengePhase = function(editChallengePhaseForm) {
            if (editChallengePhaseForm) {
                vm.challengePhaseId = vm.page.challenge_phase.id;
                parameters.url = "challenges/challenge/" + vm.challengeId + "/challenge_phase/" + vm.challengePhaseId;
                parameters.method = 'PATCH';
                var formData = new FormData();
                formData.append("name", vm.page.challenge_phase.name);
                formData.append("description", vm.page.challenge_phase.description);
                formData.append("start_date", vm.phaseStartDate.toISOString());
                formData.append("end_date", vm.phaseEndDate.toISOString());
                formData.append("max_submissions_per_day", vm.page.challenge_phase.max_submissions_per_day);
                formData.append("max_submissions", vm.page.challenge_phase.max_submissions);
                if (vm.testAnnotationFile) {
                    formData.append("test_annotation", vm.testAnnotationFile);
                }
                parameters.data = formData;
                parameters.callback = {
                    onSuccess: function(response) {
                        var status = response.status;
                        utilities.hideLoader();
                        if (status === 200) {
                            $mdDialog.hide();
                            $rootScope.notify("success", "The challenge phase details are successfully updated!");
                        }
                    },
                    onError: function(response) {
                        utilities.hideLoader();
                        $mdDialog.hide();
                        var error = response.data;
                        $rootScope.notify("error", error);
                    }
                };
                utilities.showLoader();
                utilities.sendRequest(parameters, 'header', 'upload');
            } else {
                parameters.url = 'challenges/challenge/' + vm.challengeId + '/challenge_phase';
                parameters.method = 'GET';
                parameters.data = {};
                parameters.callback = {
                    onSuccess: function(response) {
                        var details = response.data;
                        vm.phases = details;
                        utilities.hideLoader();
                    },
                    onError: function(response) {
                        var error = response.data;
                        utilities.storeData('emailError', error.detail);
                        $state.go('web.permission-denied');
                        utilities.hideLoader();
                    }
                };
                utilities.sendRequest(parameters);
                $mdDialog.hide();
            }
        };

        vm.publishChallenge = function(ev) {
            ev.stopPropagation();
            vm.toggleChallengeState = null;
            vm.publishDesc = null;
            if (vm.isPublished)
                vm.toggleChallengeState = "private";
            else
                vm.toggleChallengeState = "public";

            var confirm = $mdDialog.confirm()
                          .title('Make this challenge ' + vm.toggleChallengeState + '?')
                          .ariaLabel('')
                          .targetEvent(ev)
                          .ok('I\'m sure')
                          .cancel('No.');

            $mdDialog.show(confirm).then(function() {
                parameters.url = "challenges/challenge_host_team/" + vm.page.creator.id + "/challenge/" + vm.page.id;
                parameters.method = 'PATCH';
                parameters.data = {
                    "published": !vm.isPublished,
                };
                vm.isPublished = !vm.isPublished;
                parameters.callback = {
                    onSuccess: function(response) {
                        var status = response.status;
                        if (status === 200) {
                            $mdDialog.hide();
                            $rootScope.notify("success", "The challenge was successfully made " + vm.toggleChallengeState);
                        }
                    },
                    onError: function(response) {
                        $mdDialog.hide();
                        vm.page.description = vm.tempDesc;
                        var error = response.data;
                        $rootScope.notify("error", error);
                    }
                };

                utilities.sendRequest(parameters);
            }, function() {
            // Nope
            });
        };

        $scope.$on('$destroy', function() {
            vm.stopFetchingSubmissions();
            vm.stopLeaderboard();
        });

        $rootScope.$on('$stateChangeStart', function() {
            vm.phase = {};
            vm.isResult = false;
            vm.stopFetchingSubmissions();
            vm.stopLeaderboard();
        });

        vm.showConfirmation = function(message){
            $rootScope.notify("success", message);
        };

        vm.termsAndConditionDialog = function (ev) {
            $mdDialog.show({
                scope: $scope,
                preserveScope: true,
                targetEvent: ev,
                templateUrl: 'dist/views/web/challenge/terms-and-conditions.html',
                escapeToClose: false
            });
        };

        vm.acceptTermsAndConditions = function (acceptTermsAndConditionsForm) {
            if (acceptTermsAndConditionsForm) {
                if (vm.termsAndConditions) {
                    vm.selectExistTeam();
                    $mdDialog.hide();
                }
            } else {
                $mdDialog.hide();
            }
        };

        
    }

})();<|MERGE_RESOLUTION|>--- conflicted
+++ resolved
@@ -330,8 +330,6 @@
 
         utilities.sendRequest(parameters);
 
-<<<<<<< HEAD
-=======
         vm.toggleParticipation = function (ev, isRegistrationOpen) {
             // ev.stopPropagation();
             var participationState;
@@ -374,66 +372,6 @@
             }, function() {});
         };
 
-        vm.displayDockerSubmissionInstructions = function (isDockerBased, isParticipated) {
-            // get remaining submission for docker based challenge
-            if (isDockerBased && isParticipated == true) {
-                parameters.url = 'jobs/' + vm.challengeId + '/remaining_submissions';
-                parameters.method = 'GET';
-                parameters.data = {};
-                parameters.callback = {
-                    onSuccess: function (response) {
-                        vm.phaseRemainingSubmissions = response.data;
-                        var details = vm.phaseRemainingSubmissions.phases;
-                        for (var i = 0; i < details.length; i++) {
-                            if (details[i].limits.submission_limit_exceeded === true) {
-                                vm.phaseRemainingSubmissionsFlags[details[i].id] = "maxExceeded";
-                            } else if (details[i].limits.remaining_submissions_today_count > 0) {
-                                vm.phaseRemainingSubmissionsFlags[details[i].id] = "showSubmissionNumbers";
-                            } else {
-                                vm.eachPhase = details[i];
-                                vm.phaseRemainingSubmissionsFlags[details[i].id] = "showClock";
-                                vm.countDownTimer = function () {
-                                    vm.remainingTime = vm.eachPhase.limits.remaining_time;
-                                    vm.days = Math.floor(vm.remainingTime / 24 / 60 / 60);
-                                    vm.hoursLeft = Math.floor((vm.remainingTime) - (vm.days * 86400));
-                                    vm.hours = Math.floor(vm.hoursLeft / 3600);
-                                    vm.minutesLeft = Math.floor((vm.hoursLeft) - (vm.hours * 3600));
-                                    vm.minutes = Math.floor(vm.minutesLeft / 60);
-                                    vm.remainingSeconds = Math.floor(vm.remainingTime % 60);
-                                    if (vm.remainingSeconds < 10) {
-                                        vm.remainingSeconds = "0" + vm.remainingSeconds;
-                                    }
-                                    vm.phaseRemainingSubmissionsCountdown[details[i].id] = {
-                                        "days": vm.days,
-                                        "hours": vm.hours,
-                                        "minutes": vm.minutes,
-                                        "seconds": vm.remainingSeconds
-                                    };
-                                    if (vm.remainingTime === 0) {
-                                        vm.phaseRemainingSubmissionsFlags[details[i].id] = "showSubmissionNumbers";
-                                    } else {
-                                        vm.remainingSeconds--;
-                                    }
-                                };
-                                setInterval(function () {
-                                    $rootScope.$apply(vm.countDownTimer);
-                                }, 1000);
-                                vm.countDownTimer();
-                            }
-                        }
-                        utilities.hideLoader();
-                    },
-                    onError: function (response) {
-                        var error = response.data;
-                        utilities.storeData('emailError', error.detail);
-                        $state.go('web.permission-denied');
-                    }
-                };
-                utilities.sendRequest(parameters);
-            }
-        };
-
->>>>>>> 25f06916
         vm.makeSubmission = function() {
             if (vm.isParticipated) {
 
