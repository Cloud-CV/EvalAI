// Invoking IIFE for challenge page
(function() {

    'use strict';
    angular
        .module('evalai')
        .controller('ChallengeCtrl', ChallengeCtrl);

    ChallengeCtrl.$inject = ['utilities', 'loaderService', '$scope', '$state', '$http', '$stateParams', '$rootScope', 'Upload', '$interval', '$mdDialog', 'moment', '$location', '$anchorScroll', '$timeout'];

    function ChallengeCtrl(utilities, loaderService, $scope, $state, $http, $stateParams, $rootScope, Upload, $interval, $mdDialog, moment, $location, $anchorScroll, $timeout) {
        var vm = this;
        vm.areSubmissionsFailing = false;
        vm.getAllEntriesTestOption = "Include private submissions";
        vm.showPrivateIds = [];
        vm.showLeaderboardToggle = true;
        vm.challengeId = $stateParams.challengeId;
        vm.allSubmissionPhaseSlug = $stateParams.allSubmissionPhaseSlug;
        vm.mySubmissionPhaseSlug = $stateParams.mySubmissionPhaseSlug;
        vm.phaseId = null;
        vm.phaseSplitId = $stateParams.phaseSplitId;
        vm.input_file = null;
        vm.fileUrl = "";
        vm.methodName = "";
        vm.methodDesc = "";
        vm.projectUrl = "";
        vm.publicationUrl = "";
        vm.wrnMsg = {};
        vm.page = {};
        vm.isParticipated = false;
        vm.isActive = false;
        vm.phases = {};
        vm.phaseSplits = {};
        vm.selectedPhaseSplit = {};
        vm.phaseRemainingSubmissions = {};
        vm.phaseRemainingSubmissionsFlags = {};
        vm.phaseRemainingSubmissionsCountdown = {};
        vm.isValid = {};
        vm.submissionVisibility = {};
        vm.baselineStatus = {};
        vm.showUpdate = false;
        vm.showLeaderboardUpdate = false;
        vm.poller = null;
        vm.isChallengeHost = false;
        vm.isDockerBased = false;
        vm.stopLeaderboard = function() {};
        vm.stopFetchingSubmissions = function() {};
        vm.currentDate = null;
        vm.isPublished = false;
        vm.approved_by_admin = false;
        vm.sortColumn = 'rank';
        vm.reverseSort = false;
        vm.columnIndexSort = 0;
        vm.disableSubmit = true;
        // save initial ranking
        vm.initial_ranking = {};
        // loader for existing teams
        vm.isExistLoader = false;
        vm.loaderTitle = '';
        vm.loaderContainer = angular.element('.exist-team-card');
        vm.termsAndConditions = false;
        vm.team = {};
        vm.isSubmissionUsingUrl = null;

        vm.filter_all_submission_by_team_name = '';
        vm.filter_my_submission_by_team_name = '';
        // show loader
        vm.startLoader = loaderService.startLoader;
        // stop loader
        vm.stopLoader = loaderService.stopLoader;

        var userKey = utilities.getData('userKey');
        vm.authToken = userKey;

        vm.subErrors = {};

        vm.isChallengeLeaderboardPrivate = false;
        vm.previousPublicSubmissionId = null;

        vm.workerLogs = [];

        utilities.showLoader();

        // scroll to the selected entry after page has been rendered
        vm.scrollToEntryAfterLeaderboardLoads = function () {
            // get unique rank number from the url & if exists hightlight the entry
            $timeout(function() {
                var elementId = $location.absUrl().split('?')[0].split('#')[1];
                if (elementId) {
                    $anchorScroll.yOffset = 90;
                    $anchorScroll(elementId);
                    $scope.isHighlight = elementId.split("leaderboardrank-")[1];
                }
            }, 500);
        };


        // API call to manage the worker from UI.
        // Response data will be like: {action: "Success" or "Failure", error: <String to include only if action is Failure.>}
        vm.manageWorker = function(action){
            parameters.url = 'challenges/' + vm.challengeId + '/manage_worker/' + action;
            parameters.method = 'PUT';
            parameters.data = {};
            parameters.callback = {
                onSuccess: function(response) {
                    var details = response.data;
                    if (details.action == "Success"){
                        $rootScope.notify("success", "Worker(s) " + action + "ed succesfully.");
                    }
                    else {
                        $rootScope.notify("error", details.error);
                    }
                },
                onError: function(response) {
                    var error = response.data.error;
                    if (error == undefined){
                        $rootScope.notify("error", "There was an error.");
                    }
                    else{
                        $rootScope.notify("error", "There was an error: " + error);
                    }
                }
            };
            utilities.sendRequest(parameters);
        };

        // Get the logs from worker if submissions are failing.
        vm.startLoadingLogs = function() {
            vm.logs_poller = $interval(function(){
                parameters.url = 'challenges/' + vm.challengeId + '/get_worker_logs';
                parameters.method = 'GET';
                parameters.data = {};
                parameters.callback = {
                    onSuccess: function(response) {
                        var details = response.data;
                        vm.workerLogs = [];
                        for (var i = 0; i<details.logs.length; i++){
                            vm.workerLogs.push(details.logs[i]);
                        }
                    },
                    onError: function(response) {
                        var error = response.data.error;
                        vm.workerLogs.push(error);
                    }
                };
                utilities.sendRequest(parameters);
            }, 5000);
        };

        vm.stopLoadingLogs = function(){
            $interval.cancel(vm.logs_poller);
        };

         // scroll to the specific entry of the leaderboard
        vm.scrollToSpecificEntryLeaderboard = function (elementId) {
            var newHash = elementId.toString();
            if ($location.hash() !== newHash) {
                $location.hash(elementId);
            } else {
                $anchorScroll();
            }
            $scope.isHighlight = false;
            $anchorScroll.yOffset = 90;
        };

        vm.displayDockerSubmissionInstructions = function (isDockerBased, isParticipated) {
            // get remaining submission for docker based challenge
            if (isDockerBased && isParticipated == true) {
                parameters.url = 'jobs/' + vm.challengeId + '/remaining_submissions/';
                parameters.method = 'GET';
                parameters.data = {};
                parameters.callback = {
                    onSuccess: function (response) {
                        vm.phaseRemainingSubmissions = response.data;
                        var details = vm.phaseRemainingSubmissions.phases;
                        for (var i = 0; i < details.length; i++) {
                            if (details[i].limits.submission_limit_exceeded === true) {
                                vm.phaseRemainingSubmissionsFlags[details[i].id] = "maxExceeded";
                            } else if (details[i].limits.remaining_submissions_today_count > 0) {
                                vm.phaseRemainingSubmissionsFlags[details[i].id] = "showSubmissionNumbers";
                            } else {
                                vm.eachPhase = details[i];
                                vm.phaseRemainingSubmissionsFlags[details[i].id] = "showClock";
                                vm.countDownTimer = function () {
                                    vm.remainingTime = vm.eachPhase.limits.remaining_time;
                                    vm.days = Math.floor(vm.remainingTime / 24 / 60 / 60);
                                    vm.hoursLeft = Math.floor((vm.remainingTime) - (vm.days * 86400));
                                    vm.hours = Math.floor(vm.hoursLeft / 3600);
                                    vm.minutesLeft = Math.floor((vm.hoursLeft) - (vm.hours * 3600));
                                    vm.minutes = Math.floor(vm.minutesLeft / 60);
                                    vm.remainingSeconds = Math.floor(vm.remainingTime % 60);
                                    if (vm.remainingSeconds < 10) {
                                        vm.remainingSeconds = "0" + vm.remainingSeconds;
                                    }
                                    vm.phaseRemainingSubmissionsCountdown[details[i].id] = {
                                        "days": vm.days,
                                        "hours": vm.hours,
                                        "minutes": vm.minutes,
                                        "seconds": vm.remainingSeconds
                                    };
                                    if (vm.remainingTime === 0) {
                                        vm.phaseRemainingSubmissionsFlags[details[i].id] = "showSubmissionNumbers";
                                    } else {
                                        vm.remainingSeconds--;
                                    }
                                };
                                setInterval(function () {
                                    $rootScope.$apply(vm.countDownTimer);
                                }, 1000);
                                vm.countDownTimer();
                            }
                        }
                        utilities.hideLoader();
                    },
                    onError: function (response) {
                        var error = response.data;
                        utilities.storeData('emailError', error.detail);
                        $state.go('web.permission-denied');
                    }
                };
                utilities.sendRequest(parameters);
            }
        };

        // get details of the particular challenge
        var parameters = {};
        parameters.token = null;
        if (userKey) {
            parameters.token = userKey;
        }
        parameters.method = 'GET';
        parameters.url = 'challenges/challenge/' + vm.challengeId + '/';
        parameters.data = {};
        parameters.callback = {
            onSuccess: function(response) {
                var details = response.data;
                vm.page = details;
                vm.isActive = details.is_active;
                vm.isPublished = vm.page.published;
                vm.isForumEnabled = details.enable_forum;
                vm.forumURL = details.forum_url;
                vm.cliVersion = details.cli_version;
                vm.isRegistrationOpen = details.is_registration_open;
                vm.approved_by_admin = details.approved_by_admin;

                if (vm.page.image === null) {
                    vm.page.image = "dist/images/logo.png";

                }

                if (userKey) {

                    // get details of challenges corresponding to participant teams of that user
                    parameters.url = 'participants/participant_teams/challenges/' + vm.challengeId + '/user';
                    parameters.method = 'GET';
                    parameters.data = {};
                    parameters.callback = {
                        onSuccess: function(response) {
                            var details = response.data;
                            vm.currentDate = details.datetime_now;
                            for (var i in details.challenge_participant_team_list) {
                                if (details.challenge_participant_team_list[i].challenge !== null && details.challenge_participant_team_list[i].challenge.id == vm.challengeId) {
                                    vm.isParticipated = true;
                                    break;
                                }
                            }

                            if (details.is_challenge_host) {
                                vm.isChallengeHost = true;
                            }

                            if (!vm.isParticipated) {

                                vm.team = {};
                                vm.teamId = null;
                                vm.existTeam = {};
                                vm.currentPage = '';
                                vm.isNext = '';
                                vm.isPrev = '';
                                vm.team.error = false;

                                parameters.url = 'participants/participant_team';
                                parameters.method = 'GET';
                                parameters.callback = {
                                    onSuccess: function(response) {
                                        var status = response.status;
                                        var details = response.data;
                                        if (status == 200) {
                                            vm.existTeam = details;

                                            if (vm.existTeam.count === 0) {
                                                vm.showPagination = false;
                                                vm.paginationMsg = "No team exists for now. Start by creating a new team!";
                                            } else {
                                                vm.showPagination = true;
                                                vm.paginationMsg = "";
                                            }

                                            // clear error msg from storage
                                            utilities.deleteData('emailError');

                                            // condition for pagination
                                            if (vm.existTeam.next === null) {
                                                vm.isNext = 'disabled';
                                            } else {
                                                vm.isNext = '';
                                            }

                                            if (vm.existTeam.previous === null) {
                                                vm.isPrev = 'disabled';
                                            } else {
                                                vm.isPrev = '';
                                            }
                                            if (vm.existTeam.next !== null) {
                                                vm.currentPage = vm.existTeam.next.split('page=')[1] - 1;
                                            } else {
                                                vm.currentPage = 1;
                                            }


                                            // select team from existing list
                                            vm.selectExistTeam = function() {

                                                // loader for existing teams
                                                vm.isExistLoader = true;
                                                vm.loaderTitle = '';
                                                vm.loaderContainer = angular.element('.exist-team-card');

                                                // show loader
                                                vm.startLoader("Loading Teams");
                                                // loader end

                                                parameters.url = 'challenges/challenge/' + vm.challengeId + '/participant_team/' + vm.teamId;
                                                parameters.method = 'POST';
                                                parameters.callback = {
                                                    onSuccess: function() {
                                                        vm.isParticipated = true;
                                                        $state.go('web.challenge-main.challenge-page.submission');
                                                        vm.displayDockerSubmissionInstructions(vm.page.is_docker_based, vm.isParticipated);
                                                        vm.stopLoader();
                                                    },
                                                    onError: function(response) {
                                                        if (response.status == 404) {
                                                            var error = "Please select a team first!";
                                                        } else {
                                                            error = response.data["error"];
                                                        }
                                                        $rootScope.notify("error", error);
                                                        vm.stopLoader();
                                                    }
                                                };
                                                utilities.sendRequest(parameters);
                                            };

                                            // to load data with pagination
                                            vm.load = function(url) {
                                                // loader for existing teams
                                                vm.isExistLoader = true;
                                                vm.loaderTitle = '';
                                                vm.loaderContainer = angular.element('.exist-team-card');


                                                vm.startLoader("Loading Teams");
                                                if (url !== null) {

                                                    //store the header data in a variable
                                                    var headers = {
                                                        'Authorization': "Token " + userKey
                                                    };

                                                    //Add headers with in your request
                                                    $http.get(url, { headers: headers }).then(function(response) {
                                                        // reinitialized data
                                                        var details = response.data;
                                                        vm.existTeam = details;

                                                        // condition for pagination
                                                        if (vm.existTeam.next === null) {
                                                            vm.isNext = 'disabled';
                                                            vm.currentPage = vm.existTeam.count / 10;
                                                        } else {
                                                            vm.isNext = '';
                                                            vm.currentPage = parseInt(vm.existTeam.next.split('page=')[1] - 1);
                                                        }

                                                        if (vm.existTeam.previous === null) {
                                                            vm.isPrev = 'disabled';
                                                        } else {
                                                            vm.isPrev = '';
                                                        }
                                                        vm.stopLoader();
                                                    });
                                                }
                                            };

                                        }
                                        utilities.hideLoader();
                                    },
                                    onError: function(response) {
                                        var error = response.data;
                                        utilities.storeData('emailError', error.detail);
                                        $state.go('web.permission-denied');
                                        utilities.hideLoader();
                                    }
                                };

                                utilities.sendRequest(parameters);

                            }
                            vm.displayDockerSubmissionInstructions(vm.page.is_docker_based, vm.isParticipated);
                            utilities.hideLoader();
                        },
                        onError: function() {
                            utilities.hideLoader();
                        }
                    };
                    utilities.sendRequest(parameters);
                }

                utilities.hideLoader();

            },
            onError: function(response) {
                var error = response.data;
                $rootScope.notify("error", error.error);
                $state.go('web.dashboard');
                utilities.hideLoader();
            }
        };

        utilities.sendRequest(parameters);

        vm.toggleParticipation = function (ev, isRegistrationOpen) {
            // ev.stopPropagation();
            var participationState;
            var participationModalText;
            if (isRegistrationOpen) {
                participationState = 'closed';
                participationModalText = 'Close participation in the challenge?';
            } else {
                participationState = 'opened';
                participationModalText = 'Open participation in the challenge?';
            }
            var confirm = $mdDialog.confirm()
                          .title(participationModalText)
                          .ariaLabel('')
                          .targetEvent(ev)
                          .ok('Yes, I\'m sure')
                          .cancel('No');

            $mdDialog.show(confirm).then(function () {
                var challengeHostList = utilities.getData("challengeCreator");
                for (var challenge in challengeHostList) {
                    if (challenge == vm.challengeId) {
                        vm.challengeHostId = challengeHostList[challenge];
                        break;
                    }
                }
                parameters.method = "PATCH";
                parameters.url = "challenges/challenge_host_team/" + vm.challengeHostId + "/challenge/" + vm.challengeId;
                parameters.data = {
                    "is_registration_open": !isRegistrationOpen
                };
                parameters.callback = {
                    onSuccess: function() {
                        vm.isRegistrationOpen = !vm.isRegistrationOpen;
                        $rootScope.notify('success', 'Participation is ' + participationState + ' successfully');
                    },
                    onError: function(response) {
                        var details = response.data;
                        $rootScope.notify('error', details.error);
                    }
                };
                utilities.sendRequest(parameters);
            }, function() {});
        };

        vm.makeSubmission = function() {
            if (vm.isParticipated) {
                var fileVal = angular.element(".file-path").val();
                if ((fileVal === null || fileVal === "") && (vm.fileUrl === null || vm.fileUrl === "")) {
                    vm.subErrors.msg = "Please upload file or enter submission URL!";
                } else {
                    vm.isExistLoader = true;
                    vm.loaderTitle = '';
                    vm.loaderContainer = angular.element('.exist-team-card');


                    vm.startLoader("Making Submission");
                    if (vm.input_file) {
                        // vm.upload(vm.input_file);
                    }
                    parameters.url = 'jobs/challenge/' + vm.challengeId + '/challenge_phase/' + "v1/" + vm.phaseId + '/submission/';
                    parameters.method = 'POST';
                    var formData = new FormData();
                    if (vm.isSubmissionUsingUrl) {
                        var urlRegex = /(ftp|http|https):\/\/(\w+:{0,1}\w*@)?(\S+)(:[0-9]+)?(\/|\/([\w#!:.?+=&%@!\-/]))?/;
                        var validExtensions = ["json", "zip", "csv"];
                        var isUrlValid = urlRegex.test(vm.fileUrl);
                        var extension = vm.fileUrl.split(".").pop();
                        if (isUrlValid && validExtensions.includes(extension)) {
                            formData.append("file_url", vm.fileUrl);
                        } else {
                            vm.stopLoader();
                            vm.subErrors.msg = "Please enter a valid URL which ends in json, zip or csv file extension!";
                            return false;
                        }
                    } else {
                        formData.append("input_file", vm.input_file);
                    }
                    formData.append("status", "submitting");
                    formData.append("method_name", vm.methodName);
                    formData.append("method_description", vm.methodDesc);
                    formData.append("project_url", vm.projectUrl);
                    formData.append("publication_url", vm.publicationUrl);

                    parameters.data = formData;

                    parameters.token = userKey;
                    parameters.callback = {
                        onSuccess: function() {
                            // vm.input_file.name = '';

                            angular.forEach(
                                angular.element("input[type='file']"),
                                function(inputElem) {
                                    angular.element(inputElem).val(null);
                                }
                            );

                            angular.element(".file-path").val(null);


                            // Reset the value of fields related to a submission
                            vm.phaseId = null;
                            vm.fileUrl = "";
                            vm.methodName = "";
                            vm.methodDesc = "";
                            vm.projectUrl = "";
                            vm.publicationUrl = "";
                            $rootScope.notify("success", "Your submission has been recorded succesfully!");
                            vm.disableSubmit = true;
                            vm.showSubmissionNumbers = false;
                            vm.stopLoader();
                        },
                        onError: function(response) {
                            var status = response.status;
                            var error = response.data;

                            vm.phaseId = null;
                            vm.fileUrl = null;
                            vm.methodName = null;
                            vm.methodDesc = null;
                            vm.projectUrl = null;
                            vm.publicationUrl = null;
                            if (status == 404) {
                                vm.subErrors.msg = "Please select phase!";
                            } else {
                                if (error.error){
                                    vm.subErrors.msg = error.error;
                                } else {
                                    vm.subErrors.msg = error.input_file[0];
                                }
                            }
                            vm.stopLoader();
                        }
                    };
                    utilities.sendRequest(parameters, 'header', 'upload');
                }
            }
        };

<<<<<<< HEAD

=======
>>>>>>> cc1e2b48
        // get details of the particular challenge phase
        parameters.url = 'challenges/challenge/' + vm.challengeId + '/challenge_phase';
        parameters.method = 'GET';
        parameters.data = {};
        parameters.callback = {
            onSuccess: function(response) {
                var details = response.data;
                vm.phases = details;
                var timezone = moment.tz.guess();
                for (var i=0; i<details.count; i++) {
                    if (details.results[i].is_public == false) {
                        vm.phases.results[i].showPrivate = true;
                    }
                }
                for (var j=0; j<vm.phases.results.length; j++){
                    var offset = new Date(vm.phases.results[j].start_date).getTimezoneOffset();
                    vm.phases.results[j].start_zone = moment.tz.zone(timezone).abbr(offset);
                    offset = new Date(vm.phases.results[j].end_date).getTimezoneOffset();
                    vm.phases.results[j].end_zone = moment.tz.zone(timezone).abbr(offset);
                }

                // calling getResults function
                if(vm.mySubmissionPhaseSlug) {
                    vm.getResults(vm.mySubmissionPhaseSlug);
                }

                // calling getAllSubmissionResults function
                if(vm.allSubmissionPhaseSlug) {
                    vm.getAllSubmissionResults(vm.allSubmissionPhaseSlug);
                }

                // navigate to challenge page
                // $state.go('web.challenge-page.overview');
                utilities.hideLoader();
            },
            onError: function(response) {
                var error = response.data;
                utilities.storeData('emailError', error.detail);
                $state.go('web.permission-denied');
                utilities.hideLoader();
            }
        };

        utilities.sendRequest(parameters);

        var challengePhaseVisibility = {
            owner_and_host: 1,
            host: 2,
            public: 3,
        };
        // get details of the particular challenge phase split
        parameters.url = 'challenges/' + vm.challengeId + '/challenge_phase_split';
        parameters.method = 'GET';
        parameters.data = {};
        parameters.callback = {
            onSuccess: function(response) {
                var details = response.data;
                vm.phaseSplits = details;
                if(details.length == 0) {
                    vm.isChallengeLeaderboardPrivate = true; 
                }
                for(var i=0; i<details.length; i++) {
                    if (details[i].visibility !== challengePhaseVisibility.public) {
                        vm.phaseSplits[i].showPrivate = true;
                        vm.showPrivateIds.push(vm.phaseSplits[i].id);
                    }
                }
                utilities.hideLoader();
            },
            onError: function(response) {
                var error = response.data;
                utilities.storeData('emailError', error.detail);
                $state.go('web.permission-denied');
                utilities.hideLoader();
            }
        };

        utilities.sendRequest(parameters);

        // define a custom sorting function
        vm.lastKey = null;
        vm.sortFunction = function(key) {
            // check which column is selected
            // so that the values can be parsed properly
            if (vm.sortColumn === 'date') {
                return Date.parse(key.submission__submitted_at_formatted);
            }
            else if (vm.sortColumn === 'rank') {
                return vm.initial_ranking[key.id];
            }
            else if (vm.sortColumn === 'number') {
                return parseFloat(key.result[vm.columnIndexSort]);
            }
            else if (vm.sortColumn === 'string'){
                // sort teams alphabetically
                return key.submission__participant_team__team_name;
            }

            return 0;
        };

        vm.sortLeaderboard = function(scope, column, index) {
            if (index == null || index == undefined) {
                scope.reverseSort = scope.sortColumn != column ? false : !scope.reverseSort;
            } else {
                scope.reverseSort = scope.sortColumn == column && scope.columnIndexSort == index ? !scope.reverseSort : false;
                scope.columnIndexSort = index;
            }
            scope.sortColumn = column;
        };

        // my submissions
        vm.isResult = false;

        vm.startLeaderboard = function() {
            vm.stopLeaderboard();
            vm.poller = $interval(function() {
                parameters.url = "jobs/" + "challenge_phase_split/" + vm.phaseSplitId + "/leaderboard/?page_size=1000";
                parameters.method = 'GET';
                parameters.data = {};
                parameters.callback = {
                    onSuccess: function(response) {
                        var details = response.data;
                        if (vm.leaderboard.count !== details.results.count) {
                            vm.showLeaderboardUpdate = true;
                        }
                    },
                    onError: function(response) {
                        var error = response.data;
                        utilities.storeData('emailError', error.detail);
                        $state.go('web.permission-denied');
                        vm.stopLoader();
                    }
                };

                utilities.sendRequest(parameters);
            }, 5000);
        };

        vm.getLeaderboard = function(phaseSplitId) {
            vm.stopLeaderboard = function() {
                $interval.cancel(vm.poller);
            };
            vm.stopLeaderboard();

            vm.isResult = true;
            vm.phaseSplitId = phaseSplitId;
            // loader for existing teams
            vm.isExistLoader = true;
            vm.loaderTitle = '';
            vm.loaderContainer = angular.element('.exist-team-card');

            vm.startLoader("Loading Leaderboard Items");
            // get the selected phase split object
            parameters.url = "challenges/challenge/create/challenge_phase_split/" + vm.phaseSplitId + "/";
            parameters.method = "GET";
            parameters.data = {};
            parameters.callback = {
                onSuccess: function (response) {
                    vm.selectedPhaseSplit = response.data;
                    vm.sortLeaderboardTextOption = (vm.selectedPhaseSplit.show_leaderboard_by_latest_submission) ?
                        "Sort by best":"Sort by latest";
                },
                onError: function (response) {
                    var error = response.data;
                    vm.stopLoader();
                    $rootScope.notify("error", error);
                    return false;
                }
            };
            utilities.sendRequest(parameters);
            // Show leaderboard
            vm.leaderboard = {};
            parameters.url = "jobs/" + "challenge_phase_split/" + vm.phaseSplitId + "/leaderboard/?page_size=1000";
            parameters.method = 'GET';
            parameters.data = {};
            parameters.callback = {
                onSuccess: function(response) {
                    var details = response.data;
                    vm.leaderboard = details.results;
                    for (var j=0; j<vm.showPrivateIds.length; j++) {
                        if (vm.showPrivateIds[j] == vm.phaseSplitId) {
                            vm.showLeaderboardToggle = false;
                            break;
                        }
                    }
                    for (var i=0; i<vm.leaderboard.length; i++) {
                        vm.leaderboard[i]['submission__submitted_at_formatted'] = vm.leaderboard[i]['submission__submitted_at'];
                        vm.initial_ranking[vm.leaderboard[i].id] = i+1;
                        var dateTimeNow = moment(new Date());
                        var submissionTime = moment(vm.leaderboard[i].submission__submitted_at);
                        var duration = moment.duration(dateTimeNow.diff(submissionTime));
                        if (duration._data.years != 0) {
                            var years = duration.asYears();
                            vm.leaderboard[i].submission__submitted_at = years;
                            if (years.toFixed(0)==1) {
                                vm.leaderboard[i].timeSpan = 'year';
                            } else {
                                vm.leaderboard[i].timeSpan= 'years';
                            }
                        }
                        else if (duration._data.months !=0) {
                            var months = duration.months();
                            vm.leaderboard[i].submission__submitted_at = months;
                            if (months.toFixed(0)==1) {
                                vm.leaderboard[i].timeSpan = 'month';
                            } else {
                                vm.leaderboard[i].timeSpan = 'months';
                            }
                        }
                        else if (duration._data.days !=0) {
                            var days = duration.asDays();
                            vm.leaderboard[i].submission__submitted_at = days;
                            if (days.toFixed(0)==1) {
                                vm.leaderboard[i].timeSpan = 'day';
                            } else {
                                vm.leaderboard[i].timeSpan = 'days';
                            }
                        }
                        else if (duration._data.hours !=0) {
                            var hours = duration.asHours();
                            vm.leaderboard[i].submission__submitted_at = hours;
                            if (hours.toFixed(0)==1) {
                                vm.leaderboard[i].timeSpan = 'hour';
                            } else {
                                vm.leaderboard[i].timeSpan = 'hours';
                            }
                        }
                        else if (duration._data.minutes !=0) {
                            var minutes = duration.asMinutes();
                            vm.leaderboard[i].submission__submitted_at = minutes;
                            if (minutes.toFixed(0)==1) {
                                vm.leaderboard[i].timeSpan = 'minute';
                            } else {
                                vm.leaderboard[i].timeSpan = 'minutes';
                            }
                        }
                        else if (duration._data.seconds != 0) {
                            var second = duration.asSeconds();
                            vm.leaderboard[i].submission__submitted_at = second;
                            if (second.toFixed(0)==1) {
                                vm.leaderboard[i].timeSpan = 'second';
                            } else {
                                vm.leaderboard[i].timeSpan = 'seconds';
                            }
                        }
                    }
                    vm.phaseName = vm.phaseSplitId;
                    vm.startLeaderboard();
                    vm.stopLoader();
                    vm.scrollToEntryAfterLeaderboardLoads();
                },
                onError: function(response) {
                    var error = response.data;
                    vm.leaderboard.error = error;
                    vm.stopLoader();
                }
            };

            utilities.sendRequest(parameters);
        };

        if (vm.phaseSplitId) {
            vm.getLeaderboard(vm.phaseSplitId);
        }

        vm.getResults = function(phaseId) {
            // long polling (5s) for leaderboard
            vm.start = function() {
                vm.stopFetchingSubmissions();
                vm.poller = $interval(function() {
                    parameters.url = "jobs/challenge/" + vm.challengeId + "/challenge_phase/" + "v2/" + vm.mySubmissionPhaseSlug + "/submission/?page=" + Math.ceil(vm.currentPage);
                    parameters.method = 'GET';
                    parameters.data = {};
                    parameters.callback = {
                        onSuccess: function(response) {
                            var details = response.data;

                            // Set the is_public flag corresponding to each submission
                            for (var i = 0; i < details.results.length; i++) {
                                vm.submissionVisibility[details.results[i].id] = details.results[i].is_public;
                                vm.baselineStatus[details.results[i].id] = details.results[i].is_baseline;
                            }

                            if (vm.submissionResult.results.length !== details.results.length) {
                                vm.showUpdate = true;
                            } else {
                                for (i = 0; i < details.results.length; i++) {
                                    if (details.results[i].status !== vm.submissionResult.results[i].status) {
                                        vm.showUpdate = true;
                                        break;
                                    }
                                }
                            }
                        },
                        onError: function(response) {
                            var error = response.data;
                            utilities.storeData('emailError', error.detail);
                            $state.go('web.permission-denied');
                            vm.stopLoader();
                        }
                    };

                    utilities.sendRequest(parameters);
                }, 5000);
            };
            
            vm.stopFetchingSubmissions = function() {
                $interval.cancel(vm.poller);
            };
            vm.stopFetchingSubmissions();
            vm.isResult = true;
            if (phaseId !== undefined) {
                vm.mySubmissionPhaseSlug = phaseId;
            }

            var all_phases = vm.phases.results;
            for (var i = 0; i < vm.phases.results.length; i++) {
                if (all_phases[i].slug == phaseId || all_phases[i].id == phaseId) {
                    vm.currentPhaseLeaderboardPublic = all_phases[i].leaderboard_public;
                    vm.isCurrentPhaseRestrictedToSelectOneSubmission = all_phases[i].is_restricted_to_select_one_submission;
                    break;
                }
            }

            parameters.url = "analytics/challenge/" + vm.challengeId + "/challenge_phase/" + "v2/" + vm.mySubmissionPhaseSlug + "/count";
            parameters.method = 'GET';
            parameters.data = {};
            parameters.callback = {
                onSuccess: function(response) {
                    var details = response.data;
                    vm.submissionCount = details.participant_team_submission_count;
                },
                onError: function(response) {
                    var error = response.data;
                    $rootScope.notify("error", error);
                }
            };
            utilities.sendRequest(parameters);

            // loader for existing teams
            vm.isExistLoader = true;
            vm.loaderTitle = '';
            vm.loaderContainer = angular.element('.exist-team-card');

            vm.startLoader("Loading Submissions");

            // get submissions of a particular challenge phase
            vm.isNext = '';
            vm.isPrev = '';
            vm.currentPage = '';
            vm.showPagination = false;

            if (vm.filter_my_submission_by_team_name === '') {
                parameters.url = "jobs/challenge/" + vm.challengeId + "/challenge_phase/" + "v2/" +
                vm.mySubmissionPhaseSlug + "/submission/";
            } else {
                parameters.url = "jobs/challenge/" + vm.challengeId + "/challenge_phase/" + "v2/" +
                vm.mySubmissionPhaseSlug + "/submission?participant_team__team_name=" + vm.filter_my_submission_by_team_name;
            }
            parameters.method = 'GET';
            parameters.data = {};
            parameters.callback = {
                onSuccess: function(response) {
                    var details = response.data;

                    for (var i = 0; i < details.results.length; i++) {
                        vm.submissionVisibility[details.results[i].id] = details.results[i].is_public;
                        vm.baselineStatus[details.results[i].id] = details.results[i].is_baseline;
                        // Set previous public submission id for phases with one public submission restriction
                        if (details.results[i].is_public) {
                            vm.previousPublicSubmissionId = details.results[i].id;
                        }
                    }

                    vm.submissionResult = details;

                    vm.start();
                    if (vm.submissionResult.count === 0) {
                        vm.showPagination = false;
                        vm.paginationMsg = "No results found";
                    } else {

                        vm.showPagination = true;
                        vm.paginationMsg = "";
                    }

                    if (vm.submissionResult.next === null) {
                        vm.isNext = 'disabled';
                    } else {
                        vm.isNext = '';

                    }
                    if (vm.submissionResult.previous === null) {
                        vm.isPrev = 'disabled';
                    } else {
                        vm.isPrev = '';
                    }
                    if (vm.submissionResult.next !== null) {
                        vm.currentPage = vm.submissionResult.next.split('page=')[1] - 1;
                        vm.currentRefPage = Math.ceil(vm.currentPage);
                    } else {
                        vm.currentPage = 1;
                        vm.currentRefPage = Math.ceil(vm.currentPage);
                    }

                    vm.load = function(url) {
                        // loader for existing teams
                        vm.isExistLoader = true;
                        vm.loaderTitle = '';
                        vm.loaderContainer = angular.element('.exist-team-card');

                        vm.startLoader("Loading Submissions");
                        if (url !== null) {

                            //store the header data in a variable
                            var headers = {
                                'Authorization': "Token " + userKey
                            };

                            //Add headers with in your request
                            $http.get(url, { headers: headers }).then(function(response) {
                                // reinitialized data
                                var details = response.data;
                                vm.submissionResult = details;

                                // condition for pagination
                                if (vm.submissionResult.next === null) {
                                    vm.isNext = 'disabled';
                                    vm.currentPage = vm.submissionResult.count / 100;
                                    vm.currentRefPage = Math.ceil(vm.currentPage);
                                } else {
                                    vm.isNext = '';
                                    vm.currentPage = parseInt(vm.submissionResult.next.split('page=')[1] - 1);
                                    vm.currentRefPage = Math.ceil(vm.currentPage);
                                }

                                if (vm.submissionResult.previous === null) {
                                    vm.isPrev = 'disabled';
                                } else {
                                    vm.isPrev = '';
                                }
                                vm.stopLoader();
                            });
                        } else {
                            vm.stopLoader();
                        }
                    };

                    vm.mySubmissionPhaseName = phaseId;
                    vm.stopLoader();
                },
                onError: function(response) {
                    var error = response.data;
                    utilities.storeData('emailError', error.detail);
                    $state.go('web.permission-denied');
                    vm.stopLoader();
                }
            };
            utilities.sendRequest(parameters);
        };

        vm.refreshSubmissionData = function() {
            vm.phaseId = (vm.allSubmissionPhaseSlug == undefined)?vm.mySubmissionPhaseSlug:vm.allSubmissionPhaseSlug;
            // get submissions of a particular challenge phase

            if (!vm.isResult) {

                vm.isNext = '';
                vm.isPrev = '';
                vm.currentPage = '';
                vm.currentRefPage = '';
                vm.showPagination = false;
            }

            vm.startLoader("Loading Submissions");
            vm.submissionResult = {};

            parameters.url = "jobs/challenge/" + vm.challengeId + "/challenge_phase/" + "v2/" + vm.phaseId + "/submission/?page=" + Math.ceil(vm.currentPage);
            parameters.method = 'GET';
            parameters.data = {};
            parameters.callback = {
                onSuccess: function(response) {
                    var details = response.data;
                    vm.submissionResult = details;

                    if (vm.submissionResult.count === 0) {
                        vm.showPagination = false;
                        vm.paginationMsg = "No results found";
                    } else {

                        vm.showPagination = true;
                        vm.paginationMsg = "";
                    }

                    if (vm.submissionResult.next === null) {
                        vm.isNext = 'disabled';
                    } else {
                        vm.isNext = '';

                    }
                    if (vm.submissionResult.previous === null) {
                        vm.isPrev = 'disabled';
                    } else {
                        vm.isPrev = '';
                    }
                    if (vm.submissionResult.next !== null) {
                        vm.currentPage = vm.submissionResult.next.split('page=')[1] - 1;
                        vm.currentRefPage = Math.ceil(vm.currentPage);
                    } else {
                        vm.currentPage = 1;
                        vm.currentRefPage = Math.ceil(vm.currentPage);
                    }


                    // Set the is_public flag corresponding to each submission
                    for (var i = 0; i < details.results.length; i++) {
                        vm.submissionVisibility[details.results[i].id] = details.results[i].is_public;
                        vm.baselineStatus[details.results[i].id] = details.results[i].is_baseline;
                    }

                    vm.submissionResult = details;
                    vm.showUpdate = false;
                    vm.stopLoader();
                },
                onError: function() {
                    vm.stopLoader();
                }
            };

            utilities.sendRequest(parameters);
        };

        vm.reRunSubmission = function(submissionObject) {
            submissionObject.classList = ['spin', 'progress-indicator'];
            parameters.url = 'jobs/submissions/' + submissionObject.id + '/re-run-by-host/';
            parameters.method = 'POST';
            parameters.token = userKey;
            parameters.callback = {
                onSuccess: function(response) {
                    $rootScope.notify("success", response.data.success);
                    submissionObject.classList = [''];
                },
                onError: function(response) {
                    var error = response.data;
                    $rootScope.notify("error", error);
                    submissionObject.classList = [''];
                }
            };
            utilities.sendRequest(parameters);
        };

        vm.refreshLeaderboard = function() {
            vm.startLoader("Loading Leaderboard Items");
            vm.leaderboard = {};
            parameters.url = "jobs/" + "challenge_phase_split/" + vm.phaseSplitId + "/leaderboard/?page_size=1000";
            parameters.method = 'GET';
            parameters.data = {};
            parameters.callback = {
                onSuccess: function(response) {
                    var details = response.data;
                    vm.leaderboard = details.results;
                    vm.startLeaderboard();
                    vm.stopLoader();
                },
                onError: function(response) {
                    var error = response.data;
                    vm.leaderboard.error = error;
                    vm.stopLoader();
                }
            };

            utilities.sendRequest(parameters);
        };

        vm.toggleShowLeaderboardByLatest = function() {
            parameters.url = "challenges/challenge/create/challenge_phase_split/" + vm.phaseSplitId + "/";
            parameters.method = "PATCH";
            parameters.data = {
                "show_leaderboard_by_latest_submission": !vm.selectedPhaseSplit.show_leaderboard_by_latest_submission
            };
            parameters.callback = {
                onSuccess: function (response) {
                    vm.selectedPhaseSplit = response.data;
                    vm.getLeaderboard(vm.selectedPhaseSplit.id);
                    vm.sortLeaderboardTextOption = (vm.selectedPhaseSplit.show_leaderboard_by_latest_submission) ?
                        "Sort by best":"Sort by latest";
                },
                onError: function (response) {
                    var error = response.data;
                    vm.stopLoader();
                    $rootScope.notify("error", error);
                    return false;
                }
            };
            utilities.sendRequest(parameters);
        };

        // function for getting all submissions on leaderboard public/private
        vm.getAllEntriesOnPublicLeaderboard = function(phaseSplitId) {
            vm.stopLeaderboard = function() {
                $interval.cancel(vm.poller);
            };
            vm.stopLeaderboard();

            vm.isResult = true;
            vm.phaseSplitId = phaseSplitId;
            // loader for exisiting teams
            vm.isExistLoader = true;
            vm.loaderTitle = '';
            vm.loaderContainer = angular.element('.exist-team-card');

            vm.startLoader("Loading Leaderboard Items");

            // Show leaderboard
            vm.leaderboard = {};
            parameters.url = "jobs/" + "phase_split/" + vm.phaseSplitId + "/public_leaderboard_all_entries/?page_size=1000";
            parameters.method = 'GET';
            parameters.data = {};
            parameters.callback = {
                onSuccess: function(response) {
                    var details = response.data;
                    vm.leaderboard = details.results;

                    // setting last_submission time
                    for (var i = 0; i < vm.leaderboard.length; i++) {
                        vm.leaderboard[i]['submission__submitted_at_formatted'] = vm.leaderboard[i]['submission__submitted_at'];
                        vm.initial_ranking[vm.leaderboard[i].id] = i + 1;
                        var dateTimeNow = moment(new Date());
                        var submissionTime = moment(vm.leaderboard[i].submission__submitted_at);
                        var duration = moment.duration(dateTimeNow.diff(submissionTime));
                        if (duration._data.years != 0) {
                            var years = duration.asYears();
                            vm.leaderboard[i].submission__submitted_at = years;
                            if (years.toFixed(0) == 1) {
                                vm.leaderboard[i].timeSpan = 'year';
                            } else {
                                vm.leaderboard[i].timeSpan = 'years';
                            }
                        } else if (duration._data.months != 0) {
                            var months = duration.months();
                            vm.leaderboard[i].submission__submitted_at = months;
                            if (months.toFixed(0) == 1) {
                                vm.leaderboard[i].timeSpan = 'month';
                            } else {
                                vm.leaderboard[i].timeSpan = 'months';
                            }
                        } else if (duration._data.days != 0) {
                            var days = duration.asDays();
                            vm.leaderboard[i].submission__submitted_at = days;
                            if (days.toFixed(0) == 1) {
                                vm.leaderboard[i].timeSpan = 'day';
                            } else {
                                vm.leaderboard[i].timeSpan = 'days';
                            }
                        } else if (duration._data.hours != 0) {
                            var hours = duration.asHours();
                            vm.leaderboard[i].submission__submitted_at = hours;
                            if (hours.toFixed(0) == 1) {
                                vm.leaderboard[i].timeSpan = 'hour';
                            } else {
                                vm.leaderboard[i].timeSpan = 'hours';
                            }
                        } else if (duration._data.minutes != 0) {
                            var minutes = duration.asMinutes();
                            vm.leaderboard[i].submission__submitted_at = minutes;
                            if (minutes.toFixed(0) == 1) {
                                vm.leaderboard[i].timeSpan = 'minute';
                            } else {
                                vm.leaderboard[i].timeSpan = 'minutes';
                            }
                        } else if (duration._data.seconds != 0) {
                            var second = duration.asSeconds();
                            vm.leaderboard[i].submission__submitted_at = second;
                            if (second.toFixed(0) == 1) {
                                vm.leaderboard[i].timeSpan = 'second';
                            } else {
                                vm.leaderboard[i].timeSpan = 'seconds';
                            }
                        }
                    }
                    vm.phaseName = vm.phaseSplitId;
                    vm.startLeaderboard();
                    vm.stopLoader();
                    vm.scrollToEntryAfterLeaderboardLoads();
                },
                onError: function(response) {
                    var error = response.data;
                    vm.leaderboard.error = error;
                    vm.stopLoader();
                }
            };

            utilities.sendRequest(parameters);
        };

        if (vm.phaseSplitId) {
            vm.getLeaderboard(vm.phaseSplitId);
        }
        vm.getAllEntries = false;

        // function for toggeling between public leaderboard and complete leaderboard [public/private]
        vm.toggleLeaderboard = function(getAllEntries){
            vm.getAllEntries = getAllEntries;
            if (vm.phaseSplitId) {
                if (vm.getAllEntries){
                    vm.getAllEntriesTestOption = "Exclude private submissions";
                    vm.getAllEntriesOnPublicLeaderboard(vm.phaseSplitId);
                }
                else{
                    vm.getAllEntriesTestOption = "Include private submissions";
                    vm.getLeaderboard(vm.phaseSplitId);
                }
            }
        };

        // function to create new team for participating in challenge
        vm.createNewTeam = function() {
            vm.isLoader = true;
            vm.loaderTitle = '';
            vm.newContainer = angular.element('.new-team-card');

            vm.startLoader("Loading Teams");

            parameters.url = 'participants/participant_team';
            parameters.method = 'POST';
            parameters.data = {
                "team_name": vm.team.name,
                "team_url": vm.team.url
            };
            parameters.callback = {
                onSuccess: function() {
                    $rootScope.notify("success", "Team " + vm.team.name + " has been created successfully!");
                    vm.team.error = false;
                    vm.stopLoader();
                    vm.team = {};

                    vm.startLoader("Loading Teams");
                    parameters.url = 'participants/participant_team';
                    parameters.method = 'GET';
                    parameters.callback = {
                        onSuccess: function(response) {
                            var status = response.status;
                            var details = response.data;
                            if (status == 200) {
                                vm.existTeam = details;
                                vm.showPagination = true;
                                vm.paginationMsg = '';


                                // condition for pagination
                                if (vm.existTeam.next === null) {
                                    vm.isNext = 'disabled';
                                    vm.currentPage = 1;
                                } else {
                                    vm.isNext = '';
                                    vm.currentPage = vm.existTeam.next.split('page=')[1] - 1;
                                }

                                if (vm.existTeam.previous === null) {
                                    vm.isPrev = 'disabled';
                                } else {
                                    vm.isPrev = '';
                                }


                                vm.stopLoader();
                            }
                        },
                        onError: function() {
                            vm.stopLoader();
                        }
                    };
                    utilities.sendRequest(parameters);
                },
                onError: function(response) {
                    var error = response.data;
                    vm.team.error = error.team_name[0];
                    vm.stopLoader();
                    $rootScope.notify("error", "New team couldn't be created.");
                }
            };

            utilities.sendRequest(parameters);
        };

        vm.getAllSubmissionResults = function(phaseId) {
            vm.stopFetchingSubmissions = function() {
                $interval.cancel(vm.poller);
            };

            vm.stopFetchingSubmissions();
            vm.isResult = true;
            if (phaseId !== undefined) {
                vm.allSubmissionPhaseSlug = phaseId;
            }

            // loader for loading submissions.
            vm.startLoader = loaderService.startLoader;
            vm.startLoader("Loading Submissions");

            // get submissions of all the challenge phases
            vm.isNext = '';
            vm.isPrev = '';
            vm.currentPage = '';
            vm.showPagination = false;
            if (vm.filter_all_submission_by_team_name === '') {
                parameters.url = "challenges/" + vm.challengeId + "/challenge_phase/" + "v2/" +
                vm.allSubmissionPhaseSlug + "/submissions";
            } else {
                parameters.url = "challenges/" + vm.challengeId + "/challenge_phase/" + "v2/" +
                vm.allSubmissionPhaseSlug + "/submissions?participant_team__team_name=" + vm.filter_all_submission_by_team_name;
            }
            parameters.method = 'GET';
            parameters.data = {};
            parameters.callback = {
                onSuccess: function(response) {
                    var details = response.data;
                    vm.submissionResult = details;

                    if (vm.submissionResult.count === 0) {
                        vm.showPagination = false;
                        vm.paginationMsg = "No results found";
                    } else {

                        vm.showPagination = true;
                        vm.paginationMsg = "";
                    }

                    if (vm.submissionResult.next === null) {
                        vm.isNext = 'disabled';
                    } else {
                        vm.isNext = '';

                    }
                    if (vm.submissionResult.previous === null) {
                        vm.isPrev = 'disabled';
                    } else {
                        vm.isPrev = '';
                    }
                    if (vm.submissionResult.next !== null) {
                        vm.currentPage = vm.submissionResult.next.split('page=')[1] - 1;
                        vm.currentRefPage = Math.ceil(vm.currentPage);
                    } else {
                        vm.currentPage = 1;
                        vm.currentRefPage = Math.ceil(vm.currentPage);
                    }

                    vm.load = function(url) {
                        // loader for loading submissions
                        vm.startLoader = loaderService.startLoader;
                        vm.startLoader("Loading Submissions");
                        if (url !== null) {

                            //store the header data in a variable
                            var headers = {
                                'Authorization': "Token " + userKey
                            };

                            //Add headers with in your request
                            $http.get(url, { headers: headers }).then(function(response) {
                                // reinitialized data
                                var details = response.data;
                                vm.submissionResult = details;

                                // condition for pagination
                                if (vm.submissionResult.next === null) {
                                    vm.isNext = 'disabled';
                                    vm.currentPage = vm.submissionResult.count / 100;
                                    vm.currentRefPage = Math.ceil(vm.currentPage);
                                } else {
                                    vm.isNext = '';
                                    vm.currentPage = parseInt(vm.submissionResult.next.split('page=')[1] - 1);
                                    vm.currentRefPage = Math.ceil(vm.currentPage);
                                }

                                if (vm.submissionResult.previous === null) {
                                    vm.isPrev = 'disabled';
                                } else {
                                    vm.isPrev = '';
                                }
                                vm.stopLoader();
                            });
                        } else {
                            vm.stopLoader();
                        }
                    };

                    vm.allSubmissionPhaseName = phaseId;
                    vm.stopLoader();
                },
                onError: function(response) {
                    var error = response.data;
                    utilities.storeData('emailError', error.detail);
                    $state.go('web.permission-denied');
                    vm.stopLoader();
                }
            };
            utilities.sendRequest(parameters);
        };

        vm.changeSubmissionVisibility = function(submission_id, submissionVisibility) {
            parameters.url = "jobs/challenge/" + vm.challengeId + "/challenge_phase/" + vm.phaseId + "/submission/" + submission_id;
            parameters.method = 'PATCH';
            parameters.data = {
                "is_public": submissionVisibility
            };
            parameters.callback = {
                onSuccess: function(response) {
                    var status = response.status;
                    var message = "";
                    if(status === 200) {
                      var detail = response.data;
                      if (detail['is_public'] == true) {
                        message = "The submission is made public.";
                      }
                      else {
                        message = "The submission is made private.";
                      }
                      $rootScope.notify("success", message);
                      if (vm.isCurrentPhaseRestrictedToSelectOneSubmission) {
                        $mdDialog.hide();
                        if (vm.previousPublicSubmissionId != submission_id) {
                            vm.submissionVisibility[vm.previousPublicSubmissionId] = false;
                            vm.previousPublicSubmissionId = submission_id;
                        } else {
                            vm.previousPublicSubmissionId = null;
                        }
                        vm.submissionVisibility[submission_id] = submissionVisibility;
                      }
                    }
                },
                onError: function(response) {
                    var error = response.data;
                    var status = response.status;
                    if(status === 400 || status === 403) {
                       $rootScope.notify("error", error.error);
                    }
                    if (vm.isCurrentPhaseRestrictedToSelectOneSubmission) {
                       $mdDialog.hide();
                       vm.submissionVisibility[submission_id] = !vm.submissionVisibility[submission_id];
                    }
                }
            };
            utilities.sendRequest(parameters);
        };

        vm.changeBaselineStatus = function(submission_id) {
            parameters.url = "jobs/challenge/" + vm.challengeId + "/challenge_phase/" + vm.phaseId + "/submission/" + submission_id;
            parameters.method = 'PATCH';
            parameters.data = {
                "is_baseline": vm.baselineStatus[submission_id]
            };
            parameters.callback = {
                onSuccess: function() {},
                onError: function() {}
            };

            utilities.sendRequest(parameters);
        };

        vm.showRemainingSubmissions = function(phaseID) {
            vm.remainingSubmissions = {};
            vm.remainingTime = {};
            vm.showClock = false;
            vm.showSubmissionNumbers = false;
            vm.maxExceeded = false;
            parameters.url = "jobs/" + vm.challengeId + "/remaining_submissions/";
            parameters.method = 'GET';
            parameters.callback = {
                onSuccess: function(response) {
                    var status = response.status;
                    for (var phase in response.data.phases) {
                        if (response.data.phases[phase].id == phaseID) {
                           var details = response.data.phases[phase].limits;
                        }
                    }
                    if (status === 200) {
                        if (details.submission_limit_exceeded === true) {
                            vm.maxExceeded = true;
                            vm.maxExceededMessage = details.message;
                            vm.disableSubmit = true;
                        }
                        else if (details.remaining_submissions_today_count > 0) {
                            vm.remainingSubmissions = details;
                            vm.showSubmissionNumbers = true;
                            vm.disableSubmit = false;
                        } else {
                            vm.message = details;
                            vm.showClock = true;
                            vm.disableSubmit = true;
                            vm.countDownTimer = function() {
                                vm.remainingTime = vm.message.remaining_time;
                                vm.days = Math.floor(vm.remainingTime / 24 / 60 / 60);
                                vm.hoursLeft = Math.floor((vm.remainingTime) - (vm.days * 86400));
                                vm.hours = Math.floor(vm.hoursLeft / 3600);
                                vm.minutesLeft = Math.floor((vm.hoursLeft) - (vm.hours * 3600));
                                vm.minutes = Math.floor(vm.minutesLeft / 60);
                                vm.remainingSeconds = Math.floor(vm.remainingTime % 60);
                                if (vm.remainingSeconds < 10) {
                                    vm.remainingSeconds = "0" + vm.remainingSeconds;
                                }
                                if (vm.remainingTime === 0) {
                                    vm.showSubmissionNumbers = true;
                                } else {
                                    vm.remainingSeconds--;
                                }
                            };
                            setInterval(function() {
                                $rootScope.$apply(vm.countDownTimer);
                            }, 1000);
                            vm.countDownTimer();
                        }
                    }
                },
                onError: function(response) {
                    var details = response.data;
                    vm.stopLoader();
                    $rootScope.notify("error", details.error);
                }
            };
            utilities.sendRequest(parameters);
        };

        vm.fileTypes = [{ 'name': 'csv' }];
        vm.fields = [{
            'label': 'Team Name',
            'id': 'participant_team'
        },{
            'label': 'Team Members',
            'id': 'participant_team_members'
        },{
            'label': 'Team Members Email Id',
            'id': 'participant_team_members_email'
        },{
            'label': 'Team Members Affiliation',
            'id': 'participant_team_members_affiliation'
        },{
            'label': 'Challenge Phase',
            'id': 'challenge_phase'
        },{
            'label': 'Status',
            'id': 'status'
        },{
            'label': 'Created By',
            'id': 'created_by'
        },{
            'label': 'Execution Time',
            'id': 'execution_time'
        },{
            'label': 'Submission Number',
            'id': 'submission_number'
        },{
            'label': 'Submitted File',
            'id': 'input_file'
        },{
            'label': 'Stdout File',
            'id': 'stdout_file'
        },{
            'label': 'Stderr File',
            'id': 'stderr_file'
        },{
            'label': 'Submitted At',
            'id': 'created_at'
        },{
            'label': 'Submission Result File',
            'id': 'submission_result_file'
        },{
            'label': 'Submission Metadata File',
            'id': 'submission_metadata_file'
        }];

        vm.downloadChallengeSubmissions = function() {
            vm.phaseId = (vm.allSubmissionPhaseSlug == undefined)?vm.mySubmissionPhaseSlug:vm.allSubmissionPhaseSlug;
            if (vm.phaseId) {
                parameters.url = "challenges/" + vm.challengeId + "/phase/" + "v2/" + vm.phaseId + "/download_all_submissions/" + vm.fileSelected + "/";
                if (vm.fieldsToGet === undefined || vm.fieldsToGet.length === 0) {
                    parameters.method = "GET";
                    parameters.callback = {
                        onSuccess: function(response) {
                            var details = response.data;
                            var anchor = angular.element('<a/>');
                            anchor.attr({
                                href: 'data:attachment/csv;charset=utf-8,' + encodeURI(details),
                                download: 'all_submissions.csv'
                            })[0].click();
                        },
                        onError: function(response) {
                            var details = response.data;
                            $rootScope.notify('error', details.error);
                        }
                    };
                    utilities.sendRequest(parameters);
                }
                else {
                    parameters.method = "POST";
                    var fieldsExport = [];
                    for(var i = 0 ; i < vm.fields.length ; i++) {
                        if (vm.fieldsToGet.includes(vm.fields[i].id)) {
                            fieldsExport.push(vm.fields[i].id);
                        }
                    }
                    parameters.data = fieldsExport;
                    parameters.callback = {
                        onSuccess: function(response) {
                            var details = response.data;
                            var anchor = angular.element('<a/>');
                            anchor.attr({
                                href: 'data:attachment/csv;charset=utf-8,' + encodeURI(details),
                                download: 'all_submissions.csv'
                            })[0].click();
                        },
                        onError: function(response) {
                            var details = response.data;
                            $rootScope.notify('error', details.error);
                        }
                    };
                    utilities.sendRequest(parameters);
                }

            } else {
                $rootScope.notify("error", "Please select a challenge phase!");
            }
        };

        vm.showMdDialog = function(ev, submissionId) {
            for (var i = 0; i < vm.submissionResult.count; i++) {
                if (vm.submissionResult.results[i].id === submissionId) {
                    vm.submissionMetaData = vm.submissionResult.results[i];
                    break;
                }
            }
            vm.method_name = vm.submissionMetaData.method_name;
            vm.method_description = vm.submissionMetaData.method_description;
            vm.project_url = vm.submissionMetaData.project_url;
            vm.publication_url = vm.submissionMetaData.publication_url;
            vm.submissionId = submissionId;

            $mdDialog.show({
                scope: $scope,
                preserveScope: true,
                targetEvent: ev,
                templateUrl: 'dist/views/web/challenge/update-submission-metadata.html'
            });
        };

        vm.showVisibilityDialog = function(submissionId, submissionVisibility) {
            vm.submissionId = submissionId;
            // Show modal only when submission is being made public
            if (submissionVisibility) {
                // Show pop up only when there's a submission already selected
                if (vm.previousPublicSubmissionId) {
                    $mdDialog.show({
                        scope: $scope,
                        preserveScope: true,
                        templateUrl: 'dist/views/web/challenge/update-submission-visibility.html'
                    });
                } else {
                    vm.changeSubmissionVisibility(submissionId, submissionVisibility);
                }
            } else {
                // Case when a submission is made private
                vm.changeSubmissionVisibility(submissionId, submissionVisibility);
            }
        };

        vm.hideVisibilityDialog = function() {
            $mdDialog.hide();
        };

        vm.updateSubmissionMetaData = function(updateSubmissionMetaDataForm) {
            if (updateSubmissionMetaDataForm) {
                parameters.url = "jobs/challenge/" + vm.challengeId + "/challenge_phase/" + vm.phaseId + "/submission/" + vm.submissionId;
                parameters.method = 'PATCH';
                parameters.data = {
                    "method_name": vm.method_name,
                    "method_description": vm.method_description,
                    "project_url": vm.project_url,
                    "publication_url": vm.publication_url
                };
                parameters.callback = {
                    onSuccess: function(response) {
                        var status = response.status;
                        if (status === 200) {
                            $mdDialog.hide();
                            $rootScope.notify("success", "The data is successfully updated!");
                        }
                    },
                    onError: function(response) {
                        $mdDialog.hide();
                        var error = response.data;
                        $rootScope.notify("error", error);
                    }
                };

                utilities.sendRequest(parameters);
            } else {
                $mdDialog.hide();
            }
        };

        vm.isStarred = function() {
            // Get the stars count and user specific starred or unstarred
            parameters.url = "challenges/" + vm.challengeId + "/";
            parameters.method = 'GET';
            parameters.data = {};
            parameters.callback = {
                onSuccess: function(response) {
                    var details = response.data;
                    vm.count = details['count'] || 0;
                    vm.is_starred = details['is_starred'];
                    if (details['is_starred'] === false) {
                        vm.caption = 'Star';
                    } else {
                        vm.caption = 'Unstar';
                    }
                },
                onError: function() {}
            };
            utilities.sendRequest(parameters);
        };

        vm.starChallenge = function() {
            parameters.url = "challenges/" + vm.challengeId + "/";
            parameters.method = 'POST';
            parameters.data = {};
            parameters.callback = {
                onSuccess: function(response) {
                    var details = response.data;
                    vm.count = details['count'];
                    vm.is_starred = details['is_starred'];
                    if (details.is_starred === true) {
                        vm.caption = 'Unstar';
                    } else {
                        vm.caption = 'Star';
                    }
                },
                onError: function(response) {
                    var error = response.data;
                    $rootScope.notify("error", error);
                }
            };
            utilities.sendRequest(parameters);
        };

        // Edit challenge overview
        vm.overviewDialog = function(ev) {
            vm.tempDesc = vm.page.description;
            $mdDialog.show({
                scope: $scope,
                preserveScope: true,
                targetEvent: ev,
                templateUrl: 'dist/views/web/challenge/edit-challenge/edit-challenge-overview.html',
                escapeToClose: false
            });
        };

        vm.editChallengeOverview = function(editChallengeOverviewForm) {
            if (editChallengeOverviewForm) {
                var challengeHostList = utilities.getData("challengeCreator");
                for (var challenge in challengeHostList) {
                    if (challenge == vm.challengeId) {
                        vm.challengeHostId = challengeHostList[challenge];
                        break;
                    }
                }
                parameters.url = "challenges/challenge_host_team/" + vm.challengeHostId + "/challenge/" + vm.challengeId;
                parameters.method = 'PATCH';
                parameters.data = {
                    "description": vm.page.description

                };
                parameters.callback = {
                    onSuccess: function(response) {
                        var status = response.status;
                        if (status === 200) {
                            $mdDialog.hide();
                            $rootScope.notify("success", "The description is successfully updated!");
                        }
                    },
                    onError: function(response) {
                        $mdDialog.hide();
                        vm.page.description = vm.tempDesc;
                        var error = response.data;
                        $rootScope.notify("error", error);
                    }
                };

                utilities.sendRequest(parameters);
            } else {
                vm.page.description = vm.tempDesc;
                $mdDialog.hide();
            }
        };

        // Delete challenge
        vm.deleteChallengeDialog = function(ev) {
            vm.titleInput = "";
            $mdDialog.show({
                scope: $scope,
                preserveScope: true,
                targetEvent: ev,
                templateUrl: 'dist/views/web/challenge/delete-challenge/delete-challenge.html',
                escapeToClose: false
            });
        };

        vm.deleteChallenge = function(deleteChallengeForm) {
            if(deleteChallengeForm){
                var parameters = {};
                parameters.url = "challenges/challenge/" + vm.challengeId + "/disable";
                parameters.method = 'POST';
                parameters.token = userKey;
                parameters.callback = {
                    onSuccess: function(response) {
                        var status = response.status;
                        if (status === 204){
                            $mdDialog.hide();
                            $rootScope.notify("success", "The Challenge is successfully deleted!");
                        }
                    },
                    onError: function(response) {
                        $mdDialog.hide();
                        var error = response.data;
                        $rootScope.notify("error", error);
                    }
                };

                utilities.sendRequest(parameters);
            } else {
                $mdDialog.hide();
            }
        };

        // Edit submission guidelines
        vm.submissionGuidelinesDialog = function(ev) {
            vm.tempSubmissionGuidelines = vm.page.submission_guidelines;
            $mdDialog.show({
                scope: $scope,
                preserveScope: true,
                targetEvent: ev,
                templateUrl: 'dist/views/web/challenge/edit-challenge/edit-challenge-submission-guidelines.html',
                escapeToClose: false
            });
        };

        vm.editSubmissionGuideline = function(editSubmissionGuidelinesForm) {
            if (editSubmissionGuidelinesForm) {
                var challengeHostList = utilities.getData("challengeCreator");
                for (var challenge in challengeHostList) {
                    if (challenge == vm.challengeId) {
                        vm.challengeHostId = challengeHostList[challenge];
                        break;
                    }
                }
                parameters.url = "challenges/challenge_host_team/" + vm.challengeHostId + "/challenge/" + vm.challengeId;
                parameters.method = 'PATCH';
                parameters.data = {
                    "submission_guidelines": vm.page.submission_guidelines

                };
                parameters.callback = {
                    onSuccess: function(response) {
                        var status = response.status;
                        if (status === 200) {
                            $mdDialog.hide();
                            $rootScope.notify("success", "The submission guidelines is successfully updated!");
                        }
                    },
                    onError: function(response) {
                        $mdDialog.hide();
                        vm.page.submission_guidelines = vm.tempSubmissionGuidelines;
                        var error = response.data;
                        $rootScope.notify("error", error);
                    }
                };

                utilities.sendRequest(parameters);
            } else {
                vm.page.submission_guidelines = vm.tempSubmissionGuidelines;
                $mdDialog.hide();
            }
        };

        // Edit Evaluation Criteria
        vm.evaluationCriteriaDialog = function(ev) {
            vm.tempEvaluationCriteria = vm.page.evaluation_details;
            $mdDialog.show({
                scope: $scope,
                preserveScope: true,
                targetEvent: ev,
                templateUrl: 'dist/views/web/challenge/edit-challenge/edit-challenge-evaluation-criteria.html',
                escapeToClose: false
            });
        };

        vm.editEvaluationCriteria = function(editEvaluationCriteriaForm) {
            if (editEvaluationCriteriaForm) {
                var challengeHostList = utilities.getData("challengeCreator");
                for (var challenge in challengeHostList) {
                    if (challenge == vm.challengeId) {
                        vm.challengeHostId = challengeHostList[challenge];
                        break;
                    }
                }
                parameters.url = "challenges/challenge_host_team/" + vm.challengeHostId + "/challenge/" + vm.challengeId;
                parameters.method = 'PATCH';
                parameters.data = {
                    "evaluation_details": vm.page.evaluation_details
                };
                parameters.callback = {
                    onSuccess: function(response) {
                        var status = response.status;
                        if (status === 200) {
                            $mdDialog.hide();
                            $rootScope.notify("success", "The evaluation details is successfully updated!");
                        }
                    },
                    onError: function(response) {
                        $mdDialog.hide();
                        vm.page.evaluation_details = vm.tempEvaluationCriteria;
                        var error = response.data;
                        $rootScope.notify("error", error);
                    }
                };

                utilities.sendRequest(parameters);

            } else {
                vm.page.evaluation_details = vm.tempEvaluationCriteria;
                $mdDialog.hide();
            }
        };


        // Edit Evaluation Script
        vm.evaluationScriptDialog = function(ev) {
            vm.tempEvaluationCriteria = vm.page.evaluation_details;
            $mdDialog.show({
                scope: $scope,
                preserveScope: true,
                targetEvent: ev,
                templateUrl: 'dist/views/web/challenge/edit-challenge/edit-challenge-evaluation-script.html',
                escapeToClose: false
            });
        };

        vm.editEvalScript = function(editEvaluationCriteriaForm) {
            if (editEvaluationCriteriaForm) {
                var formData = new FormData();
                formData.append("evaluation_script", vm.editEvaluationScript);
                var challengeHostList = utilities.getData("challengeCreator");
                for (var challenge in challengeHostList) {
                    if (challenge == vm.challengeId) {
                        vm.challengeHostId = challengeHostList[challenge];
                        break;
                    }
                }
                parameters.url = "challenges/challenge_host_team/" + vm.challengeHostId + "/challenge/" + vm.challengeId;
                parameters.method = 'PATCH';
                parameters.data = formData;
                parameters.callback = {
                    onSuccess: function(response) {
                        var status = response.status;
                        if (status === 200) {
                            $mdDialog.hide();
                            $rootScope.notify("success", "The evaluation script is successfully updated!");
                        }
                    },
                    onError: function(response) {
                        $mdDialog.hide();
                        vm.page.evaluation_details = vm.tempEvaluationCriteria;
                        var error = response.data;
                        $rootScope.notify("error", error);
                    }
                };

                utilities.sendRequest(parameters, 'header', 'upload');

            } else {
                vm.page.evaluation_details = vm.tempEvaluationCriteria;
                $mdDialog.hide();
            }
        };


        // Edit Terms and Conditions
        vm.termsAndConditionsDialog = function(ev) {
            vm.tempTermsAndConditions = vm.page.terms_and_conditions;
            $mdDialog.show({
                scope: $scope,
                preserveScope: true,
                targetEvent: ev,
                templateUrl: 'dist/views/web/challenge/edit-challenge/edit-challenge-terms-and-conditions.html',
                escapeToClose: false
            });
        };

        vm.editTermsAndConditions = function(editTermsAndConditionsForm) {
            if (editTermsAndConditionsForm) {
                var challengeHostList = utilities.getData("challengeCreator");
                for (var challenge in challengeHostList) {
                    if (challenge == vm.challengeId) {
                        vm.challengeHostId = challengeHostList[challenge];
                        break;
                    }
                }
                parameters.url = "challenges/challenge_host_team/" + vm.challengeHostId + "/challenge/" + vm.challengeId;
                parameters.method = 'PATCH';
                parameters.data = {
                    "terms_and_conditions": vm.page.terms_and_conditions
                };
                parameters.callback = {
                    onSuccess: function(response) {
                        var status = response.status;
                        if (status === 200) {
                            $mdDialog.hide();
                            $rootScope.notify("success", "The terms and conditions are successfully updated!");
                        }
                    },
                    onError: function(response) {
                        $mdDialog.hide();
                        vm.page.terms_and_conditions = vm.tempTermsAndConditions;
                        var error = response.data;
                        $rootScope.notify("error", error);
                    }
                };
                utilities.sendRequest(parameters);
            } else {
                vm.page.terms_and_conditions = vm.tempTermsAndConditions;
                $mdDialog.hide();
            }
        };

        // Edit Challenge Title
        vm.challengeTitleDialog = function(ev) {
            vm.tempChallengeTitle = vm.page.title;
            $mdDialog.show({
                scope: $scope,
                preserveScope: true,
                targetEvent: ev,
                templateUrl: 'dist/views/web/challenge/edit-challenge/edit-challenge-title.html',
                escapeToClose: false
            });
        };

        vm.editChallengeTitle = function(editChallengeTitleForm) {
            if (editChallengeTitleForm) {
                var challengeHostList = utilities.getData("challengeCreator");
                for (var challenge in challengeHostList) {
                    if (challenge == vm.challengeId) {
                        vm.challengeHostId = challengeHostList[challenge];
                        break;
                    }
                }
                parameters.url = "challenges/challenge_host_team/" + vm.challengeHostId + "/challenge/" + vm.challengeId;
                parameters.method = 'PATCH';
                parameters.data = {
                    "title": vm.page.title
                };
                parameters.callback = {
                    onSuccess: function(response) {
                        var status = response.status;
                        if (status === 200) {
                            $mdDialog.hide();
                            $rootScope.notify("success", "The challenge title is  successfully updated!");
                        }
                    },
                    onError: function(response) {
                        $mdDialog.hide();
                        vm.page.title = vm.tempChallengeTitle;
                        var error = response.data;
                        $rootScope.notify("error", error);
                    }
                };
                utilities.sendRequest(parameters);
            } else {
                vm.page.title = vm.tempChallengeTitle;
                $mdDialog.hide();
            }
        };

        vm.challengePhaseDialog = function(ev, phase) {
            vm.page.challenge_phase = phase;
            vm.page.max_submissions_per_day = phase.max_submissions_per_day;
            vm.page.max_submissions_per_month = phase.max_submissions_per_month;
            vm.phaseStartDate = moment(phase.start_date);
            vm.phaseEndDate = moment(phase.end_date);
            vm.testAnnotationFile = null;
            vm.sanityCheckPass = true;
            vm.sanityCheck = "";
            $mdDialog.show({
                scope: $scope,
                preserveScope: true,
                targetEvent: ev,
                templateUrl: 'dist/views/web/challenge/edit-challenge/edit-challenge-phase.html',
                escapeToClose: false
            });
        };

        vm.editChallengePhase = function(editChallengePhaseForm) {
            if (editChallengePhaseForm) {
                vm.challengePhaseId = vm.page.challenge_phase.id;
                parameters.url = "challenges/challenge/" + vm.challengeId + "/challenge_phase/" + vm.challengePhaseId;
                parameters.method = 'PATCH';
                var formData = new FormData();
                formData.append("name", vm.page.challenge_phase.name);
                formData.append("description", vm.page.challenge_phase.description);
                formData.append("start_date", vm.phaseStartDate.toISOString());
                formData.append("end_date", vm.phaseEndDate.toISOString());
                formData.append("max_submissions_per_day", vm.page.challenge_phase.max_submissions_per_day);
                formData.append("max_submissions_per_month", vm.page.challenge_phase.max_submissions_per_month);
                formData.append("max_submissions", vm.page.challenge_phase.max_submissions);
                formData.append("max_concurrent_submissions_allowed", vm.page.challenge_phase.max_concurrent_submissions_allowed); 
                if (vm.testAnnotationFile) {
                    formData.append("test_annotation", vm.testAnnotationFile);
                }
                parameters.data = formData;
                parameters.callback = {
                    onSuccess: function(response) {
                        var status = response.status;
                        utilities.hideLoader();
                        if (status === 200) {
                            $mdDialog.hide();
                            $rootScope.notify("success", "The challenge phase details are successfully updated!");
                        }
                    },
                    onError: function(response) {
                        utilities.hideLoader();
                        $mdDialog.hide();
                        var error = response.data;
                        $rootScope.notify("error", error);
                    }
                };
                utilities.showLoader();
                utilities.sendRequest(parameters, 'header', 'upload');
            } else {
                parameters.url = 'challenges/challenge/' + vm.challengeId + '/challenge_phase';
                parameters.method = 'GET';
                parameters.data = {};
                parameters.callback = {
                    onSuccess: function(response) {
                        var details = response.data;
                        vm.phases = details;
                        utilities.hideLoader();
                    },
                    onError: function(response) {
                        var error = response.data;
                        utilities.storeData('emailError', error.detail);
                        $state.go('web.permission-denied');
                        utilities.hideLoader();
                    }
                };
                utilities.sendRequest(parameters);
                $mdDialog.hide();
            }
        };

        vm.publishChallenge = function(ev) {
            ev.stopPropagation();
            vm.toggleChallengeState = null;
            vm.publishDesc = null;
            if (vm.isPublished)
                vm.toggleChallengeState = "private";
            else
                vm.toggleChallengeState = "public";

            var confirm = $mdDialog.confirm()
                          .title('Make this challenge ' + vm.toggleChallengeState + '?')
                          .ariaLabel('')
                          .targetEvent(ev)
                          .ok('I\'m sure')
                          .cancel('No.');

            $mdDialog.show(confirm).then(function() {
                parameters.url = "challenges/challenge_host_team/" + vm.page.creator.id + "/challenge/" + vm.page.id;
                parameters.method = 'PATCH';
                parameters.data = {
                    "published": !vm.isPublished,
                };
                vm.isPublished = !vm.isPublished;
                parameters.callback = {
                    onSuccess: function(response) {
                        var status = response.status;
                        if (status === 200) {
                            $mdDialog.hide();
                            $rootScope.notify("success", "The challenge was successfully made " + vm.toggleChallengeState);
                        }
                    },
                    onError: function(response) {
                        $mdDialog.hide();
                        vm.page.description = vm.tempDesc;
                        var error = response.data;
                        $rootScope.notify("error", error);
                    }
                };

                utilities.sendRequest(parameters);
            }, function() {
            // Nope
            });
        };

        // Edit Challenge Start and End Date
        vm.challengeDateDialog = function(ev) {
            vm.challengeStartDate = moment(vm.page.start_date);
            vm.challengeEndDate = moment(vm.page.end_date);
            $mdDialog.show({
                scope: $scope,
                preserveScope: true,
                targetEvent: ev,
                templateUrl: 'dist/views/web/challenge/edit-challenge/edit-challenge-date.html',
                escapeToClose: false
            });
        };

        vm.editChallengeDate = function(editChallengeDateForm) {
            if (editChallengeDateForm) {
                var challengeHostList = utilities.getData("challengeCreator");
                for (var challenge in challengeHostList) {
                    if (challenge == vm.challengeId) {
                        vm.challengeHostId = challengeHostList[challenge];
                        break;
                    }
                }
                parameters.url = "challenges/challenge_host_team/" + vm.challengeHostId + "/challenge/" + vm.challengeId;
                parameters.method = 'PATCH';
                if (new Date(vm.challengeStartDate).valueOf() < new Date(vm.challengeEndDate).valueOf()) {
                    parameters.data = {
                        "start_date": vm.challengeStartDate,
                        "end_date": vm.challengeEndDate
                    };
                    parameters.callback = {
                        onSuccess: function(response) {
                            var status = response.status;
                            utilities.hideLoader();
                            if (status === 200) {
                                vm.page.start_date = vm.challengeStartDate.format("MMM D, YYYY h:mm:ss A");
                                vm.page.end_date = vm.challengeEndDate.format("MMM D, YYYY h:mm:ss A");
                                $mdDialog.hide();
                                $rootScope.notify("success", "The challenge start and end date is successfully updated!");
                            }
                        },
                        onError: function(response) {
                            utilities.hideLoader();
                            $mdDialog.hide();
                            var error = response.data;
                            $rootScope.notify("error", error);
                        }
                    };
                    utilities.showLoader();
                    utilities.sendRequest(parameters);
                } else {
                    $rootScope.notify("error", "The challenge start date cannot be same or greater than end date.");
                }
            } else {
                $mdDialog.hide();
            }
        };

        $scope.$on('$destroy', function() {
            vm.stopFetchingSubmissions();
            vm.stopLeaderboard();
            vm.stopLoadingLogs();
        });

        $rootScope.$on('$stateChangeStart', function() {
            vm.phase = {};
            vm.isResult = false;
            vm.stopFetchingSubmissions();
            vm.stopLeaderboard();
        });

        vm.showConfirmation = function(message){
            $rootScope.notify("success", message);
        };

        vm.termsAndConditionDialog = function (ev) {
            $mdDialog.show({
                scope: $scope,
                preserveScope: true,
                targetEvent: ev,
                templateUrl: 'dist/views/web/challenge/terms-and-conditions.html',
                escapeToClose: false
            });
        };

        vm.acceptTermsAndConditions = function (acceptTermsAndConditionsForm) {
            if (acceptTermsAndConditionsForm) {
                if (vm.termsAndConditions) {
                    vm.selectExistTeam();
                    $mdDialog.hide();
                }
            } else {
                $mdDialog.hide();
            }
        };


    }

})();<|MERGE_RESOLUTION|>--- conflicted
+++ resolved
@@ -570,10 +570,6 @@
             }
         };
 
-<<<<<<< HEAD
-
-=======
->>>>>>> cc1e2b48
         // get details of the particular challenge phase
         parameters.url = 'challenges/challenge/' + vm.challengeId + '/challenge_phase';
         parameters.method = 'GET';
