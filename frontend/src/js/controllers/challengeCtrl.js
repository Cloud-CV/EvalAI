--- conflicted
+++ resolved
@@ -45,13 +45,10 @@
                 vm.page = response;
                 vm.isActive = response.is_active;
 
-<<<<<<< HEAD
-                if(vm.page.image === null){
-                	vm.page.image = "dist/images/logo.png";
-=======
+
                 if (vm.page.image === null) {
                     vm.page.image = "dist/images/logo.png";
->>>>>>> 19e2bd9a
+
                 }
 
                 if (vm.isActive === true) {
@@ -489,13 +486,11 @@
             vm.startLoader("Loading Teams");
 
             // get details of the particular challenge phase
-<<<<<<< HEAD
             vm.isNext = '';
             vm.isPrev = '';
             vm.currentPage = '';
             vm.showPagination = false;
-=======
->>>>>>> 19e2bd9a
+
             var parameters = {};
             parameters.url = "jobs/challenge/" + vm.challengeId + "/challenge_phase/" + vm.phaseId + "/submission/";
             parameters.method = 'GET';
@@ -506,7 +501,6 @@
                     var status = response.status;
                     var response = response.data;
                     vm.submissionResult = response;
-<<<<<<< HEAD
                     // navigate to challenge page
                     // $state.go('web.challenge-page.overview');
                     if (vm.submissionResult.count === 0) {
@@ -593,10 +587,7 @@
 
                     };
 
-=======
-                    vm.start();
-                    vm.stopLoader();
->>>>>>> 19e2bd9a
+
                 },
                 onError: function(response) {
                     var status = response.status;
