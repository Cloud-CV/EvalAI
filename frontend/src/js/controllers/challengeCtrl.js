// Invoking IIFE for challenge page
(function() {

    'use strict';
    angular
        .module('evalai')
        .controller('ChallengeCtrl', ChallengeCtrl);

    ChallengeCtrl.$inject = ['utilities', 'loaderService', '$scope', '$state', '$http', '$stateParams', '$rootScope', '$interval', '$mdDialog', 'moment', '$location', '$anchorScroll', '$timeout'];

    function ChallengeCtrl(utilities, loaderService, $scope, $state, $http, $stateParams, $rootScope, $interval, $mdDialog, moment, $location, $anchorScroll, $timeout) {
        var vm = this;
        vm.areSubmissionsFailing = false;
        vm.getAllEntriesTestOption = "Include private submissions";
        vm.showPrivateIds = [];
        vm.showLeaderboardToggle = true;
        vm.challengeId = $stateParams.challengeId;
        vm.phaseId = null;
        vm.phaseSplitId = $stateParams.phaseSplitId;
        vm.input_file = null;
        vm.fileUrl = "";
        vm.methodName = "";
        vm.methodDesc = "";
        vm.projectUrl = "";
        vm.publicationUrl = "";
        vm.isPublicSubmission = null;
        vm.isMultiMetricLeaderboardEnabled = {};
        vm.wrnMsg = {};
        vm.page = {};
        vm.isParticipated = false;
        vm.isActive = false;
        vm.phases = {};
        vm.phaseSplits = {};
        vm.hasPrizes = false;
        vm.has_sponsors = false;
        vm.orderLeaderboardBy = decodeURIComponent($stateParams.metric);
        vm.phaseSplitLeaderboardSchema = {};
        vm.submissionMetaAttributes = []; // Stores the attributes format and phase ID for all the phases of a challenge.
        vm.metaAttributesforCurrentSubmission = null; // Stores the attributes while making a submission for a selected phase.
        vm.selectedPhaseSplit = {};
        vm.phaseRemainingSubmissions = {};
        vm.phaseRemainingSubmissionsFlags = {};
        vm.phaseRemainingSubmissionsCountdown = {};
        vm.isValid = {};
        vm.submissionVisibility = {};
        vm.baselineStatus = {};
        vm.verifiedStatus = {};
        vm.showUpdate = false;
        vm.showLeaderboardUpdate = false;
        vm.poller = null;
        vm.isChallengeHost = false;
        vm.isDockerBased = false;
        vm.stopLeaderboard = function() {};
        vm.stopFetchingSubmissions = function() {};
        vm.currentDate = null;
        vm.isPublished = false;
        vm.approved_by_admin = false;
        vm.sortColumn = 'rank';
        vm.reverseSort = false;
        vm.columnIndexSort = 0;
        vm.disableSubmit = true;
        // save initial ranking
        vm.initial_ranking = {};
        // loader for existing teams
        vm.isExistLoader = false;
        vm.loaderTitle = '';
        vm.loaderContainer = angular.element('.exist-team-card');
        vm.termsAndConditions = false;
        vm.team = {};
        vm.isSubmissionUsingUrl = null;
        vm.isSubmissionUsingCli = null;
        vm.isSubmissionUsingFile = null;
        vm.isRemoteChallenge = false;
        vm.allowResumingSubmisisons = false;
        vm.allowCancelRunningSubmissions = false;
        vm.allowedSubmissionFileTypes = [];
        vm.currentPhaseAllowedSubmissionFileTypes = '';
        vm.defaultSubmissionMetaAttributes = [];
        vm.currentSubmissionMetaData = null;
        vm.currentPhaseMetaAttributesVisibility = {};
        vm.phaseLeaderboardPublic = [];
        vm.currentPhaseLeaderboardPublic = false;
        vm.eligible_to_submit = false;
        vm.evaluation_module_error = null;
        vm.disable_private_submission = false;
        vm.filter_all_submission_by_team_name = '';
        vm.filter_my_submission_by_team_name = '';
        // show loader
        vm.startLoader = loaderService.startLoader;
        // stop loader
        vm.stopLoader = loaderService.stopLoader;

        var userKey = utilities.getData('userKey');
        vm.authToken = userKey;

        vm.refreshJWT = utilities.getData('refreshJWT');

        vm.subErrors = {};
        vm.currentHighlightedLeaderboardEntry = null;

        vm.isChallengeLeaderboardPrivate = false;
        vm.previousPublicSubmissionId = null;
        vm.queueName = null;

        vm.workerLogs = [];
        var timezone = moment.tz.guess();
        var gmtOffset = moment().utcOffset();
        var gmtSign = gmtOffset >= 0 ? '+' : '-';
        var gmtHours = Math.abs(Math.floor(gmtOffset / 60));
        var gmtMinutes = Math.abs(gmtOffset % 60);
        var gmtZone = 'GMT ' + gmtSign + ' ' + gmtHours + ':' + (gmtMinutes < 10 ? '0' : '') + gmtMinutes;

        vm.isStaticCodeUploadChallenge = false;
        
        // get from backend
        vm.selectedWorkerResources = [512, 1024];

        vm.workerResourceOptions = [[256, 512], [256, 1024], [256, 2048], [512, 1024], [512, 2048], [1024, 2048]];

        vm.showBackground = (utilities.getEnvironment() == "local") || (utilities.getEnvironment() == "staging");

        utilities.showLoader();

        // scroll to the selected entry after page has been rendered
        vm.scrollToEntryAfterLeaderboardLoads = function () {
            // get unique rank number from the url & if exists hightlight the entry
            $timeout(function() {
                var elementId = $location.absUrl().split('?')[0].split('#')[1];
                if (elementId) {
                    $anchorScroll.yOffset = 90;
                    $anchorScroll(elementId);
                    $scope.isHighlight = elementId.split("leaderboardrank-")[1];
                }
            }, 500);
        };

        // Function to fetch and set refreshJWT 
        vm.fetchRefreshJWTToken = function () {
            if (userKey) {
                var parameters = {};
                parameters.url = 'accounts/user/get_auth_token';
                parameters.method = 'GET';
                parameters.token = userKey;
                parameters.callback = {
                    onSuccess: function (response) {
                        if (response.status == 200) {
                            utilities.storeData('refreshJWT', response.data.token);
                            vm.refreshJWT = utilities.getData('refreshJWT');
                        } else {
                            alert("Could not fetch Auth Token");
                        }
                    },
                    onError: function (response) {
                        if (response.status == 400) {
                            vm.isFormError = true;
                            var non_field_errors;
                            try {
                                non_field_errors = typeof (response.data.non_field_errors) !== 'undefined' ? true : false;
                                if (non_field_errors) {
                                    vm.FormError = response.data.non_field_errors[0];
                                }
                            } catch (error) {
                                $rootScope.notify("error", error);
                            }
                        }
                    }
                };
                utilities.sendRequest(parameters, "header");
            }
        };

        // check if the user is already logged in and jwt token is not set
        if (typeof vm.refreshJWT != "string") {
            vm.fetchRefreshJWTToken();
        }

        // API call to manage the worker from UI.
        // Response data will be like: {action: "Success" or "Failure", error: <String to include only if action is Failure.>}
        vm.manageWorker = function(action){
            parameters.url = 'challenges/' + vm.challengeId + '/manage_worker/' + action +'/';
            parameters.method = 'PUT';
            parameters.data = {};
            parameters.callback = {
                onSuccess: function(response) {
                    var details = response.data;
                    if (details.action == "Success"){
                        $rootScope.notify("success", "Worker(s) " + action + "ed succesfully.");
                    }
                    else {
                        $rootScope.notify("error", details.error);
                    }
                },
                onError: function(response) {
                    var error = response.data.error;
                    if (error == undefined){
                        $rootScope.notify("error", "There was an error.");
                    }
                    else {
                        $rootScope.notify("error", "There was an error: " + error);
                    }
                }
            };
            utilities.sendRequest(parameters);
        };

        vm.sendApprovalRequest = function() {
            parameters.url = 'challenges/' + vm.challengeId + '/request_approval';
            parameters.method = 'GET';
            parameters.data = {};
        
            parameters.callback = {
                onSuccess: function(response) {
                    var result = response.data;
                    if (result.error) {
                        $rootScope.notify("error", result.error);
                    } else {
                        $rootScope.notify("success", "Request sent successfully.");
                    }
                },
                onError: function(response) {
                    var error = response.data.error;
                    if (error) {
                        $rootScope.notify("error", "There was an error: " + error);
                    } else {
                        $rootScope.notify("error", "There was an error.");
                    }
                }
            };
        
            utilities.sendRequest(parameters);
        };
        
        // Get the logs from worker if submissions are failing.
        vm.startLoadingLogs = function () {
            vm.logs_poller = $interval(function () {
                if (vm.evaluation_module_error) {
                    vm.workerLogs = [];
                    vm.workerLogs.push(vm.evaluation_module_error);
                }
                else {
                    parameters.url = 'challenges/' + vm.challengeId + '/get_worker_logs/';
                    parameters.method = 'GET';
                    parameters.data = {};
                    parameters.callback = {
                        onSuccess: function (response) {
                            var details = response.data;
                            vm.workerLogs = [];
                            for (var i = 0; i < details.logs.length; i++) {
                                var log = details.logs[i];
                                var utcTime = log.match(/\[\d{4}-\d{2}-\d{2} \d{2}:\d{2}:\d{2}\]/);
                                if (utcTime) {
                                    utcTime = utcTime[0].substring(1, 20);
                                    var date = new Date(utcTime + 'Z');
                                    var localTime = date.toLocaleString("sv-SE");
                                    var modifiedLog = log.replace(utcTime, localTime);
                                    vm.workerLogs.push(modifiedLog);
                                } else {
                                    vm.workerLogs.push(log);
                                }
                            }
                        },
                        onError: function (response) {
                            var error = response.data.error;
                            vm.workerLogs.push(error);
                        }
                    };
                    utilities.sendRequest(parameters);
                }
            }, 5000);
        };

        vm.stopLoadingLogs = function(){
            $interval.cancel(vm.logs_poller);
        };

         // highlight the specific entry of the leaderboard
        vm.highlightSpecificLeaderboardEntry = function (key) {
            key = '#' + key;
            // Remove highlight from previous clicked entry
            if (vm.currentHighlightedLeaderboardEntry != null) {
                let prevEntry = angular.element(vm.currentHighlightedLeaderboardEntry)[0];
                prevEntry.setAttribute("class", "");
            }
            let entry = angular.element(key)[0];
            entry.setAttribute("class", "highlightLeaderboard");
            vm.currentHighlightedLeaderboardEntry = key;
            $scope.isHighlight = false;
        };

        // get names of the team that has participated in the current challenge
        vm.getTeamName = function(challengeId) {
            parameters.url = 'challenges/' + challengeId + '/participant_team/team_detail';
            parameters.method = 'GET';
            parameters.data={};
            parameters.callback = {
                onSuccess: function(response) {
                     var details = response.data;
                    vm.participated_team_name = details["team_name"];
                    vm.eligible_to_submit = details["approved"];
                },
            };
            utilities.sendRequest(parameters);
        };

            vm.displayDockerSubmissionInstructions = function (isDockerBased, isParticipated) {
            // get remaining submission for docker based challenge
            if (isDockerBased && isParticipated == true && vm.eligible_to_submit) {
                parameters.url = 'jobs/' + vm.challengeId + '/remaining_submissions/';
                parameters.method = 'GET';
                parameters.data = {};
                parameters.callback = {
                    onSuccess: function (response) {
                        vm.phaseRemainingSubmissions = response.data;
                        var details = vm.phaseRemainingSubmissions.phases;
                        for (var i = 0; i < details.length; i++) {
                            if (details[i].limits.submission_limit_exceeded === true) {
                                vm.phaseRemainingSubmissionsFlags[details[i].id] = "maxExceeded";
                            } else if (details[i].limits.remaining_submissions_today_count > 0) {
                                vm.phaseRemainingSubmissionsFlags[details[i].id] = "showSubmissionNumbers";
                            } else {
                                vm.eachPhase = details[i];
                                vm.phaseRemainingSubmissionsFlags[details[i].id] = "showClock";
                                vm.countDownTimer = function () {
                                    vm.remainingTime = vm.eachPhase.limits.remaining_time;
                                    vm.days = Math.floor(vm.remainingTime / 24 / 60 / 60);
                                    vm.hoursLeft = Math.floor((vm.remainingTime) - (vm.days * 86400));
                                    vm.hours = Math.floor(vm.hoursLeft / 3600);
                                    vm.minutesLeft = Math.floor((vm.hoursLeft) - (vm.hours * 3600));
                                    vm.minutes = Math.floor(vm.minutesLeft / 60);
                                    vm.remainingSeconds = Math.floor(vm.remainingTime % 60);
                                    if (vm.remainingSeconds < 10) {
                                        vm.remainingSeconds = "0" + vm.remainingSeconds;
                                    }
                                    vm.phaseRemainingSubmissionsCountdown[details[i].id] = {
                                        "days": vm.days,
                                        "hours": vm.hours,
                                        "minutes": vm.minutes,
                                        "seconds": vm.remainingSeconds
                                    };
                                    if (vm.remainingTime === 0) {
                                        vm.phaseRemainingSubmissionsFlags[details[i].id] = "showSubmissionNumbers";
                                    } else {
                                        vm.remainingSeconds--;
                                    }
                                };
                                setInterval(function () {
                                    $rootScope.$apply(vm.countDownTimer);
                                }, 1000);
                                vm.countDownTimer();
                            }
                        }
                        utilities.hideLoader();
                    },
                    onError: function (response) {
                        var error = response.data;
                        utilities.storeData('emailError', error.detail);
                        $state.go('web.permission-denied');
                    }
                };
                utilities.sendRequest(parameters);
            }
        };

        // get details of the particular challenge
        var parameters = {};
        parameters.token = null;
        if (userKey) {
            parameters.token = userKey;
        }
        parameters.method = 'GET';
        parameters.url = 'challenges/challenge/' + vm.challengeId + '/';
        parameters.data = {};
        parameters.callback = {
            onSuccess: function(response) {
                var details = response.data;
                vm.page = details;
                var offset = new Date(vm.page.start_date).getTimezoneOffset();
                vm.page.time_zone = moment.tz.zone(timezone).abbr(offset);
                vm.page.gmt_zone = gmtZone;
                vm.isActive = details.is_active;
                vm.isPublished = vm.page.published;
                vm.isForumEnabled = details.enable_forum;
                vm.forumURL = details.forum_url;
                vm.cliVersion = details.cli_version;
                vm.isRegistrationOpen = details.is_registration_open;
                vm.approved_by_admin = details.approved_by_admin;
                vm.isRemoteChallenge = details.remote_evaluation;
                vm.isStaticCodeUploadChallenge = details.is_static_dataset_code_upload;
                vm.allowResumingSubmissions = details.allow_resuming_submissions;
                vm.allowHostCancelSubmissions = details.allow_host_cancel_submissions,
                vm.allowCancelRunningSubmissions = details.allow_cancel_running_submissions;
                vm.allowParticipantsResubmissions = details.allow_participants_resubmissions;
                vm.selectedWorkerResources = [details.worker_cpu_cores, details.worker_memory];
                vm.manual_participant_approval = details.manual_participant_approval;
                vm.hasPrizes = details.has_prize;
                vm.has_sponsors = details.has_sponsors;
                vm.queueName = details.queue;
                vm.evaluation_module_error = details.evaluation_module_error;
<<<<<<< HEAD
                vm.disable_private_submission = details.disable_private_submission;
=======
                vm.githubRepository = details.github_repository;
>>>>>>> 98336e0b
                vm.getTeamName(vm.challengeId);
                if (vm.page.image === null) {
                    vm.page.image = "dist/images/logo.png";

                }


                // Get challenge prizes
                vm.prizes = [];
                if (vm.hasPrizes) {
                    parameters.url = 'challenges/challenge/' + vm.challengeId + '/prizes/';
                    parameters.method = 'GET';
                    parameters.data = {};
                    parameters.callback = {
                        onSuccess: function(response) {
                            vm.prizes = response.data;
                        },
                        onError: function(response) {
                            var error = response.data;
                            $rootScope.notify("error", error);
                        }
                    };
                    utilities.sendRequest(parameters);
                }

                // Get challenge Sponsors
                vm.sponsors = {};
                if (vm.has_sponsors) {
                    parameters.url = 'challenges/challenge/' + vm.challengeId + '/sponsors/';
                    parameters.method = 'GET';
                    parameters.data = {};
                    parameters.callback = {
                        onSuccess: function(response) {
                            vm.sponsors = response.data;
                        },
                        onError: function(response) {
                            var error = response.data;
                            $rootScope.notify("error", error);
                        }
                    };
                    utilities.sendRequest(parameters);
                }

                if (userKey) {

                    // get details of challenges corresponding to participant teams of that user
                    parameters.url = 'participants/participant_teams/challenges/' + vm.challengeId + '/user';
                    parameters.method = 'GET';
                    parameters.data = {};
                    parameters.callback = {
                        onSuccess: function(response) {
                            var details = response.data;
                            vm.currentDate = details.datetime_now;
                            for (var i in details.challenge_participant_team_list) {
                                if (details.challenge_participant_team_list[i].challenge !== null && details.challenge_participant_team_list[i].challenge.id == vm.challengeId) {
                                    vm.isParticipated = true;
                                    break;
                                }
                            }

                            vm.isChallengeHost = details.is_challenge_host;

                            if (!vm.isParticipated) {

                                vm.team = {};
                                vm.teamId = null;
                                vm.existTeam = {};
                                vm.currentPage = '';
                                vm.isNext = '';
                                vm.isPrev = '';
                                vm.team.error = false;

                                parameters.url = 'participants/participant_team';
                                parameters.method = 'GET';
                                parameters.callback = {
                                    onSuccess: function(response) {
                                        var status = response.status;
                                        var details = response.data;
                                        if (status == 200) {
                                            vm.existTeam = details;

                                            if (vm.existTeam.count === 0) {
                                                vm.showPagination = false;
                                                vm.paginationMsg = "No team exists for now. Start by creating a new team!";
                                            } else {
                                                vm.showPagination = true;
                                                vm.paginationMsg = "";
                                            }

                                            // clear error msg from storage
                                            utilities.deleteData('emailError');

                                            // condition for pagination
                                            if (vm.existTeam.next === null) {
                                                vm.isNext = 'disabled';
                                            } else {
                                                vm.isNext = '';
                                            }

                                            if (vm.existTeam.previous === null) {
                                                vm.isPrev = 'disabled';
                                            } else {
                                                vm.isPrev = '';
                                            }
                                            if (vm.existTeam.next !== null) {
                                                vm.currentPage = vm.existTeam.next.split('page=')[1] - 1;
                                            } else {
                                                vm.currentPage = 1;
                                            }


                                            // select team from existing list
                                            vm.selectExistTeam = function() {

                                                // loader for existing teams
                                                vm.isExistLoader = true;
                                                vm.loaderTitle = '';
                                                vm.loaderContainer = angular.element('.exist-team-card');

                                                // show loader
                                                vm.startLoader("Loading Teams");
                                                // loader end

                                                parameters.url = 'challenges/challenge/' + vm.challengeId + '/participant_team/' + vm.teamId;
                                                parameters.method = 'POST';
                                                parameters.callback = {
                                                    onSuccess: function() {
                                                        vm.isParticipated = true;
                                                        $state.go('web.challenge-main.challenge-page.submission');
                                                        vm.displayDockerSubmissionInstructions(vm.page.is_docker_based, vm.isParticipated);
                                                        vm.getTeamName(vm.challengeId);
                                                        vm.stopLoader();
                                                    },
                                                    onError: function(response) {
                                                        if (response.status == 404) {
                                                            var error = "Please select a team first!";
                                                        } else {
                                                            error = response.data["error"];
                                                        }
                                                        $rootScope.notify("error", error);
                                                        vm.stopLoader();
                                                    }
                                                };
                                                utilities.sendRequest(parameters);
                                            };

                                            // to load data with pagination
                                            vm.load = function(url) {
                                                // loader for existing teams
                                                vm.isExistLoader = true;
                                                vm.loaderTitle = '';
                                                vm.loaderContainer = angular.element('.exist-team-card');


                                                vm.startLoader("Loading Teams");
                                                if (url !== null) {

                                                    //store the header data in a variable
                                                    var headers = {
                                                        'Authorization': "Token " + userKey
                                                    };

                                                    //Add headers with in your request
                                                    $http.get(url, { headers: headers }).then(function(response) {
                                                        // reinitialized data
                                                        var details = response.data;
                                                        vm.existTeam = details;

                                                        // condition for pagination
                                                        if (vm.existTeam.next === null) {
                                                            vm.isNext = 'disabled';
                                                            vm.currentPage = vm.existTeam.count / 10;
                                                        } else {
                                                            vm.isNext = '';
                                                            vm.currentPage = parseInt(vm.existTeam.next.split('page=')[1] - 1);
                                                        }

                                                        if (vm.existTeam.previous === null) {
                                                            vm.isPrev = 'disabled';
                                                        } else {
                                                            vm.isPrev = '';
                                                        }
                                                        vm.stopLoader();
                                                    });
                                                }
                                            };

                                        }
                                        utilities.hideLoader();
                                    },
                                    onError: function(response) {
                                        var error = response.data;
                                        utilities.storeData('emailError', error.detail);
                                        $state.go('web.permission-denied');
                                        utilities.hideLoader();
                                    }
                                };

                                utilities.sendRequest(parameters);

                            }
                            vm.displayDockerSubmissionInstructions(vm.page.is_docker_based, vm.isParticipated);
                            utilities.hideLoader();
                        },
                        onError: function() {
                            utilities.hideLoader();
                        }
                    };
                    utilities.sendRequest(parameters);
                }

                utilities.hideLoader();

            },
            onError: function(response) {
                var error = response.data;
                $rootScope.notify("error", error.error);
                $state.go('web.dashboard');
                utilities.hideLoader();
            }
        };

        utilities.sendRequest(parameters);

        vm.toggleParticipation = function (ev, isRegistrationOpen) {
            // ev.stopPropagation();
            var participationState;
            var participationModalText;
            if (isRegistrationOpen) {
                participationState = 'closed';
                participationModalText = 'Close participation in the challenge?';
            } else {
                participationState = 'opened';
                participationModalText = 'Open participation in the challenge?';
            }
            var confirm = $mdDialog.confirm()
                          .title(participationModalText)
                          .ariaLabel('')
                          .targetEvent(ev)
                          .ok('Yes, I\'m sure')
                          .cancel('No');

            $mdDialog.show(confirm).then(function () {
                var challengeHostList = utilities.getData("challengeCreator");
                for (var challenge in challengeHostList) {
                    if (challenge == vm.challengeId) {
                        vm.challengeHostId = challengeHostList[challenge];
                        break;
                    }
                }
                parameters.method = "PATCH";
                parameters.url = "challenges/challenge_host_team/" + vm.challengeHostId + "/challenge/" + vm.challengeId;
                parameters.data = {
                    "is_registration_open": !isRegistrationOpen
                };
                parameters.callback = {
                    onSuccess: function() {
                        vm.isRegistrationOpen = !vm.isRegistrationOpen;
                        $rootScope.notify('success', 'Participation is ' + participationState + ' successfully');
                    },
                    onError: function(response) {
                        var details = response.data;
                        $rootScope.notify('error', details.error);
                    }
                };
                utilities.sendRequest(parameters);
            }, function() {});
        };

        vm.makeSubmission = function() {
            if (vm.isParticipated && vm.eligible_to_submit) {
                var fileVal = angular.element(".file-path").val();
                if ((fileVal === null || fileVal === "") && (vm.fileUrl === null || vm.fileUrl === "")) {
                    vm.subErrors.msg = "Please upload file or enter submission URL!";
                } else {
                    if (vm.isCurrentSubmissionMetaAttributeValid() !== true) {
                        vm.subErrors.msg = "Please provide input for meta attributes!";
                        return false;
                    }
                    vm.isExistLoader = true;
                    vm.loaderTitle = '';
                    vm.loaderContainer = angular.element('.exist-team-card');


                    vm.startLoader("Making Submission");
                    if (vm.input_file) {
                        // vm.upload(vm.input_file);
                    }
                    parameters.url = 'jobs/challenge/' + vm.challengeId + '/challenge_phase/' + vm.phaseId + '/submission/';
                    parameters.method = 'POST';
                    var formData = new FormData();
                    if (vm.isSubmissionUsingUrl) {
                        var urlRegex = /(ftp|http|https):\/\/(\w+:{0,1}\w*@)?(\S+)(:[0-9]+)?(\/|\/([\w#!:.?+=&%@!\-/]))?/;
                        var validExtensions = vm.currentPhaseAllowedSubmissionFileTypes;
                        var isUrlValid = urlRegex.test(vm.fileUrl);
                        var extension = vm.fileUrl.split(".").pop();
                        if (isUrlValid && validExtensions.includes(extension)) {
                            formData.append("file_url", vm.fileUrl);
                        } else {
                            vm.stopLoader();
                            vm.subErrors.msg = "Please enter a valid URL which ends in " + validExtensions + " file extension!";
                            return false;
                        }
                    } else {
                        formData.append("input_file", vm.input_file);
                    }
                    formData.append("status", "submitting");
                    formData.append("method_name", vm.methodName);
                    formData.append("method_description", vm.methodDesc);
                    formData.append("project_url", vm.projectUrl);
                    formData.append("publication_url", vm.publicationUrl);
                    formData.append("submission_metadata", JSON.stringify(vm.metaAttributesforCurrentSubmission));
                    if (vm.disable_private_submission) {
                        vm.isPublicSubmission = true;
                    }
                    if (vm.isPublicSubmission !== null) {
                        formData.append("is_public", vm.isPublicSubmission);
                    }

                    parameters.data = formData;

                    parameters.token = userKey;
                    parameters.callback = {
                        onSuccess: function() {
                            // vm.input_file.name = '';

                            angular.forEach(
                                angular.element("input[type='file']"),
                                function(inputElem) {
                                    angular.element(inputElem).val(null);
                                }
                            );

                            angular.element(".file-path").val(null);


                            // Reset the value of fields related to a submission
                            vm.phaseId = null;
                            vm.fileUrl = "";
                            vm.methodName = "";
                            vm.methodDesc = "";
                            vm.projectUrl = "";
                            vm.publicationUrl = "";
                            vm.isPublicSubmission = null;
                            $rootScope.notify("success", "Your submission has been recorded succesfully!");
                            vm.disableSubmit = true;
                            vm.showSubmissionNumbers = false;
                            vm.metaAttributesforCurrentSubmission = null;
                            vm.stopLoader();
                        },
                        onError: function(response) {
                            var status = response.status;
                            var error = response.data;

                            vm.phaseId = null;
                            vm.fileUrl = null;
                            vm.methodName = null;
                            vm.methodDesc = null;
                            vm.projectUrl = null;
                            vm.publicationUrl = null;
                            vm.isPublicSubmission = null;
                            if (status == 404) {
                                vm.subErrors.msg = "Please select phase!";
                            } else {
                                if (error.error){
                                    vm.subErrors.msg = error.error;
                                } else {
                                    vm.subErrors.msg = error.input_file[0];
                                }
                            }
                            vm.stopLoader();
                        }
                    };
                    utilities.sendRequest(parameters, 'header', 'upload');
                }
            }
        };

        // get details of the particular challenge phase
        parameters.url = 'challenges/challenge/' + vm.challengeId + '/challenge_phase';
        parameters.method = 'GET';
        parameters.data = {};
        parameters.callback = {
            onSuccess: function(response) {
                var details = response.data;
                vm.phases = details;
                for (var i=0; i<details.count; i++) {
                    if (details.results[i].is_public == false) {
                        vm.phases.results[i].showPrivate = true;
                    }
                }
                for (var j=0; j<vm.phases.results.length; j++){
                    var offset = new Date(vm.phases.results[j].start_date).getTimezoneOffset();
                    vm.phases.results[j].time_zone = moment.tz.zone(timezone).abbr(offset);
                    vm.phases.results[j].gmt_zone = gmtZone;
                }

                for(var k=0; k<details.count; k++){
                    if (details.results[k].submission_meta_attributes != undefined || details.results[k].submission_meta_attributes != null){
                        var attributes = details.results[k].submission_meta_attributes;
                        attributes.forEach(function(attribute){
                            if (attribute["type"] == "checkbox") {
                                attribute["values"] = [];
                            }
                            else {
                                attribute["value"] = null;
                            }
                        });
                        data = {"phaseId":details.results[k].id, "attributes": attributes};
                        vm.submissionMetaAttributes.push(data);
                    }
                    else {
                        var data = {"phaseId":details.results[k].id, "attributes": null};
                        vm.submissionMetaAttributes.push(data);
                    }
                    if (details.results[k].allowed_submission_file_types != undefined || details.results[k].allowed_submission_file_types != null) {
                        vm.allowedSubmissionFileTypes.push({
                            "phaseId": details.results[k].id,
                            "allowedSubmissionFileTypes": details.results[k].allowed_submission_file_types
                        });
                    } else {
                        // Handle case for missing values
                        vm.allowedSubmissionFileTypes.push({
                            "phaseId": details.results[k].id,
                            "allowedSubmissionFileTypes": ".json, .zip, .txt, .tsv, .gz, .csv, .h5, .npy"
                        });
                    }
                    if (details.results[k].default_submission_meta_attributes != undefined && details.results[k].default_submission_meta_attributes != null) {
                        var meta_attributes = details.results[k].default_submission_meta_attributes;
                        var defaultMetaAttributes = vm.getDefaultMetaAttributesDict(meta_attributes);
                        vm.defaultSubmissionMetaAttributes.push({
                            "phaseId": details.results[k].id,
                            "defaultAttributes": defaultMetaAttributes
                        });
                    } else {
                        vm.defaultSubmissionMetaAttributes.push({
                            "phaseId":details.results[k].id,
                            "defaultAttributes": {}
                        });
                    }
                    vm.phaseLeaderboardPublic.push({
                        "phaseId": details.results[k].id,
                        "leaderboardPublic": details.results[k].leaderboard_public
                    });
                }
                utilities.hideLoader();
            },
            onError: function(response) {
                var error = response.data;
                utilities.storeData('emailError', error.detail);
                $state.go('web.permission-denied');
                utilities.hideLoader();
            }
        };

        utilities.sendRequest(parameters);

        vm.loadPhaseAttributes = function(phaseId){ // Loads attributes of a phase into vm.submissionMetaAttributes
            vm.metaAttributesforCurrentSubmission = vm.submissionMetaAttributes.find(function(element){
                return element["phaseId"] == phaseId;
            }).attributes;
            vm.currentPhaseAllowedSubmissionFileTypes = vm.allowedSubmissionFileTypes.find(function(element) {
                return element["phaseId"] == phaseId;
            }).allowedSubmissionFileTypes;
            // load default meta attributes visibility for current phase
            vm.currentPhaseMetaAttributesVisibility = vm.defaultSubmissionMetaAttributes.find(function(element) {
                return element["phaseId"] == phaseId;
            }).defaultAttributes;
            vm.currentPhaseLeaderboardPublic = vm.phaseLeaderboardPublic.find(function(element) {
                return element["phaseId"] == phaseId;
            }).leaderboardPublic;
            vm.subErrors.msg = "";
        };

        vm.getDefaultMetaAttributesDict = function(defaultMetaAttributes) {
            var defaultMetaAttributesDict = {};
            if (defaultMetaAttributes != undefined && defaultMetaAttributes != null) {
                defaultMetaAttributes.forEach(function(attribute) {
                    var attributeName = attribute["name"];
                    var is_visible = attribute["is_visible"];
                    defaultMetaAttributesDict[attributeName] = is_visible;
                });
            }
            return defaultMetaAttributesDict;
        };

        vm.clearMetaAttributeValues = function(){
            if (vm.metaAttributesforCurrentSubmission != null){
                vm.metaAttributesforCurrentSubmission.forEach(function(attribute){
                    if (attribute.type == 'checkbox'){
                        attribute.values = [];
                    }
                    else {
                        attribute.value = null;
                    }
                });
            }
        };

        vm.isCurrentSubmissionMetaAttributeValid = function() {
            var isMetaAttributeValid = true;
            if (vm.metaAttributesforCurrentSubmission !== null) {
                vm.metaAttributesforCurrentSubmission.forEach(function(attribute) {
                    if (attribute.required == true) {
                        if (attribute.type == "checkbox") {
                            if (attribute.values.length === 0) {
                                isMetaAttributeValid = false;
                            }
                        } else {
                            if (attribute.value === null || attribute.value === undefined) {
                                isMetaAttributeValid = false;
                            }
                        }
                    }
                });
            }
            return isMetaAttributeValid;
        };

        vm.toggleSelection = function toggleSelection(attribute, value){ // Make sure this modifies the reference object.
                var idx = attribute.values.indexOf(value);
                if (idx > -1) {
                  attribute.values.splice(idx, 1);
                }
                else {
                  attribute.values.push(value);
                }
            };

        var challengePhaseVisibility = {
            owner_and_host: 1,
            host: 2,
            public: 3,
        };

        // get details of the particular challenge phase split
        parameters.url = 'challenges/' + vm.challengeId + '/challenge_phase_split';
        parameters.method = 'GET';
        parameters.data = {};
        parameters.callback = {
            onSuccess: function(response) {
                var details = response.data;
                vm.phaseSplits = details;
                if (details.length == 0) {
                    vm.isChallengeLeaderboardPrivate = true; 
                }
                for(var i=0; i<details.length; i++) {
                    if (details[i].visibility !== challengePhaseVisibility.public) {
                        vm.phaseSplits[i].showPrivate = true;
                        vm.showPrivateIds.push(vm.phaseSplits[i].id);
                    }
                    vm.isMultiMetricLeaderboardEnabled[vm.phaseSplits[i].id] = vm.phaseSplits[i].is_multi_metric_leaderboard;
                    vm.phaseSplitLeaderboardSchema[vm.phaseSplits[i].id] = vm.phaseSplits[i].leaderboard_schema;
                }
                utilities.hideLoader();
            },
            onError: function(response) {
                var error = response.data;
                utilities.storeData('emailError', error.detail);
                $state.go('web.permission-denied');
                utilities.hideLoader();
            }
        };

        utilities.sendRequest(parameters);

        // define a custom sorting function
        vm.lastKey = null;
        vm.sortFunction = function(key) {
            // check which column is selected
            // so that the values can be parsed properly
            if (vm.sortColumn === 'date') {
                return Date.parse(key.submission__submitted_at_formatted);
            }
            else if (vm.sortColumn === 'rank') {
                return vm.initial_ranking[key.id];
            }
            else if (vm.sortColumn === 'number') {
                return parseFloat(key.result[vm.columnIndexSort]);
            }
            else if (vm.sortColumn === 'string'){
                // sort teams alphabetically
                return key.submission__participant_team__team_name;
            }
            else if (vm.sortColumn == 'exec'){
                return key.submission__execution_time;
            }
            return 0;
        };

        vm.sortLeaderboard = function(scope, column, index) {
            if (index == null || index == undefined) {
                scope.reverseSort = scope.sortColumn != column ? false : !scope.reverseSort;
            } else {
                scope.reverseSort = scope.sortColumn == column && scope.columnIndexSort == index ? !scope.reverseSort : false;
                scope.columnIndexSort = index;
            }
            scope.sortColumn = column;
        };

        vm.isMetricOrderedAscending = function(metric) {
            let schema = vm.leaderboard[0].leaderboard__schema;
            let metadata = schema.metadata;
            if (metadata != null && metadata != undefined) {
                // By default all metrics are considered higher is better
                if (metadata[metric] == undefined) {
                    return false;
                }
                return metadata[metric].sort_ascending;
            }
            return false;
        };

        vm.getLabelDescription = function(metric) {
            let schema = vm.leaderboard[0].leaderboard__schema;
            let metadata = schema.metadata;
            if (metadata != null && metadata != undefined) {
                // By default all metrics are considered higher is better
                if (metadata[metric] == undefined || metadata[metric].description == undefined) {
                    return "";
                }
                return metadata[metric].description;
            }
            return "";
        };

        // my submissions
        vm.isResult = false;

        vm.startLeaderboard = function() {
            vm.stopLeaderboard();
            vm.poller = $interval(function() {
                parameters.url = "jobs/" + "challenge_phase_split/" + vm.phaseSplitId + "/leaderboard/?page_size=1000&order_by=" + vm.orderLeaderboardBy;
                parameters.method = 'GET';
                parameters.callback = {
                    onSuccess: function(response) {
                        var details = response.data;
                        if (vm.leaderboard.count !== details.results.count) {
                            vm.showLeaderboardUpdate = true;
                        }
                    },
                    onError: function(response) {
                        var error = response.data;
                        utilities.storeData('emailError', error.detail);
                        $state.go('web.permission-denied');
                        vm.stopLoader();
                    }
                };

                utilities.sendRequest(parameters);
            }, 10000);
        };

        vm.getLeaderboard = function(phaseSplitId) {
            vm.stopLeaderboard = function() {
                $interval.cancel(vm.poller);
            };
            vm.stopLeaderboard();

            vm.isResult = true;
            vm.phaseSplitId = phaseSplitId;
            // loader for existing teams
            vm.isExistLoader = true;
            vm.loaderTitle = '';
            vm.loaderContainer = angular.element('.exist-team-card');

            vm.startLoader("Loading Leaderboard Items");

            // get the selected phase split object
            parameters.url = "challenges/challenge/create/challenge_phase_split/" + vm.phaseSplitId + "/";
            parameters.method = "GET";
            parameters.data = {};
            parameters.callback = {
                onSuccess: function (response) {
                    vm.selectedPhaseSplit = response.data;
                    vm.sortLeaderboardTextOption = (vm.selectedPhaseSplit.show_leaderboard_by_latest_submission) ?
                        "Sort by best":"Sort by latest";
                },
                onError: function (response) {
                    var error = response.data;
                    vm.stopLoader();
                    $rootScope.notify("error", error);
                    return false;
                }
            };
            utilities.sendRequest(parameters);

            // Show leaderboard
            vm.leaderboard = {};
            parameters.url = "jobs/" + "challenge_phase_split/" + vm.phaseSplitId + "/leaderboard/?page_size=1000&order_by=" + vm.orderLeaderboardBy;
            parameters.method = 'GET';
            parameters.callback = {
                onSuccess: function(response) {
                    var details = response.data;
                    vm.leaderboard = details.results;
                    for (var j=0; j<vm.showPrivateIds.length; j++) {
                        if (vm.showPrivateIds[j] == vm.phaseSplitId) {
                            vm.showLeaderboardToggle = false;
                            break;
                        }
                    }
                    for (var i=0; i<vm.leaderboard.length; i++) {
                        if (vm.leaderboard[i].submission__submission_metadata == null){
                            vm.showSubmissionMetaAttributesOnLeaderboard = false;
                        }
                        else {
                            vm.showSubmissionMetaAttributesOnLeaderboard = true;
                        }

                        var leaderboardLabels = vm.leaderboard[i].leaderboard__schema.labels;
                        var index = leaderboardLabels.findIndex(label => label === vm.orderLeaderboardBy);
                        vm.chosenMetrics = index !== -1 ? [index.toString()]: undefined;
                        vm.leaderboard[i]['submission__submitted_at_formatted'] = vm.leaderboard[i]['submission__submitted_at'];
                        vm.initial_ranking[vm.leaderboard[i].id] = i+1;
                        var dateTimeNow = moment(new Date());
                        var submissionTime = moment(vm.leaderboard[i].submission__submitted_at);
                        var duration = moment.duration(dateTimeNow.diff(submissionTime));
                        if (duration._data.years != 0) {
                            var years = duration.asYears();
                            vm.leaderboard[i].submission__submitted_at = years;
                            if (years.toFixed(0)==1) {
                                vm.leaderboard[i].timeSpan = 'year';
                            } else {
                                vm.leaderboard[i].timeSpan= 'years';
                            }
                        }
                        else if (duration._data.months !=0) {
                            var months = duration.months();
                            vm.leaderboard[i].submission__submitted_at = months;
                            if (months.toFixed(0)==1) {
                                vm.leaderboard[i].timeSpan = 'month';
                            } else {
                                vm.leaderboard[i].timeSpan = 'months';
                            }
                        }
                        else if (duration._data.days !=0) {
                            var days = duration.asDays();
                            vm.leaderboard[i].submission__submitted_at = days;
                            if (days.toFixed(0)==1) {
                                vm.leaderboard[i].timeSpan = 'day';
                            } else {
                                vm.leaderboard[i].timeSpan = 'days';
                            }
                        }
                        else if (duration._data.hours !=0) {
                            var hours = duration.asHours();
                            vm.leaderboard[i].submission__submitted_at = hours;
                            if (hours.toFixed(0)==1) {
                                vm.leaderboard[i].timeSpan = 'hour';
                            } else {
                                vm.leaderboard[i].timeSpan = 'hours';
                            }
                        }
                        else if (duration._data.minutes !=0) {
                            var minutes = duration.asMinutes();
                            vm.leaderboard[i].submission__submitted_at = minutes;
                            if (minutes.toFixed(0)==1) {
                                vm.leaderboard[i].timeSpan = 'minute';
                            } else {
                                vm.leaderboard[i].timeSpan = 'minutes';
                            }
                        }
                        else if (duration._data.seconds != 0) {
                            var second = duration.asSeconds();
                            vm.leaderboard[i].submission__submitted_at = second;
                            if (second.toFixed(0)==1) {
                                vm.leaderboard[i].timeSpan = 'second';
                            } else {
                                vm.leaderboard[i].timeSpan = 'seconds';
                            }
                        }
                    }
                    vm.phaseName = vm.phaseSplitId;
                    vm.startLeaderboard();
                    vm.stopLoader();
                    vm.scrollToEntryAfterLeaderboardLoads();
                },
                onError: function(response) {
                    var error = response.data;
                    vm.leaderboard.error = error;
                    vm.stopLoader();
                }
            };

            utilities.sendRequest(parameters);
        };
        
        vm.showMetaAttributesDialog = function(ev, attributes){
            if (attributes != false){
                vm.metaAttributesData = [];
                attributes.forEach(function(attribute){
                    if (attribute.type != "checkbox") {
                        vm.metaAttributesData.push({"name": attribute.name, "value": attribute.value});
                    }
                    else {
                        vm.metaAttributesData.push({"name": attribute.name, "values": attribute.values});
                    }
                });

                $mdDialog.show({
                    scope: $scope,
                    preserveScope: true,
                    targetEvent: ev,
                    templateUrl: 'src/views/web/challenge/submission-meta-attributes-dialog.html',
                    clickOutsideToClose: true
                });
            }
            else {
                $mdDialog.hide();
            }
        };

        vm.getResults = function(phaseId) {
            // long polling (5s) for leaderboard
            vm.start = function() {
                vm.stopFetchingSubmissions();
                vm.poller = $interval(function() {
                    parameters.url = "jobs/challenge/" + vm.challengeId + "/challenge_phase/" + vm.phaseId + "/submission/?page=" + Math.ceil(vm.currentPage);
                    parameters.method = 'GET';
                    parameters.data = {};
                    parameters.callback = {
                        onSuccess: function(response) {
                            var details = response.data;

                            // Set the is_public flag corresponding to each submission
                            for (var i = 0; i < details.results.length; i++) {
                                vm.submissionVisibility[details.results[i].id] = details.results[i].is_public;
                                vm.baselineStatus[details.results[i].id] = details.results[i].is_baseline;
                                vm.verifiedStatus[details.results[i].id] = details.results[i].is_verified_by_host;
                            }

                            if (vm.submissionResult.results.length !== details.results.length) {
                                vm.showUpdate = true;
                            } else {
                                for (i = 0; i < details.results.length; i++) {
                                    if (details.results[i].status !== vm.submissionResult.results[i].status) {
                                        vm.showUpdate = true;
                                        break;
                                    }
                                }
                            }
                        },
                        onError: function(response) {
                            var error = response.data;
                            utilities.storeData('emailError', error.detail);
                            $state.go('web.permission-denied');
                            vm.stopLoader();
                        }
                    };

                    utilities.sendRequest(parameters);
                }, 10000);
            };

            vm.stopFetchingSubmissions = function() {
                $interval.cancel(vm.poller);
            };
            vm.stopFetchingSubmissions();
            vm.isResult = true;
            if (phaseId !== undefined) {
                vm.phaseId = phaseId;
            }

            var all_phases = vm.phases.results;
            for (var i = 0; i < vm.phases.results.length; i++) {
                if (all_phases[i].id == phaseId) {
                    vm.currentPhaseLeaderboardPublic = all_phases[i].leaderboard_public;
                    vm.isCurrentPhaseRestrictedToSelectOneSubmission = all_phases[i].is_restricted_to_select_one_submission;

                    var attributes = all_phases[i].default_submission_meta_attributes;
                    var defaultMetaAttributes = vm.getDefaultMetaAttributesDict(attributes);
                    vm.currentPhaseMetaAttributesVisibility = defaultMetaAttributes;
                    break;
                }
            }

            parameters.url = "analytics/challenge/" + vm.challengeId + "/challenge_phase/" + vm.phaseId + "/count";
            parameters.method = 'GET';
            parameters.data = {};
            parameters.callback = {
                onSuccess: function(response) {
                    var details = response.data;
                    vm.submissionCount = details.participant_team_submission_count;
                },
                onError: function(response) {
                    var error = response.data;
                    $rootScope.notify("error", error);
                }
            };
            utilities.sendRequest(parameters);

            // loader for existing teams
            vm.isExistLoader = true;
            vm.loaderTitle = '';
            vm.loaderContainer = angular.element('.exist-team-card');

            vm.startLoader("Loading Submissions");

            // get submissions of a particular challenge phase
            vm.isNext = '';
            vm.isPrev = '';
            vm.currentPage = '';
            vm.showPagination = false;

            if (vm.filter_my_submission_by_team_name === '') {
                parameters.url = "jobs/challenge/" + vm.challengeId + "/challenge_phase/" +
                vm.phaseId + "/submission/";
            } else {
                parameters.url = "jobs/challenge/" + vm.challengeId + "/challenge_phase/" +
                vm.phaseId + "/submission?participant_team__team_name=" + vm.filter_my_submission_by_team_name;
            }
            parameters.method = 'GET';
            parameters.data = {};
            parameters.callback = {
                onSuccess: function(response) {
                    var details = response.data;

                    for (var i = 0; i < details.results.length; i++) {
                        vm.submissionVisibility[details.results[i].id] = details.results[i].is_public;
                        vm.baselineStatus[details.results[i].id] = details.results[i].is_baseline;
                        vm.verifiedStatus[details.results[i].id] = details.results[i].is_verified_by_host;
                        // Set previous public submission id for phases with one public submission restriction
                        if (details.results[i].is_public) {
                            vm.previousPublicSubmissionId = details.results[i].id;
                        }
                    }

                    vm.submissionResult = details;

                    vm.start();

                    if (vm.submissionResult.count === 0) {
                        vm.showPagination = false;
                        vm.paginationMsg = "No results found";
                    } else {

                        vm.showPagination = true;
                        vm.paginationMsg = "";
                    }

                    if (vm.submissionResult.next === null) {
                        vm.isNext = 'disabled';
                    } else {
                        vm.isNext = '';

                    }
                    if (vm.submissionResult.previous === null) {
                        vm.isPrev = 'disabled';
                    } else {
                        vm.isPrev = '';
                    }
                    if (vm.submissionResult.next !== null) {
                        vm.currentPage = vm.submissionResult.next.split('page=')[1] - 1;
                        vm.currentRefPage = Math.ceil(vm.currentPage);
                    } else {
                        vm.currentPage = 1;
                        vm.currentRefPage = Math.ceil(vm.currentPage);
                    }

                    vm.load = function(url) {
                        // loader for existing teams
                        vm.isExistLoader = true;
                        vm.loaderTitle = '';
                        vm.loaderContainer = angular.element('.exist-team-card');

                        vm.startLoader("Loading Submissions");
                        if (url !== null) {

                            //store the header data in a variable
                            var headers = {
                                'Authorization': "Token " + userKey
                            };

                            //Add headers with in your request
                            $http.get(url, { headers: headers }).then(function(response) {
                                // reinitialized data
                                var details = response.data;
                                vm.submissionResult = details;

                                // condition for pagination
                                if (vm.submissionResult.next === null) {
                                    vm.isNext = 'disabled';
                                    vm.currentPage = vm.submissionResult.count / 150;
                                    vm.currentRefPage = Math.ceil(vm.currentPage);
                                } else {
                                    vm.isNext = '';
                                    vm.currentPage = parseInt(vm.submissionResult.next.split('page=')[1] - 1);
                                    vm.currentRefPage = Math.ceil(vm.currentPage);
                                }

                                if (vm.submissionResult.previous === null) {
                                    vm.isPrev = 'disabled';
                                } else {
                                    vm.isPrev = '';
                                }
                                vm.stopLoader();
                            });
                        } else {
                            vm.stopLoader();
                        }
                    };
                    vm.stopLoader();
                },
                onError: function(response) {
                    var error = response.data;
                    utilities.storeData('emailError', error.detail);
                    $state.go('web.permission-denied');
                    vm.stopLoader();
                }
            };

            utilities.sendRequest(parameters);
        };

        vm.refreshSubmissionData = function() {

            // get submissions of a particular challenge phase

            if (!vm.isResult) {

                vm.isNext = '';
                vm.isPrev = '';
                vm.currentPage = '';
                vm.currentRefPage = '';
                vm.showPagination = false;
            }

            vm.startLoader("Loading Submissions");
            vm.submissionResult = {};

            parameters.url = "jobs/challenge/" + vm.challengeId + "/challenge_phase/" + vm.phaseId + "/submission/?page=" + Math.ceil(vm.currentPage);
            parameters.method = 'GET';
            parameters.data = {};
            parameters.callback = {
                onSuccess: function(response) {
                    var details = response.data;
                    vm.submissionResult = details;

                    if (vm.submissionResult.count === 0) {
                        vm.showPagination = false;
                        vm.paginationMsg = "No results found";
                    } else {

                        vm.showPagination = true;
                        vm.paginationMsg = "";
                    }

                    if (vm.submissionResult.next === null) {
                        vm.isNext = 'disabled';
                    } else {
                        vm.isNext = '';

                    }
                    if (vm.submissionResult.previous === null) {
                        vm.isPrev = 'disabled';
                    } else {
                        vm.isPrev = '';
                    }
                    if (vm.submissionResult.next !== null) {
                        vm.currentPage = vm.submissionResult.next.split('page=')[1] - 1;
                        vm.currentRefPage = Math.ceil(vm.currentPage);
                    } else {
                        vm.currentPage = 1;
                        vm.currentRefPage = Math.ceil(vm.currentPage);
                    }


                    // Set the is_public flag corresponding to each submission
                    for (var i = 0; i < details.results.length; i++) {
                        vm.submissionVisibility[details.results[i].id] = details.results[i].is_public;
                        vm.baselineStatus[details.results[i].id] = details.results[i].is_baseline;
                        vm.verifiedStatus[details.results[i].id] = details.results[i].is_verified_by_host;
                    }

                    vm.submissionResult = details;
                    vm.showUpdate = false;
                    vm.stopLoader();
                },
                onError: function() {
                    vm.stopLoader();
                }
            };

            utilities.sendRequest(parameters);
        };

        vm.reRunSubmission = function(submissionObject) {
            submissionObject.classList = ['spin', 'progress-indicator'];
            parameters.url = 'jobs/submissions/' + submissionObject.id + '/re-run/';
            parameters.method = 'POST';
            parameters.token = userKey;
            parameters.callback = {
                onSuccess: function(response) {
                    $rootScope.notify("success", response.data.success);
                    submissionObject.classList = [''];
                },
                onError: function(response) {
                    var error = response.data;
                    $rootScope.notify("error", error);
                    submissionObject.classList = [''];
                }
            };
            utilities.sendRequest(parameters);
        };

        vm.resumeSubmission = function(submissionObject) {
            submissionObject.classList2 = ['progress-indicator'];
            parameters.url = 'jobs/submissions/' + submissionObject.id + '/resume/';
            parameters.method = 'POST';
            parameters.token = userKey;
            parameters.callback = {
                onSuccess: function(response) {
                    $rootScope.notify("success", response.data.success);
                    submissionObject.classList2 = [''];
                },
                onError: function(response) {
                    var error = response.data;
                    $rootScope.notify("error", error);
                    submissionObject.classList2 = [''];
                }
            };
            utilities.sendRequest(parameters);
        };

        vm.refreshLeaderboard = function() {
            vm.startLoader("Loading Leaderboard Items");
            vm.leaderboard = {};
            parameters.url = "jobs/" + "challenge_phase_split/" + vm.phaseSplitId + "/leaderboard/?page_size=1000&order_by=" + vm.orderLeaderboardBy;
            parameters.method = 'GET';
            parameters.callback = {
                onSuccess: function(response) {
                    var details = response.data;
                    vm.leaderboard = details.results;
                    vm.startLeaderboard();
                    vm.stopLoader();
                },
                onError: function(response) {
                    var error = response.data;
                    vm.leaderboard.error = error;
                    vm.stopLoader();
                }
            };

            utilities.sendRequest(parameters);
        };

        vm.toggleShowLeaderboardByLatest = function() {
            parameters.url = "challenges/challenge/create/challenge_phase_split/" + vm.phaseSplitId + "/";
            parameters.method = "PATCH";
            parameters.data = {
                "show_leaderboard_by_latest_submission": !vm.selectedPhaseSplit.show_leaderboard_by_latest_submission
            };
            parameters.callback = {
                onSuccess: function (response) {
                    vm.selectedPhaseSplit = response.data;
                    vm.getLeaderboard(vm.selectedPhaseSplit.id);
                    vm.sortLeaderboardTextOption = (vm.selectedPhaseSplit.show_leaderboard_by_latest_submission) ?
                        "Sort by best":"Sort by latest";
                },
                onError: function (response) {
                    var error = response.data;
                    vm.stopLoader();
                    $rootScope.notify("error", error);
                    return false;
                }
            };
            utilities.sendRequest(parameters);
        };

        // function for getting all submissions on leaderboard public/private
        vm.getAllEntriesOnPublicLeaderboard = function(phaseSplitId) {
            vm.stopLeaderboard = function() {
                $interval.cancel(vm.poller);
            };
            vm.stopLeaderboard();

            vm.isResult = true;
            vm.phaseSplitId = phaseSplitId;
            // loader for exisiting teams
            vm.isExistLoader = true;
            vm.loaderTitle = '';
            vm.loaderContainer = angular.element('.exist-team-card');

            vm.startLoader("Loading Leaderboard Items");

            // Show leaderboard
            vm.leaderboard = {};
            parameters.url = "jobs/" + "phase_split/" + vm.phaseSplitId + "/public_leaderboard_all_entries/?page_size=1000&order_by=" + vm.orderLeaderboardBy;
            parameters.method = 'GET';
            parameters.callback = {
                onSuccess: function(response) {
                    var details = response.data;
                    vm.leaderboard = details.results;

                    // setting last_submission time
                    for (var i = 0; i < vm.leaderboard.length; i++) {
                        vm.leaderboard[i]['submission__submitted_at_formatted'] = vm.leaderboard[i]['submission__submitted_at'];
                        vm.initial_ranking[vm.leaderboard[i].id] = i + 1;
                        var dateTimeNow = moment(new Date());
                        var submissionTime = moment(vm.leaderboard[i].submission__submitted_at);
                        var duration = moment.duration(dateTimeNow.diff(submissionTime));
                        if (duration._data.years != 0) {
                            var years = duration.asYears();
                            vm.leaderboard[i].submission__submitted_at = years;
                            if (years.toFixed(0) == 1) {
                                vm.leaderboard[i].timeSpan = 'year';
                            } else {
                                vm.leaderboard[i].timeSpan = 'years';
                            }
                        } else if (duration._data.months != 0) {
                            var months = duration.months();
                            vm.leaderboard[i].submission__submitted_at = months;
                            if (months.toFixed(0) == 1) {
                                vm.leaderboard[i].timeSpan = 'month';
                            } else {
                                vm.leaderboard[i].timeSpan = 'months';
                            }
                        } else if (duration._data.days != 0) {
                            var days = duration.asDays();
                            vm.leaderboard[i].submission__submitted_at = days;
                            if (days.toFixed(0) == 1) {
                                vm.leaderboard[i].timeSpan = 'day';
                            } else {
                                vm.leaderboard[i].timeSpan = 'days';
                            }
                        } else if (duration._data.hours != 0) {
                            var hours = duration.asHours();
                            vm.leaderboard[i].submission__submitted_at = hours;
                            if (hours.toFixed(0) == 1) {
                                vm.leaderboard[i].timeSpan = 'hour';
                            } else {
                                vm.leaderboard[i].timeSpan = 'hours';
                            }
                        } else if (duration._data.minutes != 0) {
                            var minutes = duration.asMinutes();
                            vm.leaderboard[i].submission__submitted_at = minutes;
                            if (minutes.toFixed(0) == 1) {
                                vm.leaderboard[i].timeSpan = 'minute';
                            } else {
                                vm.leaderboard[i].timeSpan = 'minutes';
                            }
                        } else if (duration._data.seconds != 0) {
                            var second = duration.asSeconds();
                            vm.leaderboard[i].submission__submitted_at = second;
                            if (second.toFixed(0) == 1) {
                                vm.leaderboard[i].timeSpan = 'second';
                            } else {
                                vm.leaderboard[i].timeSpan = 'seconds';
                            }
                        }
                    }
                    vm.phaseName = vm.phaseSplitId;
                    vm.startLeaderboard();
                    vm.stopLoader();
                    vm.scrollToEntryAfterLeaderboardLoads();
                },
                onError: function(response) {
                    var error = response.data;
                    vm.leaderboard.error = error;
                    vm.stopLoader();
                }
            };

            utilities.sendRequest(parameters);
        };

        if (vm.phaseSplitId) {
            vm.getLeaderboard(vm.phaseSplitId);
        }
        vm.getAllEntries = false;

        // function for toggeling between public leaderboard and complete leaderboard [public/private]
        vm.toggleLeaderboard = function(getAllEntries){
            vm.getAllEntries = getAllEntries;
            if (vm.phaseSplitId) {
                if (vm.getAllEntries){
                    vm.getAllEntriesTestOption = "Exclude private submissions";
                    vm.getAllEntriesOnPublicLeaderboard(vm.phaseSplitId);
                }
                else {
                    vm.getAllEntriesTestOption = "Include private submissions";
                    vm.getLeaderboard(vm.phaseSplitId);
                }
            }
        };

        // function to create new team for participating in challenge
        vm.createNewTeam = function() {
            vm.isLoader = true;
            vm.loaderTitle = '';
            vm.newContainer = angular.element('.new-team-card');

            vm.startLoader("Loading Teams");

            parameters.url = 'participants/participant_team';
            parameters.method = 'POST';
            parameters.data = {
                "team_name": vm.team.name,
                "team_url": vm.team.url
            };
            parameters.callback = {
                onSuccess: function() {
                    $rootScope.notify("success", "Team " + vm.team.name + " has been created successfully!");
                    vm.team.error = false;
                    vm.stopLoader();
                    vm.team = {};

                    vm.startLoader("Loading Teams");
                    parameters.url = 'participants/participant_team';
                    parameters.method = 'GET';
                    parameters.callback = {
                        onSuccess: function(response) {
                            var status = response.status;
                            var details = response.data;
                            if (status == 200) {
                                vm.existTeam = details;
                                vm.showPagination = true;
                                vm.paginationMsg = '';


                                // condition for pagination
                                if (vm.existTeam.next === null) {
                                    vm.isNext = 'disabled';
                                    vm.currentPage = 1;
                                } else {
                                    vm.isNext = '';
                                    vm.currentPage = vm.existTeam.next.split('page=')[1] - 1;
                                }

                                if (vm.existTeam.previous === null) {
                                    vm.isPrev = 'disabled';
                                } else {
                                    vm.isPrev = '';
                                }


                                vm.stopLoader();
                            }
                        },
                        onError: function() {
                            vm.stopLoader();
                        }
                    };
                    utilities.sendRequest(parameters);
                },
                onError: function(response) {
                    var error = response.data;
                    vm.team.error = error.team_name[0];
                    vm.stopLoader();
                    $rootScope.notify("error", "New team couldn't be created.");
                }
            };

            utilities.sendRequest(parameters);
        };

        vm.setWorkerResources = function() {
            parameters.url = "challenges/" + vm.challengeId + "/scale_resources/";
            parameters.method = 'PUT';
            parameters.data = {
                "worker_cpu_cores": vm.selectedWorkerResources[0],
                "worker_memory": vm.selectedWorkerResources[1],
            };
            parameters.callback = {
                onSuccess: function(response) {
                    $rootScope.notify("success", response.data["Success"]);
                    vm.team.error = false;
                    vm.stopLoader();
                    vm.team = {};
                },
                onError: function(response) {
                    vm.team.error = true;
                    vm.stopLoader();
                    let requestError = '';
                    if (typeof(response.data) == 'string') {
                        requestError = response.data;
                    } else {
                        requestError = response.data["error"];
                    }
                    $rootScope.notify("error", "Error scaling evaluation worker resources: " + requestError);
                }
            };

            utilities.sendRequest(parameters);
        };

        vm.getAllSubmissionResults = function(phaseId) {
            vm.stopFetchingSubmissions = function() {
                $interval.cancel(vm.poller);
            };

            vm.stopFetchingSubmissions();
            vm.isResult = true;
            if (phaseId !== undefined) {
                vm.phaseId = phaseId;
            }

            // loader for loading submissions.
            vm.startLoader = loaderService.startLoader;
            vm.startLoader("Loading Submissions");

            // get submissions of all the challenge phases
            vm.isNext = '';
            vm.isPrev = '';
            vm.currentPage = '';
            vm.showPagination = false;
            if (vm.filter_all_submission_by_team_name === '') {
                parameters.url = "challenges/" + vm.challengeId + "/challenge_phase/" +
                vm.phaseId + "/submissions";
            } else {
                parameters.url = "challenges/" + vm.challengeId + "/challenge_phase/" +
                vm.phaseId + "/submissions?participant_team__team_name=" + vm.filter_all_submission_by_team_name;
            }
            parameters.method = 'GET';
            parameters.data = {};
            parameters.callback = {
                onSuccess: function(response) {
                    var details = response.data;
                    vm.submissionResult = details;

                    if (Array.isArray(vm.submissionResult.results)) {
                        for (var i = 0; i < details.results.length; i++) {
                            vm.submissionVisibility[details.results[i].id] = details.results[i].is_public;
                            vm.verifiedStatus[details.results[i].id] = details.results[i].is_verified_by_host;
                        }
                    }

                    if (vm.submissionResult.count === 0) {
                        vm.showPagination = false;
                        vm.paginationMsg = "No results found";
                    } else {
                        vm.showPagination = true;
                        vm.paginationMsg = "";
                    }

                    if (vm.submissionResult.next === null) {
                        vm.isNext = 'disabled';
                    } else {
                        vm.isNext = '';

                    }
                    if (vm.submissionResult.previous === null) {
                        vm.isPrev = 'disabled';
                    } else {
                        vm.isPrev = '';
                    }
                    if (vm.submissionResult.next !== null) {
                        vm.currentPage = vm.submissionResult.next.split('page=')[1] - 1;
                        vm.currentRefPage = Math.ceil(vm.currentPage);
                    } else {
                        vm.currentPage = 1;
                        vm.currentRefPage = Math.ceil(vm.currentPage);
                    }

                    vm.load = function(url) {
                        // loader for loading submissions
                        vm.startLoader = loaderService.startLoader;
                        vm.startLoader("Loading Submissions");
                        if (url !== null) {

                            //store the header data in a variable
                            var headers = {
                                'Authorization': "Token " + userKey
                            };

                            //Add headers with in your request
                            $http.get(url, { headers: headers }).then(function(response) {
                                // reinitialized data
                                var details = response.data;
                                vm.submissionResult = details;

                                // condition for pagination
                                if (vm.submissionResult.next === null) {
                                    vm.isNext = 'disabled';
                                    vm.currentPage = vm.submissionResult.count / 150;
                                    vm.currentRefPage = Math.ceil(vm.currentPage);
                                } else {
                                    vm.isNext = '';
                                    vm.currentPage = parseInt(vm.submissionResult.next.split('page=')[1] - 1);
                                    vm.currentRefPage = Math.ceil(vm.currentPage);
                                }

                                if (vm.submissionResult.previous === null) {
                                    vm.isPrev = 'disabled';
                                } else {
                                    vm.isPrev = '';
                                }
                                vm.stopLoader();
                            });
                        } else {
                            vm.stopLoader();
                        }
                    };
                    vm.stopLoader();
                },
                onError: function(response) {
                    var error = response.data;
                    utilities.storeData('emailError', error.detail);
                    $state.go('web.permission-denied');
                    vm.stopLoader();
                }
            };
            utilities.sendRequest(parameters);
        };

        vm.changeSubmissionVisibility = function(submission_id, submissionVisibility) {
            parameters.url = "jobs/challenge/" + vm.challengeId + "/challenge_phase/" + vm.phaseId + "/submission/" + submission_id;
            parameters.method = 'PATCH';
            parameters.data = {
                "is_public": submissionVisibility
            };
            parameters.callback = {
                onSuccess: function(response) {
                    var status = response.status;
                    var message = "";
                    if (status === 200) {
                      var detail = response.data;
                      if (detail['is_public'] == true) {
                        message = "The submission is made public.";
                      }
                      else {
                        message = "The submission is made private.";
                      }
                      $rootScope.notify("success", message);
                      if (vm.isCurrentPhaseRestrictedToSelectOneSubmission) {
                        $mdDialog.hide();
                        if (vm.previousPublicSubmissionId != submission_id) {
                            vm.submissionVisibility[vm.previousPublicSubmissionId] = false;
                            vm.previousPublicSubmissionId = submission_id;
                        } else {
                            vm.previousPublicSubmissionId = null;
                        }
                        vm.submissionVisibility[submission_id] = submissionVisibility;
                      }
                    }
                },
                onError: function(response) {
                    var error = response.data;
                    var status = response.status;
                    if (status === 400 || status === 403) {
                       $rootScope.notify("error", error.error);
                    }
                    if (vm.isCurrentPhaseRestrictedToSelectOneSubmission) {
                       $mdDialog.hide();
                       vm.submissionVisibility[submission_id] = !vm.submissionVisibility[submission_id];
                    }
                }
            };
            utilities.sendRequest(parameters);
        };

        vm.activateCollapsible = function() {
            angular.element('.collapsible').collapsible();
        };

        vm.team_approval_list = function(){
            var parameters = {};
            parameters.token = utilities.getData('userKey');
            parameters.url = 'challenges/challenge/' + $stateParams.challengeId + '/get_participant_teams';
            parameters.method = 'GET';
            parameters.data = {};
            parameters.callback = {
                onSuccess: function(response) {
                    vm.approved_teams = response.data;
                    vm.activateCollapsible();
                },
                onError: function() {
                    $rootScope.notify("error", "Some error occured.Please try again.");
                }
            };
            utilities.sendRequest(parameters);
        };

        vm.showapprovalparticipantteamDialog = function(challengeId, participant_team_id, approved_status) {
            if (approved_status) {
                vm.dialog = {};
                vm.dialog.challengeId = challengeId;
                vm.dialog.participant_team_id = participant_team_id;
                vm.dialog.approved_status = approved_status;
                $mdDialog.show({ 
                    scope: $scope, 
                    preserveScope: true, 
                    templateUrl: 'dist/views/web/challenge/edit-challenge/edit-challenge-approvalConfirm.html',
                });
            }
            else {
                vm.check_approval_status(challengeId, participant_team_id, approved_status, false);
            }
        };
        

        vm.check_approval_status = function(challengeId, participant_team_id, approved_status, formvalid){
            var parameters = {};
            parameters.token = utilities.getData('userKey');
            parameters.method = 'POST';
            if(approved_status) {
                if (formvalid) {
                        parameters.url = 'challenges/challenge/' + challengeId + '/approve_participant_team/' + participant_team_id;
                        parameters.callback = {
                            onSuccess: function(response) {
                                if(response.status == 201){
                                    $rootScope.notify("success", "Participant Team Approved successfully.");
                                }
                            },
                            onError: function(response) {
                                $rootScope.notify("error", response.data.error);
                            }
                        };
                        utilities.sendRequest(parameters);
                        $mdDialog.hide();
                    }
                else {
                    $mdDialog.hide();
                    $state.reload();
                }
            }
            else {
                parameters.url = 'challenges/challenge/' + challengeId + '/disapprove_participant_team/' + participant_team_id;
                parameters.callback = {
                    onSuccess: function(response) {
                        if(response.status == 204){
                            $rootScope.notify("success", "Participant Team Disapproved successfully.");
                        }
                    },
                    onError: function(response) {
                        $rootScope.notify("error", response.data.error);
                        $state.reload();
                    }
                };
                utilities.sendRequest(parameters);
            }
        };


        vm.changeBaselineStatus = function(submission_id) {
            parameters.url = "jobs/challenge/" + vm.challengeId + "/challenge_phase/" + vm.phaseId + "/submission/" + submission_id;
            parameters.method = 'PATCH';
            parameters.data = {
                "is_baseline": vm.baselineStatus[submission_id]
            };
            parameters.callback = {
                onSuccess: function() {},
                onError: function() {}
            };

            utilities.sendRequest(parameters);
        };

        vm.showRemainingSubmissions = function(phaseID) {
            vm.remainingSubmissions = {};
            vm.remainingTime = {};
            vm.showClock = false;
            vm.showSubmissionNumbers = false;
            vm.maxExceeded = false;
            parameters.url = "jobs/" + vm.challengeId + "/remaining_submissions/";
            parameters.method = 'GET';
            parameters.callback = {
                onSuccess: function(response) {
                    var status = response.status;
                    for (var phase in response.data.phases) {
                        if (response.data.phases[phase].id == phaseID) {
                           var details = response.data.phases[phase].limits;
                        }
                    }
                    if (status === 200) {
                        if (details.submission_limit_exceeded === true) {
                            vm.maxExceeded = true;
                            vm.maxExceededMessage = details.message;
                            vm.disableSubmit = true;
                        }
                        else if (details.remaining_submissions_today_count > 0) {
                            vm.remainingSubmissions = details;
                            vm.showSubmissionNumbers = true;
                            vm.disableSubmit = false;
                        } else {
                            vm.message = details;
                            vm.showClock = true;
                            vm.disableSubmit = true;
                            vm.countDownTimer = function() {
                                vm.remainingTime = vm.message.remaining_time;
                                vm.days = Math.floor(vm.remainingTime / 24 / 60 / 60);
                                vm.hoursLeft = Math.floor((vm.remainingTime) - (vm.days * 86400));
                                vm.hours = Math.floor(vm.hoursLeft / 3600);
                                vm.minutesLeft = Math.floor((vm.hoursLeft) - (vm.hours * 3600));
                                vm.minutes = Math.floor(vm.minutesLeft / 60);
                                vm.remainingSeconds = Math.floor(vm.remainingTime % 60);
                                if (vm.remainingSeconds < 10) {
                                    vm.remainingSeconds = "0" + vm.remainingSeconds;
                                }
                                if (vm.remainingTime === 0) {
                                    vm.showSubmissionNumbers = true;
                                } else {
                                    vm.remainingSeconds--;
                                }
                            };
                            setInterval(function() {
                                $rootScope.$apply(vm.countDownTimer);
                            }, 1000);
                            vm.countDownTimer();
                        }
                    }
                },
                onError: function(response) {
                    var details = response.data;
                    vm.stopLoader();
                    $rootScope.notify("error", details.error);
                }
            };
            utilities.sendRequest(parameters);
        };

        vm.fileTypes = [{ 'name': 'csv' }];
        vm.fields = [{
            'label': 'Team Name',
            'id': 'participant_team'
        },{
            'label': 'Team Members',
            'id': 'participant_team_members'
        },{
            'label': 'Team Members Email Id',
            'id': 'participant_team_members_email'
        },{
            'label': 'Team Members Affiliation',
            'id': 'participant_team_members_affiliation'
        },{
            'label': 'Challenge Phase',
            'id': 'challenge_phase'
        },{
            'label': 'Status',
            'id': 'status'
        },{
            'label': 'Created By',
            'id': 'created_by'
        },{
            'label': 'Execution Time',
            'id': 'execution_time'
        },{
            'label': 'Submission Number',
            'id': 'submission_number'
        },{
            'label': 'Submitted File',
            'id': 'input_file'
        },{
            'label': 'Stdout File',
            'id': 'stdout_file'
        },{
            'label': 'Stderr File',
            'id': 'stderr_file'
        },{
            'label': 'Environment Log File',
            'id': 'environment_log_file'
        },{
            'label': 'Submitted At',
            'id': 'created_at'
        },{
            'label': 'Submission Result File',
            'id': 'submission_result_file'
        },{
            'label': 'Submission Metadata File',
            'id': 'submission_metadata_file'
        },{
            'label': 'Method Name',
            'id': 'method_name'
        },{
            'label': 'Method Description',
            'id': 'method_description'
        },{
            'label': 'Publication URL',
            'id': 'publication_url'
        },{
            'label': 'Project URL',
            'id': 'project_url'
        },{
            'label': 'Submission Meta Attributes',
            'id': 'submission_meta_attributes'
        }];

        vm.downloadChallengeSubmissions = function() {
            if (vm.phaseId) {
                parameters.url = "challenges/" + vm.challengeId + "/phase/" + vm.phaseId + "/download_all_submissions/" + vm.fileSelected + "/";
                if (vm.fieldsToGet === undefined || vm.fieldsToGet.length === 0) {
                    parameters.method = "GET";
                    parameters.callback = {
                        onSuccess: function(response) {
                            var details = response.data;
                            var anchor = angular.element('<a/>');
                            anchor.attr({
                                href: 'data:attachment/csv;charset=utf-8,' + encodeURI(details),
                                download: 'all_submissions.csv'
                            })[0].click();
                        },
                        onError: function(response) {
                            var details = response.data;
                            $rootScope.notify('error', details.error);
                        }
                    };
                    utilities.sendRequest(parameters);
                }
                else {
                    parameters.method = "POST";
                    var fieldsExport = [];
                    for(var i = 0 ; i < vm.fields.length ; i++) {
                        if (vm.fieldsToGet.includes(vm.fields[i].id)) {
                            fieldsExport.push(vm.fields[i].id);
                        }
                    }
                    parameters.data = fieldsExport;
                    parameters.callback = {
                        onSuccess: function(response) {
                            var details = response.data;
                            var anchor = angular.element('<a/>');
                            anchor.attr({
                                href: 'data:attachment/csv;charset=utf-8,' + encodeURI(details),
                                download: 'all_submissions.csv'
                            })[0].click();
                        },
                        onError: function(response) {
                            var details = response.data;
                            $rootScope.notify('error', details.error);
                        }
                    };
                    utilities.sendRequest(parameters);
                }

            } else {
                $rootScope.notify("error", "Please select a challenge phase!");
            }
        };

        vm.isOptionChecked = function (option, attribute) {
            if(
                attribute.values.findIndex((el) => {
                    return el===option;
                }) !== -1
            ) {
                return true;
            }
            return false;
        };

        vm.showMdDialog = function (ev, submissionId) {
            for (var i = 0; i < vm.submissionResult.count; i++) {
                if (vm.submissionResult.results[i].id === submissionId) {
                    vm.submissionMetaData = vm.submissionResult.results[i];
                    break;
                }
            }
            vm.method_name = vm.submissionMetaData.method_name;
            vm.method_description = vm.submissionMetaData.method_description;
            vm.project_url = vm.submissionMetaData.project_url;
            vm.publication_url = vm.submissionMetaData.publication_url;
            vm.submissionId = submissionId;
            if (vm.submissionMetaData.submission_metadata != null) {
                vm.currentSubmissionMetaData = JSON.parse(JSON.stringify(vm.submissionMetaData.submission_metadata));
            }
            $mdDialog.show({
                scope: $scope,
                preserveScope: true,
                targetEvent: ev,
                templateUrl: 'dist/views/web/challenge/update-submission-metadata.html',
            });
        };

        vm.showVisibilityDialog = function(submissionId, submissionVisibility) {
            vm.submissionId = submissionId;
            // Show modal only when submission is being made public
            if (submissionVisibility) {
                // Show pop up only when there's a submission already selected
                if (vm.previousPublicSubmissionId) {
                    $mdDialog.show({
                        scope: $scope,
                        preserveScope: true,
                        templateUrl: 'dist/views/web/challenge/update-submission-visibility.html'
                    });
                } else {
                    vm.changeSubmissionVisibility(submissionId, submissionVisibility);
                }
            } else {
                // Case when a submission is made private
                vm.changeSubmissionVisibility(submissionId, submissionVisibility);
            }
        };

        vm.cancelSubmission = function(submissionId) {
            parameters.url = "jobs/challenges/" + vm.challengeId + "/submissions/" + submissionId + "/update_submission_meta/";
            parameters.method = 'PATCH';
            parameters.data = {
                "status": "cancelled",
            };
            parameters.callback = {
                onSuccess: function(response) {
                    var status = response.status;
                    if (status === 200) {
                        $mdDialog.hide();
                        $rootScope.notify("success", "Submission cancelled successfully!");
                    }
                },
                onError: function(response) {
                    $mdDialog.hide();
                    var error = response.data;
                    $rootScope.notify("error", error);
                }
            };

            utilities.sendRequest(parameters);
        };

        vm.showCancelSubmissionDialog = function(submissionId, status) {
            if (!vm.allowCancelRunningSubmissions && status != "submitted") {
                $rootScope.notify("error", "Only unproccessed submissions can be cancelled");
                return;
            }
            vm.submissionId = submissionId;
            $mdDialog.show({
                scope: $scope,
                preserveScope: true,
                templateUrl: 'dist/views/web/challenge/cancel-submission.html'
            });
        };

        vm.hideDialog = function() {
            $mdDialog.hide();
        };

        vm.updateSubmissionMetaData = function(updateSubmissionMetaDataForm) {
            if (updateSubmissionMetaDataForm) {
                parameters.url = "jobs/challenge/" + vm.challengeId + "/challenge_phase/" + vm.phaseId + "/submission/" + vm.submissionId;
                parameters.method = 'PATCH';
                parameters.data = {
                    "method_name": vm.method_name,
                    "method_description": vm.method_description,
                    "project_url": vm.project_url,
                    "publication_url": vm.publication_url,
                    "submission_metadata": vm.currentSubmissionMetaData
                };
                parameters.callback = {
                    onSuccess: function(response) {
                        var status = response.status;
                        if (status === 200) {
                            $mdDialog.hide();
                            $rootScope.notify("success", "The data is successfully updated!");
                            if(vm.currentSubmissionMetaData != null) {
                                vm.submissionMetaData.submission_metadata = JSON.parse(JSON.stringify(vm.currentSubmissionMetaData));
                            }
                        }
                    },
                    onError: function(response) {
                        $mdDialog.hide();
                        var error = response.data;
                        $rootScope.notify("error", error);
                    }
                };

                utilities.sendRequest(parameters);
            } else {
                $mdDialog.hide();
            }
        };

        vm.verifySubmission = function(submissionId, isVerified) {
            parameters.url = "jobs/challenges/" + vm.challengeId + "/submissions/" + submissionId + "/update_submission_meta/";
            parameters.method = 'PATCH';
            parameters.data = {
                "is_verified_by_host": isVerified,
            };
            parameters.callback = {
                onSuccess: function(response) {
                    var status = response.status;
                    if (status === 200) {
                        $rootScope.notify("success", "Verification status updated successfully!");
                    }
                },
                onError: function(response) {
                    var error = response.data;
                    $rootScope.notify("error", error);
                }
            };
            utilities.sendRequest(parameters);
        };

        vm.isStarred = function() {
            // Get the stars count and user specific starred or unstarred
            parameters.url = "challenges/" + vm.challengeId + "/";
            parameters.method = 'GET';
            parameters.data = {};
            parameters.callback = {
                onSuccess: function(response) {
                    var details = response.data;
                    vm.count = details['count'] || 0;
                    vm.is_starred = details['is_starred'];
                    if (details['is_starred'] === false) {
                        vm.caption = 'Star';
                    } else {
                        vm.caption = 'Unstar';
                    }
                },
                onError: function() {}
            };
            utilities.sendRequest(parameters);
        };

        vm.starChallenge = function() {
            parameters.url = "challenges/" + vm.challengeId + "/";
            parameters.method = 'POST';
            parameters.data = {};
            parameters.callback = {
                onSuccess: function(response) {
                    var details = response.data;
                    vm.count = details['count'];
                    vm.is_starred = details['is_starred'];
                    if (details.is_starred === true) {
                        vm.caption = 'Unstar';
                    } else {
                        vm.caption = 'Star';
                    }
                },
                onError: function(response) {
                    var error = response.data;
                    $rootScope.notify("error", error);
                }
            };
            utilities.sendRequest(parameters);
        };

        // Edit challenge overview
        vm.overviewDialog = function(ev) {
            vm.tempDesc = vm.page.description;
            $mdDialog.show({
                scope: $scope,
                preserveScope: true,
                targetEvent: ev,
                templateUrl: 'dist/views/web/challenge/edit-challenge/edit-challenge-overview.html',
                escapeToClose: false
            });
        };

        vm.editChallengeOverview = function(editChallengeOverviewForm) {
            if (editChallengeOverviewForm) {
                var challengeHostList = utilities.getData("challengeCreator");
                for (var challenge in challengeHostList) {
                    if (challenge == vm.challengeId) {
                        vm.challengeHostId = challengeHostList[challenge];
                        break;
                    }
                }
                parameters.url = "challenges/challenge_host_team/" + vm.challengeHostId + "/challenge/" + vm.challengeId;
                parameters.method = 'PATCH';
                parameters.data = {
                    "description": vm.page.description

                };
                parameters.callback = {
                    onSuccess: function(response) {
                        var status = response.status;
                        if (status === 200) {
                            $mdDialog.hide();
                            $rootScope.notify("success", "The description is successfully updated!");
                        }
                    },
                    onError: function(response) {
                        $mdDialog.hide();
                        vm.page.description = vm.tempDesc;
                        var error = response.data;
                        $rootScope.notify("error", error);
                    }
                };

                utilities.sendRequest(parameters);
            } else {
                vm.page.description = vm.tempDesc;
                $mdDialog.hide();
            }
        };

        // Delete challenge
        vm.deleteChallengeDialog = function(ev) {
            vm.titleInput = "";
            $mdDialog.show({
                scope: $scope,
                preserveScope: true,
                targetEvent: ev,
                templateUrl: 'dist/views/web/challenge/delete-challenge/delete-challenge.html',
                escapeToClose: false
            });
        };

        vm.deleteChallenge = function(deleteChallengeForm) {
            if (deleteChallengeForm){
                var parameters = {};
                parameters.url = "challenges/challenge/" + vm.challengeId + "/disable";
                parameters.method = 'POST';
                parameters.token = userKey;
                parameters.callback = {
                    onSuccess: function(response) {
                        var status = response.status;
                        if (status === 204){
                            $mdDialog.hide();
                            $rootScope.notify("success", "The Challenge is successfully deleted!");
                        }
                    },
                    onError: function(response) {
                        $mdDialog.hide();
                        var error = response.data;
                        $rootScope.notify("error", error);
                    }
                };

                utilities.sendRequest(parameters);
            } else {
                $mdDialog.hide();
            }
        };

        // Edit submission guidelines
        vm.submissionGuidelinesDialog = function(ev) {
            vm.tempSubmissionGuidelines = vm.page.submission_guidelines;
            $mdDialog.show({
                scope: $scope,
                preserveScope: true,
                targetEvent: ev,
                templateUrl: 'dist/views/web/challenge/edit-challenge/edit-challenge-submission-guidelines.html',
                escapeToClose: false
            });
        };

        vm.editSubmissionGuideline = function(editSubmissionGuidelinesForm) {
            if (editSubmissionGuidelinesForm) {
                var challengeHostList = utilities.getData("challengeCreator");
                for (var challenge in challengeHostList) {
                    if (challenge == vm.challengeId) {
                        vm.challengeHostId = challengeHostList[challenge];
                        break;
                    }
                }
                parameters.url = "challenges/challenge_host_team/" + vm.challengeHostId + "/challenge/" + vm.challengeId;
                parameters.method = 'PATCH';
                parameters.data = {
                    "submission_guidelines": vm.page.submission_guidelines

                };
                parameters.callback = {
                    onSuccess: function(response) {
                        var status = response.status;
                        if (status === 200) {
                            $mdDialog.hide();
                            $rootScope.notify("success", "The submission guidelines is successfully updated!");
                        }
                    },
                    onError: function(response) {
                        $mdDialog.hide();
                        vm.page.submission_guidelines = vm.tempSubmissionGuidelines;
                        var error = response.data;
                        $rootScope.notify("error", error);
                    }
                };

                utilities.sendRequest(parameters);
            } else {
                vm.page.submission_guidelines = vm.tempSubmissionGuidelines;
                $mdDialog.hide();
            }
        };

        // Edit Evaluation Criteria
        vm.evaluationCriteriaDialog = function(ev) {
            vm.tempEvaluationCriteria = vm.page.evaluation_details;
            $mdDialog.show({
                scope: $scope,
                preserveScope: true,
                targetEvent: ev,
                templateUrl: 'dist/views/web/challenge/edit-challenge/edit-challenge-evaluation-criteria.html',
                escapeToClose: false
            });
        };

        vm.editEvaluationCriteria = function(editEvaluationCriteriaForm) {
            if (editEvaluationCriteriaForm) {
                var challengeHostList = utilities.getData("challengeCreator");
                for (var challenge in challengeHostList) {
                    if (challenge == vm.challengeId) {
                        vm.challengeHostId = challengeHostList[challenge];
                        break;
                    }
                }
                parameters.url = "challenges/challenge_host_team/" + vm.challengeHostId + "/challenge/" + vm.challengeId;
                parameters.method = 'PATCH';
                parameters.data = {
                    "evaluation_details": vm.page.evaluation_details
                };
                parameters.callback = {
                    onSuccess: function(response) {
                        var status = response.status;
                        if (status === 200) {
                            $mdDialog.hide();
                            $rootScope.notify("success", "The evaluation details is successfully updated!");
                        }
                    },
                    onError: function(response) {
                        $mdDialog.hide();
                        vm.page.evaluation_details = vm.tempEvaluationCriteria;
                        var error = response.data;
                        $rootScope.notify("error", error);
                    }
                };

                utilities.sendRequest(parameters);

            } else {
                vm.page.evaluation_details = vm.tempEvaluationCriteria;
                $mdDialog.hide();
            }
        };


        // Edit Evaluation Script
        vm.evaluationScriptDialog = function(ev) {
            vm.tempEvaluationCriteria = vm.page.evaluation_details;
            $mdDialog.show({
                scope: $scope,
                preserveScope: true,
                targetEvent: ev,
                templateUrl: 'dist/views/web/challenge/edit-challenge/edit-challenge-evaluation-script.html',
                escapeToClose: false
            });
        };

        vm.editEvalScript = function(editEvaluationCriteriaForm) {
            if (editEvaluationCriteriaForm) {
                if (vm.editEvaluationScript === undefined || vm.editEvaluationScript === null
                     || vm.editEvaluationScript === "") {
                    var error = "Please upload a valid evaluation script!";
                    $mdDialog.hide();
                    $rootScope.notify("error", error);
                    return;
                }
                var formData = new FormData();
                formData.append("evaluation_script", vm.editEvaluationScript);
                var challengeHostList = utilities.getData("challengeCreator");
                for (var challenge in challengeHostList) {
                    if (challenge == vm.challengeId) {
                        vm.challengeHostId = challengeHostList[challenge];
                        break;
                    }
                }
                parameters.url = "challenges/challenge_host_team/" + vm.challengeHostId + "/challenge/" + vm.challengeId;
                parameters.method = 'PATCH';
                parameters.data = formData;
                parameters.callback = {
                    onSuccess: function(response) {
                        var status = response.status;
                        if (status === 200) {
                            $mdDialog.hide();
                            $rootScope.notify("success", "The evaluation script is successfully updated!");
                        }
                    },
                    onError: function(response) {
                        $mdDialog.hide();
                        vm.page.evaluation_details = vm.tempEvaluationCriteria;
                        var error = response.data;
                        $rootScope.notify("error", error);
                    }
                };

                utilities.sendRequest(parameters, 'header', 'upload');

            } else {
                vm.page.evaluation_details = vm.tempEvaluationCriteria;
                $mdDialog.hide();
            }
        };


        // Edit Terms and Conditions
        vm.termsAndConditionsDialog = function(ev) {
            vm.tempTermsAndConditions = vm.page.terms_and_conditions;
            $mdDialog.show({
                scope: $scope,
                preserveScope: true,
                targetEvent: ev,
                templateUrl: 'dist/views/web/challenge/edit-challenge/edit-challenge-terms-and-conditions.html',
                escapeToClose: false
            });
        };

        vm.editTermsAndConditions = function(editTermsAndConditionsForm) {
            if (editTermsAndConditionsForm) {
                var challengeHostList = utilities.getData("challengeCreator");
                for (var challenge in challengeHostList) {
                    if (challenge == vm.challengeId) {
                        vm.challengeHostId = challengeHostList[challenge];
                        break;
                    }
                }
                parameters.url = "challenges/challenge_host_team/" + vm.challengeHostId + "/challenge/" + vm.challengeId;
                parameters.method = 'PATCH';
                parameters.data = {
                    "terms_and_conditions": vm.page.terms_and_conditions
                };
                parameters.callback = {
                    onSuccess: function(response) {
                        var status = response.status;
                        if (status === 200) {
                            $mdDialog.hide();
                            $rootScope.notify("success", "The terms and conditions are successfully updated!");
                        }
                    },
                    onError: function(response) {
                        $mdDialog.hide();
                        vm.page.terms_and_conditions = vm.tempTermsAndConditions;
                        var error = response.data;
                        $rootScope.notify("error", error);
                    }
                };
                utilities.sendRequest(parameters);
            } else {
                vm.page.terms_and_conditions = vm.tempTermsAndConditions;
                $mdDialog.hide();
            }
        };

        // Edit Challenge Title
        vm.challengeTitleDialog = function(ev) {
            vm.tempChallengeTitle = vm.page.title;
            $mdDialog.show({
                scope: $scope,
                preserveScope: true,
                targetEvent: ev,
                templateUrl: 'dist/views/web/challenge/edit-challenge/edit-challenge-title.html',
                escapeToClose: false
            });
        };

        vm.editChallengeTitle = function(editChallengeTitleForm) {
            if (editChallengeTitleForm) {
                var challengeHostList = utilities.getData("challengeCreator");
                for (var challenge in challengeHostList) {
                    if (challenge == vm.challengeId) {
                        vm.challengeHostId = challengeHostList[challenge];
                        break;
                    }
                }
                parameters.url = "challenges/challenge_host_team/" + vm.challengeHostId + "/challenge/" + vm.challengeId;
                parameters.method = 'PATCH';
                parameters.data = {
                    "title": vm.page.title
                };
                parameters.callback = {
                    onSuccess: function(response) {
                        var status = response.status;
                        if (status === 200) {
                            $mdDialog.hide();
                            $rootScope.notify("success", "The challenge title is  successfully updated!");
                        }
                    },
                    onError: function(response) {
                        $mdDialog.hide();
                        vm.page.title = vm.tempChallengeTitle;
                        var error = response.data;
                        $rootScope.notify("error", error);
                    }
                };
                utilities.sendRequest(parameters);
            } else {
                vm.page.title = vm.tempChallengeTitle;
                $mdDialog.hide();
            }
        };

        vm.challengePhaseDialog = function(ev, phase) {
            vm.page.challenge_phase = phase;
            vm.page.max_submissions_per_day = phase.max_submissions_per_day;
            vm.page.max_submissions_per_month = phase.max_submissions_per_month;
            vm.phaseStartDate = moment(phase.start_date);
            vm.phaseEndDate = moment(phase.end_date);
            vm.testAnnotationFile = null;
            vm.sanityCheckPass = true;
            vm.sanityCheck = "";
            $mdDialog.show({
                scope: $scope,
                preserveScope: true,
                targetEvent: ev,
                templateUrl: 'dist/views/web/challenge/edit-challenge/edit-challenge-phase.html',
                escapeToClose: false
            });
        };

        vm.editChallengePhase = function(editChallengePhaseForm) {
            if (editChallengePhaseForm) {
                vm.challengePhaseId = vm.page.challenge_phase.id;
                parameters.url = "challenges/challenge/" + vm.challengeId + "/challenge_phase/" + vm.challengePhaseId;
                parameters.method = 'PATCH';
                var formData = new FormData();
                formData.append("name", vm.page.challenge_phase.name);
                formData.append("description", vm.page.challenge_phase.description);
                formData.append("start_date", vm.phaseStartDate.toISOString());
                formData.append("end_date", vm.phaseEndDate.toISOString());
                formData.append("max_submissions_per_day", vm.page.challenge_phase.max_submissions_per_day);
                formData.append("max_submissions_per_month", vm.page.challenge_phase.max_submissions_per_month);
                formData.append("max_submissions", vm.page.challenge_phase.max_submissions);
                formData.append("max_concurrent_submissions_allowed", vm.page.challenge_phase.max_concurrent_submissions_allowed); 
                if (vm.testAnnotationFile) {
                    formData.append("test_annotation", vm.testAnnotationFile);
                }
                parameters.data = formData;
                parameters.callback = {
                    onSuccess: function(response) {
                        var status = response.status;
                        utilities.hideLoader();
                        if (status === 200) {
                            $mdDialog.hide();
                            $rootScope.notify("success", "The challenge phase details are successfully updated!");
                        }
                    },
                    onError: function(response) {
                        utilities.hideLoader();
                        $mdDialog.hide();
                        var error = response.data;
                        $rootScope.notify("error", error);
                    }
                };
                utilities.showLoader();
                utilities.sendRequest(parameters, 'header', 'upload');
            } else {
                parameters.url = 'challenges/challenge/' + vm.challengeId + '/challenge_phase';
                parameters.method = 'GET';
                parameters.data = {};
                parameters.callback = {
                    onSuccess: function(response) {
                        var details = response.data;
                        vm.phases = details;
                        utilities.hideLoader();
                    },
                    onError: function(response) {
                        var error = response.data;
                        utilities.storeData('emailError', error.detail);
                        $state.go('web.permission-denied');
                        utilities.hideLoader();
                    }
                };
                utilities.sendRequest(parameters);
                $mdDialog.hide();
            }
        };
        vm.toggleDisablePrivateSubmission = function(ev) {
            ev.stopPropagation();
            vm.toggleSubmissionState = null;
            vm.submissionDesc = null;
            if (vm.disable_private_submission)
                vm.toggleSubmissionState = "allowed";
            else
                vm.toggleSubmissionState = "disabled";
        
            var confirm = $mdDialog.confirm()
                          .title('Make private submissions ' + vm.toggleSubmissionState + '?')
                          .ariaLabel('')
                          .targetEvent(ev)
                          .ok('Yes')
                          .cancel('No');
        
            $mdDialog.show(confirm).then(function() {
                parameters.url = "challenges/challenge_host_team/" + vm.page.creator.id + "/challenge/" + vm.page.id;
                parameters.method = 'PATCH';
                parameters.data = {
                    "disable_private_submission": !vm.disable_private_submission,
                };
                vm.disable_private_submission = !vm.disable_private_submission;
                parameters.callback = {
                    onSuccess: function(response) {
                        var status = response.status;
                        if (status === 200) {
                            $mdDialog.hide();
                            $rootScope.notify("success", "Private submissions were successfully made " + vm.toggleSubmissionState);
                        }
                    },
                    onError: function(response) {
                        $mdDialog.hide();
                        var error = response.data;
                        $rootScope.notify("error", error);
                    }
                };
                utilities.sendRequest(parameters);
            }, function() {
                // Nope
            });
        };
        vm.publishChallenge = function(ev) {
            ev.stopPropagation();
            vm.toggleChallengeState = null;
            vm.publishDesc = null;
            if (vm.isPublished)
                vm.toggleChallengeState = "private";
            else
                vm.toggleChallengeState = "public";

            var confirm = $mdDialog.confirm()
                          .title('Make this challenge ' + vm.toggleChallengeState + '?')
                          .ariaLabel('')
                          .targetEvent(ev)
                          .ok('Yes')
                          .cancel('No');

            $mdDialog.show(confirm).then(function() {
                parameters.url = "challenges/challenge_host_team/" + vm.page.creator.id + "/challenge/" + vm.page.id;
                parameters.method = 'PATCH';
                parameters.data = {
                    "published": !vm.isPublished,
                };
                vm.isPublished = !vm.isPublished;
                parameters.callback = {
                    onSuccess: function(response) {
                        var status = response.status;
                        if (status === 200) {
                            $mdDialog.hide();
                            $rootScope.notify("success", "The challenge was successfully made " + vm.toggleChallengeState);
                        }
                    },
                    onError: function(response) {
                        $mdDialog.hide();
                        vm.page.description = vm.tempDesc;
                        var error = response.data;
                        $rootScope.notify("error", error);
                    }
                };

                utilities.sendRequest(parameters);
            }, function() {
            // Nope
            });
        };

        // Edit Challenge Start and End Date
        vm.challengeDateDialog = function(ev) {
            vm.challengeStartDate = moment(vm.page.start_date);
            vm.challengeEndDate = moment(vm.page.end_date);
            $mdDialog.show({
                scope: $scope,
                preserveScope: true,
                targetEvent: ev,
                templateUrl: 'dist/views/web/challenge/edit-challenge/edit-challenge-date.html',
                escapeToClose: false
            });
        };

        vm.editChallengeDate = function(editChallengeDateForm) {
            if (editChallengeDateForm) {
                var challengeHostList = utilities.getData("challengeCreator");
                for (var challenge in challengeHostList) {
                    if (challenge == vm.challengeId) {
                        vm.challengeHostId = challengeHostList[challenge];
                        break;
                    }
                }
                parameters.url = "challenges/challenge_host_team/" + vm.challengeHostId + "/challenge/" + vm.challengeId;
                parameters.method = 'PATCH';
                if (new Date(vm.challengeStartDate).valueOf() < new Date(vm.challengeEndDate).valueOf()) {
                    parameters.data = {
                        "start_date": vm.challengeStartDate,
                        "end_date": vm.challengeEndDate
                    };
                    parameters.callback = {
                        onSuccess: function(response) {
                            var status = response.status;
                            utilities.hideLoader();
                            if (status === 200) {
                                vm.page.start_date = vm.challengeStartDate.format("MMM D, YYYY h:mm:ss A");
                                vm.page.end_date = vm.challengeEndDate.format("MMM D, YYYY h:mm:ss A");
                                $mdDialog.hide();
                                $rootScope.notify("success", "The challenge start and end date is successfully updated!");
                            }
                        },
                        onError: function(response) {
                            utilities.hideLoader();
                            $mdDialog.hide();
                            var error = response.data;
                            $rootScope.notify("error", error);
                        }
                    };
                    utilities.showLoader();
                    utilities.sendRequest(parameters);
                } else {
                    $rootScope.notify("error", "The challenge start date cannot be same or greater than end date.");
                }
            } else {
                $mdDialog.hide();
            }
        };

        vm.editchallengeTagDialog = function(ev) {
            vm.tags = vm.page.list_tags;
            vm.domain_choices();
            $mdDialog.show({
                scope: $scope,
                preserveScope: true,
                targetEvent: ev,
                templateUrl: 'dist/views/web/challenge/edit-challenge/edit-challenge-tag.html',
                escapeToClose: false
            });
        };

        vm.editChallengeTag = function(editChallengeTagDomainForm) {
            var new_tags;
            if (!editChallengeTagDomainForm) {
                $mdDialog.hide();
                return;
            }
            new_tags = typeof vm.tags === 'string'
                ? vm.tags.split(",").map(item => item.trim())
                : vm.page.list_tags.map(tag => tag);

            if (typeof vm.tags === 'string' && (new_tags.length > 4 || new_tags.some(tag => tag.length > 15))) {
                $rootScope.notify("error", "Invalid tags! Maximum 4 tags are allowed, and each tag must be 15 characters or less.");
                return;
            }
            parameters.url = "challenges/challenge/" + vm.challengeId + "/update_challenge_tags_and_domain/";
            parameters.method = 'PATCH';
            parameters.data = {
                "list_tags": new_tags,
                "domain": vm.domain
            };
            parameters.callback = {
                onSuccess: function(response) {
                    var status = response.status;
                    utilities.hideLoader();
                    if (status === 200) {
                        $rootScope.notify("success", "The challenge tags and domain is successfully updated!");
                        $state.reload();
                        $mdDialog.hide();
                    }
                },
                onError: function(response) {
                    utilities.hideLoader();
                    $mdDialog.hide();
                    var error = response.data;
                    $rootScope.notify("error", error);
                }
            };
            utilities.showLoader();
            utilities.sendRequest(parameters);
        };

        vm.domain_choices = function() {
            parameters.url = "challenges/challenge/get_domain_choices/";
            parameters.method = 'GET';
            parameters.data = {};
            parameters.callback = {
                onSuccess: function(response) {
                    var domain_choices = response.data;
                    for (var i = 0; i < domain_choices.length; i++) {
                        if (domain_choices[i][0] == vm.page.domain) {
                            vm.domain = domain_choices[i][0];
                        }
                    }
                    vm.domainoptions = domain_choices;
                },
                onError: function(response) {
                    var error = response.data;
                    $rootScope.notify("error", error);
                }
            };
            utilities.sendRequest(parameters);
        };

        $scope.$on('$destroy', function() {
            vm.stopFetchingSubmissions();
            vm.stopLeaderboard();
            vm.stopLoadingLogs();
        });

        $rootScope.$on('$stateChangeStart', function() {
            vm.phase = {};
            vm.isResult = false;
            vm.stopFetchingSubmissions();
            vm.stopLeaderboard();
        });

        vm.showConfirmation = function(message){
            $rootScope.notify("success", message);
        };

        vm.termsAndConditionDialog = function (ev) {
            $mdDialog.show({
                scope: $scope,
                preserveScope: true,
                targetEvent: ev,
                templateUrl: 'dist/views/web/challenge/terms-and-conditions.html',
                escapeToClose: false
            });
        };

        vm.acceptTermsAndConditions = function (acceptTermsAndConditionsForm) {
            if (acceptTermsAndConditionsForm) {
                if (vm.termsAndConditions) {
                    vm.selectExistTeam();
                    $mdDialog.hide();
                }
            } else {
                $mdDialog.hide();
            }
        };

        vm.encodeMetricURI = function(metric) {
            return encodeURIComponent(metric);
        };

        vm.deregisterdialog = function(ev) {
            $mdDialog.show({
                scope: $scope,
                preserveScope: true,
                targetEvent: ev,
                templateUrl: 'dist/views/web/challenge/edit-challenge/edit-challenge-deregister.html',
                escapeToClose: false
            });
        };

        vm.deregister = function(deregisterformvalid) {
            if (deregisterformvalid) {
                parameters.url = 'challenges/challenge/' + vm.challengeId + '/deregister/';
                parameters.method = 'POST';
                parameters.data = {};
                parameters.callback = {
                    onSuccess: function(response) {
                        var status = response.status;
                        if (status === 200) {
                            $rootScope.notify("success", "You have successfully deregistered from the challenge.");
                            $mdDialog.hide();
                            $state.go('web.challenge-main.challenge-page.overview');
                            setTimeout(function() {
                            $state.reload();
                            }, 100);
                        }
                    },
                    onError: function(response) {
                        $rootScope.notify("error", response.data.error);
                        $mdDialog.hide();
                    }
                };
            utilities.sendRequest(parameters);
            }
            else {
                $mdDialog.hide();
            }
        };

        vm.openLeaderboardDropdown = function() {
            if (vm.chosenMetrics == undefined) {
                var index = [];
                for (var k = 0; k < vm.leaderboard[0].leaderboard__schema.labels.length; k++) {
                    var label = vm.leaderboard[0].leaderboard__schema.labels[k].toString().trim();
                    index.push(label);
                }
                vm.chosenMetrics = index;
            }
            vm.leaderboardDropdown = !vm.leaderboardDropdown;
        };

        vm.getTrophySize = function(rank) {
            switch (rank) {
                case 1:
                  return 'trophy-gold';
                case 2:
                  return 'trophy-silver';
                case 3:
                  return 'trophy-bronze';
                // Add more cases for other ranks if needed
                default:
                  return 'trophy-black'; // Default size, change this according to your preference
              }
        };

    }

})();<|MERGE_RESOLUTION|>--- conflicted
+++ resolved
@@ -396,11 +396,7 @@
                 vm.has_sponsors = details.has_sponsors;
                 vm.queueName = details.queue;
                 vm.evaluation_module_error = details.evaluation_module_error;
-<<<<<<< HEAD
-                vm.disable_private_submission = details.disable_private_submission;
-=======
                 vm.githubRepository = details.github_repository;
->>>>>>> 98336e0b
                 vm.getTeamName(vm.challengeId);
                 if (vm.page.image === null) {
                     vm.page.image = "dist/images/logo.png";
