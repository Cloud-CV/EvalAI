--- conflicted
+++ resolved
@@ -42,7 +42,6 @@
         vm.sortColumn = 'rank';
         vm.reverseSort = false;
         vm.columnIndexSort = 0;
-<<<<<<< HEAD
         vm.availableStatus = [
             "submitted",
             "running",
@@ -51,9 +50,7 @@
             "finished",
             "submitting"
         ];
-=======
         vm.disableSubmit = true;
->>>>>>> 0425e770
         // save initial ranking
         vm.initial_ranking = {};
       // loader for existing teams
@@ -1142,19 +1139,20 @@
             utilities.sendRequest(parameters);
         };
 
-<<<<<<< HEAD
         vm.changeSubmissionStatus = function(submission) {
             submission.editStatus = false;
 
-            parameters.url = "jobs/challenge/" + vm.challengeId + "/challenge_phase/" + vm.phaseId + 
-                             "/submission/" + submission.id + "/status/";
+            parameters.url = "jobs/challenge/" + vm.challengeId + "/update_submission/";
             parameters.method = 'PATCH';
             parameters.data = {
-                "status": submission.selectedStatus
+                "change_submission_status": true,
+                "submission": submission.id,
+                "submission_status": submission.selectedStatus
             };
             parameters.callback = {
                 onSuccess: function() {
                     submission.status = submission.selectedStatus;
+                    $rootScope.notify("success", "Submission status has changed successfully!");
                 },
                 onError: function(response) {
                     var error = response.data.error;
@@ -1166,9 +1164,6 @@
         };
 
         vm.showRemainingSubmissions = function(phaseId) {
-=======
-        vm.showRemainingSubmissions = function(phaseID) {
->>>>>>> 0425e770
             vm.remainingSubmissions = {};
             vm.remainingTime = {};
             vm.showClock = false;
