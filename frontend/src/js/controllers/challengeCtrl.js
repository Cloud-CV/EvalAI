// Invoking IIFE for challenge page
(function() {

    'use strict';
    angular
        .module('evalai')
        .controller('ChallengeCtrl', ChallengeCtrl);

    ChallengeCtrl.$inject = ['utilities', 'loaderService', '$scope', '$state', '$http', '$stateParams', '$rootScope', 'Upload', '$interval', '$mdDialog', 'moment'];

    function ChallengeCtrl(utilities, loaderService, $scope, $state, $http, $stateParams, $rootScope, Upload, $interval, $mdDialog, moment) {
        var vm = this;
        vm.challengeId = $stateParams.challengeId;
        vm.phaseId = null;
        vm.phaseSplitId = $stateParams.phaseSplitId;
        vm.input_file = null;
        vm.methodName = "";
        vm.methodDesc = "";
        vm.projectUrl = "";
        vm.publicationUrl = "";
        vm.wrnMsg = {};
        vm.page = {};
        vm.isParticipated = false;
        vm.isActive = false;
        vm.phases = {};
        vm.phaseSplits = {};
        vm.isValid = {};
        vm.submissionVisibility = {};
        vm.showUpdate = false;
        vm.showLeaderboardUpdate = false;
        vm.poller = null;
        vm.isChallengeHost = false;
        vm.stopLeaderboard = function() {};
        vm.stopFetchingSubmissions = function() {};
        vm.currentDate = null;
        vm.isPublished = false;
        vm.sortColumn = 'rank';
        vm.reverseSort = false;
        vm.columnIndexSort = 0;
        // save initial ranking
        vm.initial_ranking = {};

      // loader for existing teams
        vm.isExistLoader = false;
        vm.loaderTitle = '';
        vm.loaderContainer = angular.element('.exist-team-card');

        // show loader
        vm.startLoader = loaderService.startLoader;
        // stop loader
        vm.stopLoader = loaderService.stopLoader;

        var userKey = utilities.getData('userKey');

        vm.subErrors = {};

        utilities.showLoader();

        // get details of the particular challenge
        var parameters = {};
        parameters.token = null;
        if (userKey) {
            parameters.token = userKey;
        }
        parameters.method = 'GET';
        parameters.url = 'challenges/challenge/' + vm.challengeId + '/';
        parameters.data = {};
        parameters.callback = {
            onSuccess: function(response) {
                var details = response.data;
                vm.page = details;
                vm.isActive = details.is_active;
                vm.isPublished = vm.page.published;
                vm.isForumEnabled = details.enable_forum;
                vm.forumURL = details.forum_url;

                if (vm.page.image === null) {
                    vm.page.image = "dist/images/logo.png";

                }

                if (userKey) {

                    // get details of challenges corresponding to participant teams of that user
                    parameters.url = 'participants/participant_teams/challenges/' + vm.challengeId + '/user';
                    parameters.method = 'GET';
                    parameters.data = {};
                    parameters.callback = {
                        onSuccess: function(response) {
                            var details = response.data;
                            vm.currentDate = details.datetime_now;
                            for (var i in details.challenge_participant_team_list) {
                                if (details.challenge_participant_team_list[i].challenge !== null && details.challenge_participant_team_list[i].challenge.id == vm.challengeId) {
                                    vm.isParticipated = true;
                                    break;
                                }
                            }

                            if (details.is_challenge_host) {
                                vm.isChallengeHost = true;
                            }

                            if (!vm.isParticipated) {

                                vm.team = {};
                                vm.teamId = null;
                                vm.existTeam = {};
                                vm.currentPage = '';
                                vm.isNext = '';
                                vm.isPrev = '';
                                vm.team.error = false;

                                parameters.url = 'participants/participant_team';
                                parameters.method = 'GET';
                                parameters.callback = {
                                    onSuccess: function(response) {
                                        var status = response.status;
                                        var details = response.data;
                                        if (status == 200) {
                                            vm.existTeam = details;

                                            // clear error msg from storage
                                            utilities.deleteData('emailError');

                                            // condition for pagination
                                            if (vm.existTeam.next === null) {
                                                vm.isNext = 'disabled';
                                            } else {
                                                vm.isNext = '';
                                            }

                                            if (vm.existTeam.previous === null) {
                                                vm.isPrev = 'disabled';
                                            } else {
                                                vm.isPrev = '';
                                            }
                                            if (vm.existTeam.next !== null) {
                                                vm.currentPage = vm.existTeam.next.split('page=')[1] - 1;
                                            }


                                            // select team from existing list
                                            vm.selectExistTeam = function() {

                                                // loader for exisiting teams
                                                vm.isExistLoader = true;
                                                vm.loaderTitle = '';
                                                vm.loaderContainer = angular.element('.exist-team-card');

                                                // show loader
                                                vm.startLoader("Loading Teams");
                                                // loader end

                                                parameters.url = 'challenges/challenge/' + vm.challengeId + '/participant_team/' + vm.teamId;
                                                parameters.method = 'POST';
                                                parameters.callback = {
                                                    onSuccess: function() {
                                                        vm.isParticipated = true;
                                                        $state.go('web.challenge-main.challenge-page.submission');
                                                        vm.stopLoader();
                                                    },
                                                    onError: function(response) {
                                                        if (response.status == 404) {
                                                            var error = "Please select a team first!";
                                                        } else {
                                                            error = response.data["error"];
                                                        }
                                                        $rootScope.notify("error", error);
                                                        vm.stopLoader();
                                                    }
                                                };
                                                utilities.sendRequest(parameters);
                                            };

                                            // to load data with pagination
                                            vm.load = function(url) {
                                                // loader for exisiting teams
                                                vm.isExistLoader = true;
                                                vm.loaderTitle = '';
                                                vm.loaderContainer = angular.element('.exist-team-card');


                                                vm.startLoader("Loading Teams");
                                                if (url !== null) {

                                                    //store the header data in a variable
                                                    var headers = {
                                                        'Authorization': "Token " + userKey
                                                    };

                                                    //Add headers with in your request
                                                    $http.get(url, { headers: headers }).then(function(response) {
                                                        // reinitialized data
                                                        var details = response.data;
                                                        vm.existTeam = details;

                                                        // condition for pagination
                                                        if (vm.existTeam.next === null) {
                                                            vm.isNext = 'disabled';
                                                            vm.currentPage = vm.existTeam.count / 10;
                                                        } else {
                                                            vm.isNext = '';
                                                            vm.currentPage = parseInt(vm.existTeam.next.split('page=')[1] - 1);
                                                        }

                                                        if (vm.existTeam.previous === null) {
                                                            vm.isPrev = 'disabled';
                                                        } else {
                                                            vm.isPrev = '';
                                                        }
                                                        vm.stopLoader();
                                                    });
                                                }
                                            };

                                        }
                                        utilities.hideLoader();
                                    },
                                    onError: function(response) {
                                        var error = response.data;
                                        utilities.storeData('emailError', error.detail);
                                        $state.go('web.permission-denied');
                                        utilities.hideLoader();
                                    }
                                };

                                utilities.sendRequest(parameters);

                            }
                            // This condition means that the user is eligible to make submissions
                            // else if (vm.isParticipated) {

                            // }
                            utilities.hideLoader();
                        },
                        onError: function() {
                            utilities.hideLoader();
                        }
                    };

                    utilities.sendRequest(parameters);
                }

                utilities.hideLoader();

            },
            onError: function(response) {
                var error = response.data;
                $rootScope.notify("error", error.error);
                $state.go('web.dashboard');
                utilities.hideLoader();
            }
        };

        utilities.sendRequest(parameters);

        vm.makeSubmission = function() {
            if (vm.isParticipated) {


                var fileVal = angular.element(".file-path").val();

                if (fileVal === null || fileVal === "") {
                    vm.subErrors.msg = "Please upload file!";
                } else {
                    vm.isExistLoader = true;
                    vm.loaderTitle = '';
                    vm.loaderContainer = angular.element('.exist-team-card');


                    vm.startLoader("Making Submission");
                    if (vm.input_file) {
                        // vm.upload(vm.input_file);
                    }
                    parameters.url = 'jobs/challenge/' + vm.challengeId + '/challenge_phase/' + vm.phaseId + '/submission/';
                    parameters.method = 'POST';
                    var formData = new FormData();
                    formData.append("status", "submitting");
                    formData.append("input_file", vm.input_file);
                    formData.append("method_name", vm.methodName);
                    formData.append("method_description", vm.methodDesc);
                    formData.append("project_url", vm.projectUrl);
                    formData.append("publication_url", vm.publicationUrl);

                    parameters.data = formData;

                    parameters.token = userKey;
                    parameters.callback = {
                        onSuccess: function() {
                            // vm.input_file.name = '';

                            angular.forEach(
                                angular.element("input[type='file']"),
                                function(inputElem) {
                                    angular.element(inputElem).val(null);
                                }
                            );

                            angular.element(".file-path").val(null);


                            // Reset the value of fields related to a submission
                            vm.phaseId = null;
                            vm.methodName = "";
                            vm.methodDesc = "";
                            vm.projectUrl = "";
                            vm.publicationUrl = "";
                            $rootScope.notify("success", "Your submission has been recorded succesfully!");

                            vm.stopLoader();
                        },
                        onError: function(response) {
                            var status = response.status;
                            var error = response.data;

                            vm.phaseId = null;
                            vm.methodName = null;
                            vm.methodDesc = null;
                            vm.projectUrl = null;
                            vm.publicationUrl = null;
                            if (status == 404) {
                                vm.subErrors.msg = "Please select phase!";
                            } else {
                                if (error.error){
                                    vm.subErrors.msg = error.error;
                                } else {
                                    vm.subErrors.msg = error.input_file[0];
                                }
                            }
                            vm.stopLoader();
                        }
                    };
                    utilities.sendRequest(parameters, 'header', 'upload');
                }
            }
        };



        // get details of the particular challenge phase
        parameters.url = 'challenges/challenge/' + vm.challengeId + '/challenge_phase';
        parameters.method = 'GET';
        parameters.data = {};
        parameters.callback = {
            onSuccess: function(response) {
                var details = response.data;
                vm.phases = details;
<<<<<<< HEAD
                for (var i=0; i<vm.phases.results.length; i++) {
                    vm.phases.results[i].start_date = strftime('%b %d, %Y %H:%M:%S %Z', new Date(vm.phases.results[i].start_date));
                    vm.phases.results[i].end_date = strftime('%b %d, %Y %H:%M:%S %Z', new Date(vm.phases.results[i].end_date));
                    
=======
                for (var i=0; i<details.count; i++) {
                    if (details.results[i].is_public == false) {
                        vm.phases.results[i].showPrivate = true;
                    }
>>>>>>> 6321f249
                }
                // navigate to challenge page
                // $state.go('web.challenge-page.overview');
                utilities.hideLoader();
            },
            onError: function(response) {
                var error = response.data;
                utilities.storeData('emailError', error.detail);
                $state.go('web.permission-denied');
                utilities.hideLoader();
            }
        };

        utilities.sendRequest(parameters);

        var challengePhaseVisibility = {
            owner_and_host: 1,
            host: 2,
            public: 3,
        };
        // get details of the particular challenge phase split
        parameters.url = 'challenges/' + vm.challengeId + '/challenge_phase_split';
        parameters.method = 'GET';
        parameters.data = {};
        parameters.callback = {
            onSuccess: function(response) {
                var details = response.data;
                vm.phaseSplits = details;
                for(var i=0; i<details.length; i++) {
                    if (details[i].visibility !== challengePhaseVisibility.public) {
                        vm.phaseSplits[i].showPrivate = true;
                    }
                }
                utilities.hideLoader();
            },
            onError: function(response) {
                var error = response.data;
                utilities.storeData('emailError', error.detail);
                $state.go('web.permission-denied');
                utilities.hideLoader();
            }
        };

        utilities.sendRequest(parameters);

        // define a custom sorting function
        vm.lastKey = null;
        vm.sortFunction = function(key) {
            // check which column is selected
            // so that the values can be parsed properly
            if (vm.sortColumn === 'date') {
                return Date.parse(key.submission__submitted_at_formatted);
            }
            else if (vm.sortColumn === 'rank') {
                return vm.initial_ranking[key.submission__participant_team__team_name];
            }
            else if (vm.sortColumn === 'number') {
                return parseFloat(key.result[vm.columnIndexSort]);
            }
            else if (vm.sortColumn === 'string'){
                // sort teams alphabetically
                return key.submission__participant_team__team_name;
            }

            return 0;
        };

        vm.sortLeaderboard = function(scope, column, index) {
            if (index == null || index == undefined) {
                scope.reverseSort = scope.sortColumn != column ? false : !scope.reverseSort;
            } else {
                scope.reverseSort = scope.sortColumn == column && scope.columnIndexSort == index ? !scope.reverseSort : false;
                scope.columnIndexSort = index;
            }
            scope.sortColumn = column;
        };

        // my submissions
        vm.isResult = false;

        vm.getLeaderboard = function(phaseSplitId) {
            vm.stopLeaderboard = function() {
                $interval.cancel(vm.poller);
            };
            vm.stopLeaderboard();

            vm.isResult = true;
            vm.phaseSplitId = phaseSplitId;
            // loader for exisiting teams
            vm.isExistLoader = true;
            vm.loaderTitle = '';
            vm.loaderContainer = angular.element('.exist-team-card');

            vm.startLoader("Loading Leaderboard Items");


            // Show leaderboard
            vm.leaderboard = {};
            parameters.url = "jobs/" + "challenge_phase_split/" + vm.phaseSplitId + "/leaderboard/?page_size=1000";
            parameters.method = 'GET';
            parameters.data = {};
            parameters.callback = {
                onSuccess: function(response) {
                    var details = response.data;
                    vm.leaderboard = details.results;
                    for (var i=0; i<vm.leaderboard.length; i++) {
                        vm.leaderboard[i]['submission__submitted_at_formatted'] = vm.leaderboard[i]['submission__submitted_at'];
                        vm.initial_ranking[vm.leaderboard[i].submission__participant_team__team_name] = i+1;
                        var dateTimeNow = moment(new Date());
                        var submissionTime = moment(vm.leaderboard[i].submission__submitted_at);
                        var duration = moment.duration(dateTimeNow.diff(submissionTime));
                        if (duration._data.years != 0) {
                            var years = duration.asYears();
                            vm.leaderboard[i].submission__submitted_at = years;
                            if (years.toFixed(0)==1) {
                                vm.leaderboard[i].timeSpan = 'year';
                            } else {
                                vm.leaderboard[i].timeSpan= 'years';
                            }
                        }
                        else if (duration._data.months !=0) {
                            var months = duration.months();
                            vm.leaderboard[i].submission__submitted_at = months;
                            if (months.toFixed(0)==1) {
                                vm.leaderboard[i].timeSpan = 'month';
                            } else {
                                vm.leaderboard[i].timeSpan = 'months';
                            }
                        }
                        else if (duration._data.days !=0) {
                            var days = duration.asDays();
                            vm.leaderboard[i].submission__submitted_at = days;
                            if (days.toFixed(0)==1) {
                                vm.leaderboard[i].timeSpan = 'day';
                            } else {
                                vm.leaderboard[i].timeSpan = 'days';
                            }
                        }
                        else if (duration._data.hours !=0) {
                            var hours = duration.asHours();
                            vm.leaderboard[i].submission__submitted_at = hours;
                            if (hours.toFixed(0)==1) {
                                vm.leaderboard[i].timeSpan = 'hour';
                            } else {
                                vm.leaderboard[i].timeSpan = 'hours';
                            }                        
                        } 
                        else if (duration._data.minutes !=0) {
                            var minutes = duration.asMinutes();
                            vm.leaderboard[i].submission__submitted_at = minutes;
                            if (minutes.toFixed(0)==1) {
                                vm.leaderboard[i].timeSpan = 'minute';
                            } else {
                                vm.leaderboard[i].timeSpan = 'minutes';
                            }
                        }
                        else if (duration._data.seconds != 0) {
                            var second = duration.asSeconds();
                            vm.leaderboard[i].submission__submitted_at = second;
                            if (second.toFixed(0)==1) {
                                vm.leaderboard[i].timeSpan = 'second';
                            } else {
                                vm.leaderboard[i].timeSpan = 'seconds';
                            }
                        }
                    }
                    vm.phaseName = vm.phaseSplitId;
                    vm.startLeaderboard();
                    vm.stopLoader();
                },
                onError: function(response) {
                    var error = response.data;
                    vm.leaderboard.error = error;
                    vm.stopLoader();
                }
            };

            utilities.sendRequest(parameters);
            vm.startLeaderboard = function() {
                vm.stopLeaderboard();
                vm.poller = $interval(function() {
                    parameters.url = "jobs/" + "challenge_phase_split/" + vm.phaseSplitId + "/leaderboard/?page_size=1000";
                    parameters.method = 'GET';
                    parameters.data = {};
                    parameters.callback = {
                        onSuccess: function(response) {
                            var details = response.data;
                            if (vm.leaderboard.count !== details.results.count) {
                                vm.showLeaderboardUpdate = true;
                            }
                        },
                        onError: function(response) {
                            var error = response.data;
                            utilities.storeData('emailError', error.detail);
                            $state.go('web.permission-denied');
                            vm.stopLoader();
                        }
                    };

                    utilities.sendRequest(parameters);
                }, 5000);
            };

        };

        if (vm.phaseSplitId) {
            vm.getLeaderboard(vm.phaseSplitId);
        }

        vm.getResults = function(phaseId) {

            vm.stopFetchingSubmissions = function() {
                $interval.cancel(vm.poller);
            };
            vm.stopFetchingSubmissions();
            vm.isResult = true;
            vm.phaseId = phaseId;

            var all_phases = vm.phases.results;
            for (var i = 0; i < vm.phases.results.length; i++) {
                if (all_phases[i].id == phaseId) {
                    vm.currentPhaseLeaderboardPublic = all_phases[i].leaderboard_public;
                    break;
                }
            }

            parameters.url = "analytics/challenge/" + vm.challengeId + "/challenge_phase/" + vm.phaseId + "/count";
            parameters.method = 'GET';
            parameters.data = {};
            parameters.callback = {
                onSuccess: function(response) {
                    var details = response.data;
                    vm.submissionCount = details.participant_team_submission_count;
                },
                onError: function(response) {
                    var error = response.data;
                    $rootScope.notify("error", error);
                }
            };
            utilities.sendRequest(parameters);

            // loader for exisiting teams
            vm.isExistLoader = true;
            vm.loaderTitle = '';
            vm.loaderContainer = angular.element('.exist-team-card');

            vm.startLoader("Loading Submissions");

            // get submissions of a particular challenge phase
            vm.isNext = '';
            vm.isPrev = '';
            vm.currentPage = '';
            vm.showPagination = false;

            parameters.url = "jobs/challenge/" + vm.challengeId + "/challenge_phase/" + vm.phaseId + "/submission/";
            parameters.method = 'GET';
            parameters.data = {};
            parameters.callback = {
                onSuccess: function(response) {
                    var details = response.data;

                    for (var i = 0; i < details.results.length; i++) {
                        vm.submissionVisibility[details.results[i].id] = details.results[i].is_public;
                    }
                    vm.submissionResult = details;

                    vm.start();

                    if (vm.submissionResult.count === 0) {
                        vm.showPagination = false;
                        vm.paginationMsg = "No results found";
                    } else {

                        vm.showPagination = true;
                        vm.paginationMsg = "";
                    }

                    if (vm.submissionResult.next === null) {
                        vm.isNext = 'disabled';
                    } else {
                        vm.isNext = '';

                    }
                    if (vm.submissionResult.previous === null) {
                        vm.isPrev = 'disabled';
                    } else {
                        vm.isPrev = '';
                    }
                    if (vm.submissionResult.next !== null) {
                        vm.currentPage = vm.submissionResult.next.split('page=')[1] - 1;
                    } else {
                        vm.currentPage = 1;
                    }

                    vm.load = function(url) {
                        // loader for exisiting teams
                        vm.isExistLoader = true;
                        vm.loaderTitle = '';
                        vm.loaderContainer = angular.element('.exist-team-card');

                        vm.startLoader("Loading Submissions");
                        if (url !== null) {

                            //store the header data in a variable
                            var headers = {
                                'Authorization': "Token " + userKey
                            };

                            //Add headers with in your request
                            $http.get(url, { headers: headers }).then(function(response) {
                                // reinitialized data
                                var details = response.data;
                                vm.submissionResult = details;

                                // condition for pagination
                                if (vm.submissionResult.next === null) {
                                    vm.isNext = 'disabled';
                                    vm.currentPage = vm.submissionResult.count / 10;
                                } else {
                                    vm.isNext = '';
                                    vm.currentPage = parseInt(vm.submissionResult.next.split('page=')[1] - 1);
                                }

                                if (vm.submissionResult.previous === null) {
                                    vm.isPrev = 'disabled';
                                } else {
                                    vm.isPrev = '';
                                }
                                vm.stopLoader();
                            });
                        } else {
                            vm.stopLoader();
                        }
                    };
                    vm.stopLoader();
                },
                onError: function(response) {
                    var error = response.data;
                    utilities.storeData('emailError', error.detail);
                    $state.go('web.permission-denied');
                    vm.stopLoader();
                }
            };

            utilities.sendRequest(parameters);

            // long polling (5s) for leaderboard

            vm.start = function() {
                vm.stopFetchingSubmissions();
                vm.poller = $interval(function() {
                    parameters.url = "jobs/challenge/" + vm.challengeId + "/challenge_phase/" + vm.phaseId + "/submission/?page=" + Math.ceil(vm.currentPage);
                    parameters.method = 'GET';
                    parameters.data = {};
                    parameters.callback = {
                        onSuccess: function(response) {
                            var details = response.data;

                            // Set the is_public flag corresponding to each submission
                            for (var i = 0; i < details.results.length; i++) {
                                vm.submissionVisibility[details.results[i].id] = details.results[i].is_public;
                            }

                            if (vm.submissionResult.results.length !== details.results.length) {
                                vm.showUpdate = true;
                            } else {
                                for (i = 0; i < details.results.length; i++) {
                                    if (details.results[i].status !== vm.submissionResult.results[i].status) {
                                        vm.showUpdate = true;
                                        break;
                                    }
                                }
                            }
                        },
                        onError: function(response) {
                            var error = response.data;
                            utilities.storeData('emailError', error.detail);
                            $state.go('web.permission-denied');
                            vm.stopLoader();
                        }
                    };

                    utilities.sendRequest(parameters);
                }, 5000);
            };
        };

        vm.refreshSubmissionData = function() {

            // get submissions of a particular challenge phase

            if (!vm.isResult) {

                vm.isNext = '';
                vm.isPrev = '';
                vm.currentPage = '';
                vm.showPagination = false;
            }

            vm.startLoader("Loading Submissions");
            vm.submissionResult = {};

            parameters.url = "jobs/challenge/" + vm.challengeId + "/challenge_phase/" + vm.phaseId + "/submission/?page=" + Math.ceil(vm.currentPage);
            parameters.method = 'GET';
            parameters.data = {};
            parameters.callback = {
                onSuccess: function(response) {
                    var details = response.data;
                    vm.submissionResult = details;

                    if (vm.submissionResult.count === 0) {
                        vm.showPagination = false;
                        vm.paginationMsg = "No results found";
                    } else {

                        vm.showPagination = true;
                        vm.paginationMsg = "";
                    }

                    if (vm.submissionResult.next === null) {
                        vm.isNext = 'disabled';
                    } else {
                        vm.isNext = '';

                    }
                    if (vm.submissionResult.previous === null) {
                        vm.isPrev = 'disabled';
                    } else {
                        vm.isPrev = '';
                    }
                    if (vm.submissionResult.next !== null) {
                        vm.currentPage = vm.submissionResult.next.split('page=')[1] - 1;
                    } else {
                        vm.currentPage = 1;
                    }


                    // Set the is_public flag corresponding to each submission
                    for (var i = 0; i < details.results.length; i++) {
                        vm.submissionVisibility[details.results[i].id] = details.results[i].is_public;
                    }

                    vm.submissionResult = details;
                    vm.showUpdate = false;
                    vm.stopLoader();
                },
                onError: function() {
                    vm.stopLoader();
                }
            };

            utilities.sendRequest(parameters);
        };
        vm.refreshLeaderboard = function() {
            vm.startLoader("Loading Leaderboard Items");
            vm.leaderboard = {};
            parameters.url = "jobs/" + "challenge_phase_split/" + vm.phaseSplitId + "/leaderboard/?page_size=1000";
            parameters.method = 'GET';
            parameters.data = {};
            parameters.callback = {
                onSuccess: function(response) {
                    var details = response.data;
                    vm.leaderboard = details.results;
                    vm.startLeaderboard();
                    vm.stopLoader();
                },
                onError: function(response) {
                    var error = response.data;
                    vm.leaderboard.error = error;
                    vm.stopLoader();
                }
            };

            utilities.sendRequest(parameters);
        };

        // function to create new team for participating in challenge
        vm.createNewTeam = function() {
            vm.isLoader = true;
            vm.loaderTitle = '';
            vm.newContainer = angular.element('.new-team-card');

            vm.startLoader("Loading Teams");

            parameters.url = 'participants/participant_team';
            parameters.method = 'POST';
            parameters.data = {
                "team_name": vm.team.name,
                "team_url": vm.team.url
            };
            parameters.callback = {
                onSuccess: function() {
                    $rootScope.notify("success", "Team " + vm.team.name + " has been created successfully!");
                    vm.team.error = false;
                    vm.stopLoader();
                    vm.team = {};

                    vm.startLoader("Loading Teams");
                    parameters.url = 'participants/participant_team';
                    parameters.method = 'GET';
                    parameters.callback = {
                        onSuccess: function(response) {
                            var status = response.status;
                            var details = response.data;
                            if (status == 200) {
                                vm.existTeam = details;
                                vm.showPagination = true;
                                vm.paginationMsg = '';


                                // condition for pagination
                                if (vm.existTeam.next === null) {
                                    vm.isNext = 'disabled';
                                    vm.currentPage = 1;
                                } else {
                                    vm.isNext = '';
                                    vm.currentPage = vm.existTeam.next.split('page=')[1] - 1;
                                }

                                if (vm.existTeam.previous === null) {
                                    vm.isPrev = 'disabled';
                                } else {
                                    vm.isPrev = '';
                                }


                                vm.stopLoader();
                            }
                        },
                        onError: function() {
                            vm.stopLoader();
                        }
                    };
                    utilities.sendRequest(parameters);
                },
                onError: function(response) {
                    var error = response.data;
                    vm.team.error = error.team_name[0];
                    vm.stopLoader();
                    $rootScope.notify("error", "New team couldn't be created.");
                }
            };

            utilities.sendRequest(parameters);
        };

        vm.getAllSubmissionResults = function(phaseId) {

            vm.stopFetchingSubmissions = function() {
                $interval.cancel(vm.poller);
            };

            vm.stopFetchingSubmissions();
            vm.isResult = true;
            vm.phaseId = phaseId;

            // loader for loading submissions.
            vm.startLoader = loaderService.startLoader;
            vm.startLoader("Loading Submissions");

            // get submissions of all the challenge phases
            vm.isNext = '';
            vm.isPrev = '';
            vm.currentPage = '';
            vm.showPagination = false;

            parameters.url = "challenges/" + vm.challengeId + "/challenge_phase/" + vm.phaseId + "/submissions";
            parameters.method = 'GET';
            parameters.data = {};
            parameters.callback = {
                onSuccess: function(response) {
                    var details = response.data;
                    vm.submissionResult = details;

                    if (vm.submissionResult.count === 0) {
                        vm.showPagination = false;
                        vm.paginationMsg = "No results found";
                    } else {

                        vm.showPagination = true;
                        vm.paginationMsg = "";
                    }

                    if (vm.submissionResult.next === null) {
                        vm.isNext = 'disabled';
                    } else {
                        vm.isNext = '';

                    }
                    if (vm.submissionResult.previous === null) {
                        vm.isPrev = 'disabled';
                    } else {
                        vm.isPrev = '';
                    }
                    if (vm.submissionResult.next !== null) {
                        vm.currentPage = vm.submissionResult.next.split('page=')[1] - 1;
                    } else {
                        vm.currentPage = 1;
                    }

                    vm.load = function(url) {
                        // loader for loading submissions
                        vm.startLoader = loaderService.startLoader;
                        vm.startLoader("Loading Submissions");
                        if (url !== null) {

                            //store the header data in a variable
                            var headers = {
                                'Authorization': "Token " + userKey
                            };

                            //Add headers with in your request
                            $http.get(url, { headers: headers }).then(function(response) {
                                // reinitialized data
                                var details = response.data;
                                vm.submissionResult = details;

                                // condition for pagination
                                if (vm.submissionResult.next === null) {
                                    vm.isNext = 'disabled';
                                    vm.currentPage = vm.submissionResult.count / 10;
                                } else {
                                    vm.isNext = '';
                                    vm.currentPage = parseInt(vm.submissionResult.next.split('page=')[1] - 1);
                                }

                                if (vm.submissionResult.previous === null) {
                                    vm.isPrev = 'disabled';
                                } else {
                                    vm.isPrev = '';
                                }
                                vm.stopLoader();
                            });
                        } else {
                            vm.stopLoader();
                        }
                    };
                    vm.stopLoader();
                },
                onError: function(response) {
                    var error = response.data;
                    utilities.storeData('emailError', error.detail);
                    $state.go('web.permission-denied');
                    vm.stopLoader();
                }
            };
            utilities.sendRequest(parameters);
        };

        vm.changeSubmissionVisibility = function(submission_id) {
            parameters.url = "jobs/challenge/" + vm.challengeId + "/challenge_phase/" + vm.phaseId + "/submission/" + submission_id;
            parameters.method = 'PATCH';
            parameters.data = {
                "is_public": vm.submissionVisibility[submission_id]
            };
            parameters.callback = {
                onSuccess: function() {},
                onError: function() {}
            };

            utilities.sendRequest(parameters);
        };

        vm.showRemainingSubmissions = function(phaseId) {
            vm.remainingSubmissions = {};
            vm.remainingTime = {};
            vm.showClock = false;
            vm.showSubmissionNumbers = false;
            vm.maxExceeded = false;
            parameters.url = "jobs/" + vm.challengeId + "/phases/" + phaseId + "/remaining_submissions";
            parameters.method = 'GET';
            parameters.callback = {
                onSuccess: function(response) {
                    var status = response.status;
                    var details = response.data;
                    if (status === 200) {
                        if (details.max_submission_exceeded === true) {
                            vm.maxExceeded = true;
                            vm.maxExceededMessage = details.message;
                        }
                        else if (details.remaining_submissions_today_count > 0) {
                            vm.remainingSubmissions = details;
                            vm.showSubmissionNumbers = true;
                        } else {
                            vm.message = details;
                            vm.showClock = true;
                            vm.countDownTimer = function() {
                                vm.remainingTime = vm.message.remaining_time;
                                vm.days = Math.floor(vm.remainingTime / 24 / 60 / 60);
                                vm.hoursLeft = Math.floor((vm.remainingTime) - (vm.days * 86400));
                                vm.hours = Math.floor(vm.hoursLeft / 3600);
                                vm.minutesLeft = Math.floor((vm.hoursLeft) - (vm.hours * 3600));
                                vm.minutes = Math.floor(vm.minutesLeft / 60);
                                vm.remainingSeconds = Math.floor(vm.remainingTime % 60);
                                if (vm.remainingSeconds < 10) {
                                    vm.remainingSeconds = "0" + vm.remainingSeconds;
                                }
                                if (vm.remainingTime === 0) {
                                    vm.showSubmissionNumbers = true;
                                } else {
                                    vm.remainingSeconds--;
                                }
                            };
                            setInterval(function() {
                                $rootScope.$apply(vm.countDownTimer);
                            }, 1000);
                            vm.countDownTimer();
                        }
                    }
                },
                onError: function(response) {
                    var details = response.data;
                    vm.stopLoader();
                    $rootScope.notify("error", details.error);
                }
            };
            utilities.sendRequest(parameters);
        };

        vm.fileTypes = [{ 'name': 'csv' }];

        vm.downloadChallengeSubmissions = function() {
            if (vm.phaseId) {
                parameters.url = "challenges/" + vm.challengeId + "/phase/" + vm.phaseId + "/download_all_submissions/" + vm.fileSelected + "/";
                parameters.method = "GET";
                parameters.callback = {
                    onSuccess: function(response) {
                        var details = response.data;
                        var anchor = angular.element('<a/>');
                        anchor.attr({
                            href: 'data:attachment/csv;charset=utf-8,' + encodeURI(details),
                            download: 'all_submissions.csv'
                        })[0].click();
                    },
                    onError: function(response) {
                        var details = response.data;
                        $rootScope.notify('error', details.error);
                    }
                };
                utilities.sendRequest(parameters);
            } else {
                $rootScope.notify("error", "Please select a challenge phase!");
            }
        };

        vm.showMdDialog = function(ev, submissionId) {
            for (var i = 0; i < vm.submissionResult.count; i++) {
                if (vm.submissionResult.results[i].id === submissionId) {
                    vm.submissionMetaData = vm.submissionResult.results[i];
                    break;
                }
            }
            vm.method_name = vm.submissionMetaData.method_name;
            vm.method_description = vm.submissionMetaData.method_description;
            vm.project_url = vm.submissionMetaData.project_url;
            vm.publication_url = vm.submissionMetaData.publication_url;
            vm.submissionId = submissionId;

            $mdDialog.show({
                scope: $scope,
                preserveScope: true,
                targetEvent: ev,
                templateUrl: 'dist/views/web/challenge/update-submission-metadata.html'
            });
        };

        vm.updateSubmissionMetaData = function(updateSubmissionMetaDataForm) {
            if (updateSubmissionMetaDataForm) {
                parameters.url = "jobs/challenge/" + vm.challengeId + "/challenge_phase/" + vm.phaseId + "/submission/" + vm.submissionId;
                parameters.method = 'PATCH';
                parameters.data = {
                    "method_name": vm.method_name,
                    "method_description": vm.method_description,
                    "project_url": vm.project_url,
                    "publication_url": vm.publication_url
                };
                parameters.callback = {
                    onSuccess: function(response) {
                        var status = response.status;
                        if (status === 200) {
                            $mdDialog.hide();
                            $rootScope.notify("success", "The data is successfully updated!");
                        }
                    },
                    onError: function(response) {
                        $mdDialog.hide();
                        var error = response.data;
                        $rootScope.notify("error", error);
                    }
                };

                utilities.sendRequest(parameters);
            } else {
                $mdDialog.hide();
            }
        };

        vm.isStarred = function() {
            // Get the stars count and user specific starred or unstarred
            parameters.url = "challenges/" + vm.challengeId + "/";
            parameters.method = 'GET';
            parameters.data = {};
            parameters.callback = {
                onSuccess: function(response) {
                    var details = response.data;
                    vm.count = details['count'] || 0;
                    vm.is_starred = details['is_starred'];
                    if (details['is_starred'] === false) {
                        vm.caption = 'Star';
                    } else {
                        vm.caption = 'Unstar';
                    }
                },
                onError: function() {}
            };
            utilities.sendRequest(parameters);
        };

        vm.starChallenge = function() {
            parameters.url = "challenges/" + vm.challengeId + "/";
            parameters.method = 'POST';
            parameters.data = {};
            parameters.callback = {
                onSuccess: function(response) {
                    var details = response.data;
                    vm.count = details['count'];
                    vm.is_starred = details['is_starred'];
                    if (details.is_starred === true) {
                        vm.caption = 'Unstar';
                    } else {
                        vm.caption = 'Star';
                    }
                },
                onError: function(response) {
                    var error = response.data;
                    $rootScope.notify("error", error);
                }
            };
            utilities.sendRequest(parameters);
        };

        // Edit challenge overview
        vm.overviewDialog = function(ev) {
            vm.tempDesc = vm.page.description;
            $mdDialog.show({
                scope: $scope,
                preserveScope: true,
                targetEvent: ev,
                templateUrl: 'dist/views/web/challenge/edit-challenge/edit-challenge-overview.html',
                escapeToClose: false
            });
        };

        vm.editChallengeOverview = function(editChallengeOverviewForm) {
            if (editChallengeOverviewForm) {
                var challengeHostList = utilities.getData("challengeCreator");
                for (var challenge in challengeHostList) {
                    if (challenge == vm.challengeId) {
                        vm.challengeHostId = challengeHostList[challenge];
                        break;
                    }
                }
                parameters.url = "challenges/challenge_host_team/" + vm.challengeHostId + "/challenge/" + vm.challengeId;
                parameters.method = 'PATCH';
                parameters.data = {
                    "description": vm.page.description

                };
                parameters.callback = {
                    onSuccess: function(response) {
                        var status = response.status;
                        if (status === 200) {
                            $mdDialog.hide();
                            $rootScope.notify("success", "The description is successfully updated!");
                        }
                    },
                    onError: function(response) {
                        $mdDialog.hide();
                        vm.page.description = vm.tempDesc;
                        var error = response.data;
                        $rootScope.notify("error", error);
                    }
                };

                utilities.sendRequest(parameters);
            } else {
                vm.page.description = vm.tempDesc;
                $mdDialog.hide();
            }
        };

        // Delete challenge
        vm.deleteChallengeDialog = function(ev) {
            vm.titleInput = "";
            $mdDialog.show({
                scope: $scope,
                preserveScope: true,
                targetEvent: ev,
                templateUrl: 'dist/views/web/challenge/delete-challenge/delete-challenge.html',
                escapeToClose: false
            });
        };

        vm.deleteChallenge = function(deleteChallengeForm) {
            if(deleteChallengeForm){
                var parameters = {};
                parameters.url = "challenges/challenge/" + vm.challengeId + "/disable";
                parameters.method = 'POST';
                parameters.token = userKey;
                parameters.callback = {
                    onSuccess: function(response) {
                        var status = response.status;
                        if (status === 204){
                            $mdDialog.hide();
                            $rootScope.notify("success", "The Challenge is successfully deleted!");
                        }
                    },
                    onError: function(response) {
                        $mdDialog.hide();
                        var error = response.data;
                        $rootScope.notify("error", error);
                    }
                };

                utilities.sendRequest(parameters);
            } else {
                $mdDialog.hide();
            }
        };

        // Edit submission guidelines
        vm.submissionGuidelinesDialog = function(ev) {
            vm.tempSubmissionGuidelines = vm.page.submission_guidelines;
            $mdDialog.show({
                scope: $scope,
                preserveScope: true,
                targetEvent: ev,
                templateUrl: 'dist/views/web/challenge/edit-challenge/edit-challenge-submission-guidelines.html',
                escapeToClose: false
            });
        };

        vm.editSubmissionGuideline = function(editSubmissionGuidelinesForm) {
            if (editSubmissionGuidelinesForm) {
                var challengeHostList = utilities.getData("challengeCreator");
                for (var challenge in challengeHostList) {
                    if (challenge == vm.challengeId) {
                        vm.challengeHostId = challengeHostList[challenge];
                        break;
                    }
                }
                parameters.url = "challenges/challenge_host_team/" + vm.challengeHostId + "/challenge/" + vm.challengeId;
                parameters.method = 'PATCH';
                parameters.data = {
                    "submission_guidelines": vm.page.submission_guidelines

                };
                parameters.callback = {
                    onSuccess: function(response) {
                        var status = response.status;
                        if (status === 200) {
                            $mdDialog.hide();
                            $rootScope.notify("success", "The submission guidelines is successfully updated!");
                        }
                    },
                    onError: function(response) {
                        $mdDialog.hide();
                        vm.page.submission_guidelines = vm.tempSubmissionGuidelines;
                        var error = response.data;
                        $rootScope.notify("error", error);
                    }
                };

                utilities.sendRequest(parameters);
            } else {
                vm.page.submission_guidelines = vm.tempSubmissionGuidelines;
                $mdDialog.hide();
            }
        };

        // Edit Evaluation Criteria
        vm.evaluationCriteriaDialog = function(ev) {
            vm.tempEvaluationCriteria = vm.page.evaluation_details;
            $mdDialog.show({
                scope: $scope,
                preserveScope: true,
                targetEvent: ev,
                templateUrl: 'dist/views/web/challenge/edit-challenge/edit-challenge-evaluation-criteria.html',
                escapeToClose: false
            });
        };

        vm.editEvaluationCriteria = function(editEvaluationCriteriaForm) {
            if (editEvaluationCriteriaForm) {
                var challengeHostList = utilities.getData("challengeCreator");
                for (var challenge in challengeHostList) {
                    if (challenge == vm.challengeId) {
                        vm.challengeHostId = challengeHostList[challenge];
                        break;
                    }
                }
                parameters.url = "challenges/challenge_host_team/" + vm.challengeHostId + "/challenge/" + vm.challengeId;
                parameters.method = 'PATCH';
                parameters.data = {
                    "evaluation_details": vm.page.evaluation_details
                };
                parameters.callback = {
                    onSuccess: function(response) {
                        var status = response.status;
                        if (status === 200) {
                            $mdDialog.hide();
                            $rootScope.notify("success", "The evaluation details is successfully updated!");
                        }
                    },
                    onError: function(response) {
                        $mdDialog.hide();
                        vm.page.evaluation_details = vm.tempEvaluationCriteria;
                        var error = response.data;
                        $rootScope.notify("error", error);
                    }
                };

                utilities.sendRequest(parameters);

            } else {
                vm.page.evaluation_details = vm.tempEvaluationCriteria;
                $mdDialog.hide();
            }
        };


        // Edit Evaluation Script
        vm.evaluationScriptDialog = function(ev) {
            $mdDialog.show({
                scope: $scope,
                preserveScope: true,
                targetEvent: ev,
                templateUrl: 'dist/views/web/challenge/edit-challenge/edit-challenge-evaluation-script.html',
                escapeToClose: false
            });
        };

        vm.editEvalScript = function(editEvaluationCriteriaForm) {
            if (editEvaluationCriteriaForm) {
                var formData = new FormData();
                formData.append("evaluation_script", vm.editEvaluationScript);
                var challengeHostList = utilities.getData("challengeCreator");
                for (var challenge in challengeHostList) {
                    if (challenge == vm.challengeId) {
                        vm.challengeHostId = challengeHostList[challenge];
                        break;
                    }
                }
                parameters.url = "challenges/challenge_host_team/" + vm.challengeHostId + "/challenge/" + vm.challengeId;
                parameters.method = 'PATCH';
                parameters.data = formData;
                parameters.callback = {
                    onSuccess: function(response) {
                        var status = response.status;
                        if (status === 200) {
                            $mdDialog.hide();
                            $rootScope.notify("success", "The evaluation script is successfully updated!");
                        }
                    },
                    onError: function(response) {
                        $mdDialog.hide();
                        vm.page.evaluation_details = vm.tempEvaluationCriteria;
                        var error = response.data;
                        $rootScope.notify("error", error);
                    }
                };

                utilities.sendRequest(parameters, 'header', 'upload');

            } else {
                vm.page.evaluation_details = vm.tempEvaluationCriteria;
                $mdDialog.hide();
            }
        };


        // Edit Terms and Conditions
        vm.termsAndConditionsDialog = function(ev) {
            vm.tempTermsAndConditions = vm.page.terms_and_conditions;
            $mdDialog.show({
                scope: $scope,
                preserveScope: true,
                targetEvent: ev,
                templateUrl: 'dist/views/web/challenge/edit-challenge/edit-challenge-terms-and-conditions.html',
                escapeToClose: false
            });
        };

        vm.editTermsAndConditions = function(editTermsAndConditionsForm) {
            if (editTermsAndConditionsForm) {
                var challengeHostList = utilities.getData("challengeCreator");
                for (var challenge in challengeHostList) {
                    if (challenge == vm.challengeId) {
                        vm.challengeHostId = challengeHostList[challenge];
                        break;
                    }
                }
                parameters.url = "challenges/challenge_host_team/" + vm.challengeHostId + "/challenge/" + vm.challengeId;
                parameters.method = 'PATCH';
                parameters.data = {
                    "terms_and_conditions": vm.page.terms_and_conditions
                };
                parameters.callback = {
                    onSuccess: function(response) {
                        var status = response.status;
                        if (status === 200) {
                            $mdDialog.hide();
                            $rootScope.notify("success", "The terms and conditions are successfully updated!");
                        }
                    },
                    onError: function(response) {
                        $mdDialog.hide();
                        vm.page.terms_and_conditions = vm.tempTermsAndConditions;
                        var error = response.data;
                        $rootScope.notify("error", error);
                    }
                };
                utilities.sendRequest(parameters);
            } else {
                vm.page.terms_and_conditions = vm.tempTermsAndConditions;
                $mdDialog.hide();
            }
        };

        // Edit Challenge Title
        vm.challengeTitleDialog = function(ev) {
            vm.tempChallengeTitle = vm.page.title;
            $mdDialog.show({
                scope: $scope,
                preserveScope: true,
                targetEvent: ev,
                templateUrl: 'dist/views/web/challenge/edit-challenge/edit-challenge-title.html',
                escapeToClose: false
            });
        };

        vm.editChallengeTitle = function(editChallengeTitleForm) {
            if (editChallengeTitleForm) {
                var challengeHostList = utilities.getData("challengeCreator");
                for (var challenge in challengeHostList) {
                    if (challenge == vm.challengeId) {
                        vm.challengeHostId = challengeHostList[challenge];
                        break;
                    }
                }
                parameters.url = "challenges/challenge_host_team/" + vm.challengeHostId + "/challenge/" + vm.challengeId;
                parameters.method = 'PATCH';
                parameters.data = {
                    "title": vm.page.title
                };
                parameters.callback = {
                    onSuccess: function(response) {
                        var status = response.status;
                        if (status === 200) {
                            $mdDialog.hide();
                            $rootScope.notify("success", "The challenge title is  successfully updated!");
                        }
                    },
                    onError: function(response) {
                        $mdDialog.hide();
                        vm.page.title = vm.tempChallengeTitle;
                        var error = response.data;
                        $rootScope.notify("error", error);
                    }
                };
                utilities.sendRequest(parameters);
            } else {
                vm.page.title = vm.tempChallengeTitle;
                $mdDialog.hide();
            }
        };

        vm.challengePhaseDialog = function(ev, phase) {
            vm.page.challenge_phase = phase;
            vm.phaseStartDate = new Date(phase.start_date);
            vm.phaseEndDate = new Date(phase.end_date);
            vm.testAnnotationFile = null;
            vm.sanityCheckPass = true;
            vm.sanityCheck = "";
            $mdDialog.show({
                scope: $scope,
                preserveScope: true,
                targetEvent: ev,
                templateUrl: 'dist/views/web/challenge/edit-challenge/edit-challenge-phase.html',
                escapeToClose: false
            });
        };

        vm.editChallengePhase = function(editChallengePhaseForm) {
            if (editChallengePhaseForm) {
                vm.challengePhaseId = vm.page.challenge_phase.id;
                parameters.url = "challenges/challenge/" + vm.challengeId + "/challenge_phase/" + vm.challengePhaseId;
                parameters.method = 'PATCH';
                var formData = new FormData();
                formData.append("name", vm.page.challenge_phase.name);
                formData.append("description", vm.page.challenge_phase.description);
                formData.append("start_date", vm.phaseStartDate.toISOString());
                formData.append("end_date", vm.phaseEndDate.toISOString());
                formData.append("max_submissions_per_day", vm.page.challenge_phase.max_submissions_per_day);
                formData.append("max_submissions", vm.page.challenge_phase.max_submissions);
                if (vm.testAnnotationFile) {
                    formData.append("test_annotation", vm.testAnnotationFile);
                }
                parameters.data = formData;
                parameters.callback = {
                    onSuccess: function(response) {
                        var status = response.status;
                        utilities.hideLoader();
                        if (status === 200) {
                            $mdDialog.hide();
                            $rootScope.notify("success", "The challenge phase details are successfully updated!");
                        }
                    },
                    onError: function(response) {
                        utilities.hideLoader();
                        $mdDialog.hide();
                        var error = response.data;
                        $rootScope.notify("error", error);
                    }
                };
                utilities.showLoader();
                utilities.sendRequest(parameters, 'header', 'upload');
            } else {
                parameters.url = 'challenges/challenge/' + vm.challengeId + '/challenge_phase';
                parameters.method = 'GET';
                parameters.data = {};
                parameters.callback = {
                    onSuccess: function(response) {
                        var details = response.data;
                        vm.phases = details;
                        utilities.hideLoader();
                    },
                    onError: function(response) {
                        var error = response.data;
                        utilities.storeData('emailError', error.detail);
                        $state.go('web.permission-denied');
                        utilities.hideLoader();
                    }
                };
                utilities.sendRequest(parameters);
                $mdDialog.hide();
            }
        };

        vm.publishChallenge = function(ev) {
            ev.stopPropagation();
            vm.toggleChallengeState = null;
            vm.publishDesc = null;
            if (vm.isPublished)
                vm.toggleChallengeState = "private";
            else
                vm.toggleChallengeState = "public";

            var confirm = $mdDialog.confirm()
                          .title('Make this challenge ' + vm.toggleChallengeState + '?')
                          .ariaLabel('')
                          .targetEvent(ev)
                          .ok('I\'m sure')
                          .cancel('No.');

            $mdDialog.show(confirm).then(function() {
                parameters.url = "challenges/challenge_host_team/" + vm.page.creator.id + "/challenge/" + vm.page.id;
                parameters.method = 'PATCH';
                parameters.data = {
                    "published": !vm.isPublished,
                };
                vm.isPublished = !vm.isPublished;
                parameters.callback = {
                    onSuccess: function(response) {
                        var status = response.status;
                        if (status === 200) {
                            $mdDialog.hide();
                            $rootScope.notify("success", "The challenge was successfully made " + vm.toggleChallengeState);
                        }
                    },
                    onError: function(response) {
                        $mdDialog.hide();
                        vm.page.description = vm.tempDesc;
                        var error = response.data;
                        $rootScope.notify("error", error);
                    }
                };

                utilities.sendRequest(parameters);
            }, function() {
            // Nope
            });
        };

        $scope.$on('$destroy', function() {
            vm.stopFetchingSubmissions();
            vm.stopLeaderboard();
        });

        $rootScope.$on('$stateChangeStart', function() {
            vm.phase = {};
            vm.isResult = false;
            vm.stopFetchingSubmissions();
            vm.stopLeaderboard();
        });
    }

})();<|MERGE_RESOLUTION|>--- conflicted
+++ resolved
@@ -345,17 +345,12 @@
             onSuccess: function(response) {
                 var details = response.data;
                 vm.phases = details;
-<<<<<<< HEAD
                 for (var i=0; i<vm.phases.results.length; i++) {
                     vm.phases.results[i].start_date = strftime('%b %d, %Y %H:%M:%S %Z', new Date(vm.phases.results[i].start_date));
                     vm.phases.results[i].end_date = strftime('%b %d, %Y %H:%M:%S %Z', new Date(vm.phases.results[i].end_date));
-                    
-=======
-                for (var i=0; i<details.count; i++) {
-                    if (details.results[i].is_public == false) {
+                    if (vm.phases.results[i].is_public == false) {
                         vm.phases.results[i].showPrivate = true;
                     }
->>>>>>> 6321f249
                 }
                 // navigate to challenge page
                 // $state.go('web.challenge-page.overview');
