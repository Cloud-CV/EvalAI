--- conflicted
+++ resolved
@@ -322,13 +322,10 @@
                 vm.isRegistrationOpen = details.is_registration_open;
                 vm.approved_by_admin = details.approved_by_admin;
                 vm.isRemoteChallenge = details.remote_evaluation;
-<<<<<<< HEAD
                 vm.selectedWorkerResources[0] = details.worker_cpu_cores/1024;
                 vm.selectedWorkerResources[1] = details.worker_memory;
 
-=======
                 vm.queueName = details.queue;
->>>>>>> 10b8259c
                 vm.getTeamName(vm.challengeId);
 
                 if (vm.page.image === null) {
