// Invoking IIFE for challenge page
(function() {

    'use strict';
    angular
        .module('evalai')
        .controller('ChallengeCtrl', ChallengeCtrl);

    ChallengeCtrl.$inject = ['utilities', 'loaderService', '$scope', '$state', '$http', '$stateParams', '$rootScope', 'Upload', '$interval', '$mdDialog', 'moment', '$location', '$anchorScroll', '$timeout'];

    function ChallengeCtrl(utilities, loaderService, $scope, $state, $http, $stateParams, $rootScope, Upload, $interval, $mdDialog, moment, $location, $anchorScroll, $timeout) {
        var vm = this;
        vm.areSubmissionsFailing = false;
        vm.getAllEntriesTestOption = "Include private submissions";
        vm.showPrivateIds = [];
        vm.showLeaderboardToggle = true;
        vm.challengeId = $stateParams.challengeId;
        vm.phaseId = null;
        vm.phaseSplitId = $stateParams.phaseSplitId;
        vm.input_file = null;
        vm.fileUrl = "";
        vm.methodName = "";
        vm.methodDesc = "";
        vm.projectUrl = "";
        vm.publicationUrl = "";
        vm.wrnMsg = {};
        vm.page = {};
        vm.isParticipated = false;
        vm.isActive = false;
        vm.phases = {};
        vm.phaseSplits = {};
        vm.submissionMetaAttributes = []; // Stores the attributes format and phase ID for all the phases of a challenge.
        vm.metaAttributesforCurrentSubmission = null; // Stores the attributes while making a submission for a selected phase.
        vm.selectedPhaseSplit = {};
        vm.phaseRemainingSubmissions = {};
        vm.phaseRemainingSubmissionsFlags = {};
        vm.phaseRemainingSubmissionsCountdown = {};
        vm.isValid = {};
        vm.submissionVisibility = {};
        vm.baselineStatus = {};
        vm.showUpdate = false;
        vm.showLeaderboardUpdate = false;
        vm.poller = null;
        vm.isChallengeHost = false;
        vm.isDockerBased = false;
        vm.stopLeaderboard = function() {};
        vm.stopFetchingSubmissions = function() {};
        vm.currentDate = null;
        vm.isPublished = false;
        vm.approved_by_admin = false;
        vm.sortColumn = 'rank';
        vm.reverseSort = false;
        vm.columnIndexSort = 0;
        vm.disableSubmit = true;
        // save initial ranking
        vm.initial_ranking = {};
        // loader for existing teams
        vm.isExistLoader = false;
        vm.loaderTitle = '';
        vm.loaderContainer = angular.element('.exist-team-card');
        vm.termsAndConditions = false;
        vm.team = {};
        vm.isSubmissionUsingUrl = null;

        vm.filter_all_submission_by_team_name = '';
        vm.filter_my_submission_by_team_name = '';
        // show loader
        vm.startLoader = loaderService.startLoader;
        // stop loader
        vm.stopLoader = loaderService.stopLoader;

        var userKey = utilities.getData('userKey');
        vm.authToken = userKey;

        vm.subErrors = {};

        vm.isChallengeLeaderboardPrivate = false;
        vm.previousPublicSubmissionId = null;

        vm.workerLogs = [];

        utilities.showLoader();

        // scroll to the selected entry after page has been rendered
        vm.scrollToEntryAfterLeaderboardLoads = function () {
            // get unique rank number from the url & if exists hightlight the entry
            $timeout(function() {
                var elementId = $location.absUrl().split('?')[0].split('#')[1];
                if (elementId) {
                    $anchorScroll.yOffset = 90;
                    $anchorScroll(elementId);
                    $scope.isHighlight = elementId.split("leaderboardrank-")[1];
                }
            }, 500);
        };


        // API call to manage the worker from UI.
        // Response data will be like: {action: "Success" or "Failure", error: <String to include only if action is Failure.>}
        vm.manageWorker = function(action){
            parameters.url = 'challenges/' + vm.challengeId + '/manage_worker/' + action +'/';
            parameters.method = 'PUT';
            parameters.data = {};
            parameters.callback = {
                onSuccess: function(response) {
                    var details = response.data;
                    if (details.action == "Success"){
                        $rootScope.notify("success", "Worker(s) " + action + "ed succesfully.");
                    }
                    else {
                        $rootScope.notify("error", details.error);
                    }
                },
                onError: function(response) {
                    var error = response.data.error;
                    if (error == undefined){
                        $rootScope.notify("error", "There was an error.");
                    }
                    else {
                        $rootScope.notify("error", "There was an error: " + error);
                    }
                }
            };
            utilities.sendRequest(parameters);
        };

        // Get the logs from worker if submissions are failing.
        vm.startLoadingLogs = function() {
            vm.logs_poller = $interval(function(){
                parameters.url = 'challenges/' + vm.challengeId + '/get_worker_logs/';
                parameters.method = 'GET';
                parameters.data = {};
                parameters.callback = {
                    onSuccess: function(response) {
                        var details = response.data;
                        vm.workerLogs = [];
                        for (var i = 0; i<details.logs.length; i++){
                            vm.workerLogs.push(details.logs[i]);
                        }
                    },
                    onError: function(response) {
                        var error = response.data.error;
                        vm.workerLogs.push(error);
                    }
                };
                utilities.sendRequest(parameters);
            }, 5000);
        };

        vm.stopLoadingLogs = function(){
            $interval.cancel(vm.logs_poller);
        };

         // scroll to the specific entry of the leaderboard
        vm.scrollToSpecificEntryLeaderboard = function (elementId) {
            var newHash = elementId.toString();
            if ($location.hash() !== newHash) {
                $location.hash(elementId);
            } else {
                $anchorScroll();
            }
            $scope.isHighlight = false;
            $anchorScroll.yOffset = 90;
        };

        vm.displayDockerSubmissionInstructions = function (isDockerBased, isParticipated) {
            // get remaining submission for docker based challenge
            if (isDockerBased && isParticipated == true) {
                parameters.url = 'jobs/' + vm.challengeId + '/remaining_submissions/';
                parameters.method = 'GET';
                parameters.data = {};
                parameters.callback = {
                    onSuccess: function (response) {
                        vm.phaseRemainingSubmissions = response.data;
                        var details = vm.phaseRemainingSubmissions.phases;
                        for (var i = 0; i < details.length; i++) {
                            if (details[i].limits.submission_limit_exceeded === true) {
                                vm.phaseRemainingSubmissionsFlags[details[i].id] = "maxExceeded";
                            } else if (details[i].limits.remaining_submissions_today_count > 0) {
                                vm.phaseRemainingSubmissionsFlags[details[i].id] = "showSubmissionNumbers";
                            } else {
                                vm.eachPhase = details[i];
                                vm.phaseRemainingSubmissionsFlags[details[i].id] = "showClock";
                                vm.countDownTimer = function () {
                                    vm.remainingTime = vm.eachPhase.limits.remaining_time;
                                    vm.days = Math.floor(vm.remainingTime / 24 / 60 / 60);
                                    vm.hoursLeft = Math.floor((vm.remainingTime) - (vm.days * 86400));
                                    vm.hours = Math.floor(vm.hoursLeft / 3600);
                                    vm.minutesLeft = Math.floor((vm.hoursLeft) - (vm.hours * 3600));
                                    vm.minutes = Math.floor(vm.minutesLeft / 60);
                                    vm.remainingSeconds = Math.floor(vm.remainingTime % 60);
                                    if (vm.remainingSeconds < 10) {
                                        vm.remainingSeconds = "0" + vm.remainingSeconds;
                                    }
                                    vm.phaseRemainingSubmissionsCountdown[details[i].id] = {
                                        "days": vm.days,
                                        "hours": vm.hours,
                                        "minutes": vm.minutes,
                                        "seconds": vm.remainingSeconds
                                    };
                                    if (vm.remainingTime === 0) {
                                        vm.phaseRemainingSubmissionsFlags[details[i].id] = "showSubmissionNumbers";
                                    } else {
                                        vm.remainingSeconds--;
                                    }
                                };
                                setInterval(function () {
                                    $rootScope.$apply(vm.countDownTimer);
                                }, 1000);
                                vm.countDownTimer();
                            }
                        }
                        utilities.hideLoader();
                    },
                    onError: function (response) {
                        var error = response.data;
                        utilities.storeData('emailError', error.detail);
                        $state.go('web.permission-denied');
                    }
                };
                utilities.sendRequest(parameters);
            }
        };

        // get details of the particular challenge
        var parameters = {};
        parameters.token = null;
        if (userKey) {
            parameters.token = userKey;
        }
        parameters.method = 'GET';
        parameters.url = 'challenges/challenge/' + vm.challengeId + '/';
        parameters.data = {};
        parameters.callback = {
            onSuccess: function(response) {
                var details = response.data;
                vm.page = details;
                vm.isActive = details.is_active;
                vm.isPublished = vm.page.published;
                vm.isForumEnabled = details.enable_forum;
                vm.forumURL = details.forum_url;
                vm.cliVersion = details.cli_version;
                vm.isRegistrationOpen = details.is_registration_open;
                vm.approved_by_admin = details.approved_by_admin;

                if (vm.page.image === null) {
                    vm.page.image = "dist/images/logo.png";

                }

                if (userKey) {

                    // get details of challenges corresponding to participant teams of that user
                    parameters.url = 'participants/participant_teams/challenges/' + vm.challengeId + '/user';
                    parameters.method = 'GET';
                    parameters.data = {};
                    parameters.callback = {
                        onSuccess: function(response) {
                            var details = response.data;
                            vm.currentDate = details.datetime_now;
                            for (var i in details.challenge_participant_team_list) {
                                if (details.challenge_participant_team_list[i].challenge !== null && details.challenge_participant_team_list[i].challenge.id == vm.challengeId) {
                                    vm.isParticipated = true;
                                    break;
                                }
                            }

                            if (details.is_challenge_host) {
                                vm.isChallengeHost = true;
                            }

                            if (!vm.isParticipated) {

                                vm.team = {};
                                vm.teamId = null;
                                vm.existTeam = {};
                                vm.currentPage = '';
                                vm.isNext = '';
                                vm.isPrev = '';
                                vm.team.error = false;

                                parameters.url = 'participants/participant_team';
                                parameters.method = 'GET';
                                parameters.callback = {
                                    onSuccess: function(response) {
                                        var status = response.status;
                                        var details = response.data;
                                        if (status == 200) {
                                            vm.existTeam = details;

                                            if (vm.existTeam.count === 0) {
                                                vm.showPagination = false;
                                                vm.paginationMsg = "No team exists for now. Start by creating a new team!";
                                            } else {
                                                vm.showPagination = true;
                                                vm.paginationMsg = "";
                                            }

                                            // clear error msg from storage
                                            utilities.deleteData('emailError');

                                            // condition for pagination
                                            if (vm.existTeam.next === null) {
                                                vm.isNext = 'disabled';
                                            } else {
                                                vm.isNext = '';
                                            }

                                            if (vm.existTeam.previous === null) {
                                                vm.isPrev = 'disabled';
                                            } else {
                                                vm.isPrev = '';
                                            }
                                            if (vm.existTeam.next !== null) {
                                                vm.currentPage = vm.existTeam.next.split('page=')[1] - 1;
                                            } else {
                                                vm.currentPage = 1;
                                            }


                                            // select team from existing list
                                            vm.selectExistTeam = function() {

                                                // loader for existing teams
                                                vm.isExistLoader = true;
                                                vm.loaderTitle = '';
                                                vm.loaderContainer = angular.element('.exist-team-card');

                                                // show loader
                                                vm.startLoader("Loading Teams");
                                                // loader end

                                                parameters.url = 'challenges/challenge/' + vm.challengeId + '/participant_team/' + vm.teamId;
                                                parameters.method = 'POST';
                                                parameters.callback = {
                                                    onSuccess: function() {
                                                        vm.isParticipated = true;
                                                        $state.go('web.challenge-main.challenge-page.submission');
                                                        vm.displayDockerSubmissionInstructions(vm.page.is_docker_based, vm.isParticipated);
                                                        vm.stopLoader();
                                                    },
                                                    onError: function(response) {
                                                        if (response.status == 404) {
                                                            var error = "Please select a team first!";
                                                        } else {
                                                            error = response.data["error"];
                                                        }
                                                        $rootScope.notify("error", error);
                                                        vm.stopLoader();
                                                    }
                                                };
                                                utilities.sendRequest(parameters);
                                            };

                                            // to load data with pagination
                                            vm.load = function(url) {
                                                // loader for existing teams
                                                vm.isExistLoader = true;
                                                vm.loaderTitle = '';
                                                vm.loaderContainer = angular.element('.exist-team-card');


                                                vm.startLoader("Loading Teams");
                                                if (url !== null) {

                                                    //store the header data in a variable
                                                    var headers = {
                                                        'Authorization': "Token " + userKey
                                                    };

                                                    //Add headers with in your request
                                                    $http.get(url, { headers: headers }).then(function(response) {
                                                        // reinitialized data
                                                        var details = response.data;
                                                        vm.existTeam = details;

                                                        // condition for pagination
                                                        if (vm.existTeam.next === null) {
                                                            vm.isNext = 'disabled';
                                                            vm.currentPage = vm.existTeam.count / 10;
                                                        } else {
                                                            vm.isNext = '';
                                                            vm.currentPage = parseInt(vm.existTeam.next.split('page=')[1] - 1);
                                                        }

                                                        if (vm.existTeam.previous === null) {
                                                            vm.isPrev = 'disabled';
                                                        } else {
                                                            vm.isPrev = '';
                                                        }
                                                        vm.stopLoader();
                                                    });
                                                }
                                            };

                                        }
                                        utilities.hideLoader();
                                    },
                                    onError: function(response) {
                                        var error = response.data;
                                        utilities.storeData('emailError', error.detail);
                                        $state.go('web.permission-denied');
                                        utilities.hideLoader();
                                    }
                                };

                                utilities.sendRequest(parameters);

                            }
                            vm.displayDockerSubmissionInstructions(vm.page.is_docker_based, vm.isParticipated);
                            utilities.hideLoader();
                        },
                        onError: function() {
                            utilities.hideLoader();
                        }
                    };
                    utilities.sendRequest(parameters);
                }

                utilities.hideLoader();

            },
            onError: function(response) {
                var error = response.data;
                $rootScope.notify("error", error.error);
                $state.go('web.dashboard');
                utilities.hideLoader();
            }
        };

        utilities.sendRequest(parameters);

        vm.toggleParticipation = function (ev, isRegistrationOpen) {
            // ev.stopPropagation();
            var participationState;
            var participationModalText;
            if (isRegistrationOpen) {
                participationState = 'closed';
                participationModalText = 'Close participation in the challenge?';
            } else {
                participationState = 'opened';
                participationModalText = 'Open participation in the challenge?';
            }
            var confirm = $mdDialog.confirm()
                          .title(participationModalText)
                          .ariaLabel('')
                          .targetEvent(ev)
                          .ok('Yes, I\'m sure')
                          .cancel('No');

            $mdDialog.show(confirm).then(function () {
                var challengeHostList = utilities.getData("challengeCreator");
                for (var challenge in challengeHostList) {
                    if (challenge == vm.challengeId) {
                        vm.challengeHostId = challengeHostList[challenge];
                        break;
                    }
                }
                parameters.method = "PATCH";
                parameters.url = "challenges/challenge_host_team/" + vm.challengeHostId + "/challenge/" + vm.challengeId;
                parameters.data = {
                    "is_registration_open": !isRegistrationOpen
                };
                parameters.callback = {
                    onSuccess: function() {
                        vm.isRegistrationOpen = !vm.isRegistrationOpen;
                        $rootScope.notify('success', 'Participation is ' + participationState + ' successfully');
                    },
                    onError: function(response) {
                        var details = response.data;
                        $rootScope.notify('error', details.error);
                    }
                };
                utilities.sendRequest(parameters);
            }, function() {});
        };

        vm.makeSubmission = function() {
            if (vm.isParticipated) {
                var fileVal = angular.element(".file-path").val();
                if ((fileVal === null || fileVal === "") && (vm.fileUrl === null || vm.fileUrl === "")) {
                    vm.subErrors.msg = "Please upload file or enter submission URL!";
                } else {
                    vm.isExistLoader = true;
                    vm.loaderTitle = '';
                    vm.loaderContainer = angular.element('.exist-team-card');


                    vm.startLoader("Making Submission");
                    if (vm.input_file) {
                        // vm.upload(vm.input_file);
                    }
                    parameters.url = 'jobs/challenge/' + vm.challengeId + '/challenge_phase/' + vm.phaseId + '/submission/';
                    parameters.method = 'POST';
                    var formData = new FormData();
                    if (vm.isSubmissionUsingUrl) {
                        var urlRegex = /(ftp|http|https):\/\/(\w+:{0,1}\w*@)?(\S+)(:[0-9]+)?(\/|\/([\w#!:.?+=&%@!\-/]))?/;
                        var validExtensions = ["json", "zip", "csv"];
                        var isUrlValid = urlRegex.test(vm.fileUrl);
                        var extension = vm.fileUrl.split(".").pop();
                        if (isUrlValid && validExtensions.includes(extension)) {
                            formData.append("file_url", vm.fileUrl);
                        } else {
                            vm.stopLoader();
                            vm.subErrors.msg = "Please enter a valid URL which ends in json, zip or csv file extension!";
                            return false;
                        }
                    } else {
                        formData.append("input_file", vm.input_file);
                    }
                    formData.append("status", "submitting");
                    formData.append("method_name", vm.methodName);
                    formData.append("method_description", vm.methodDesc);
                    formData.append("project_url", vm.projectUrl);
                    formData.append("publication_url", vm.publicationUrl);
                    formData.append("submission_metadata", JSON.stringify(vm.metaAttributesforCurrentSubmission));

                    parameters.data = formData;

                    parameters.token = userKey;
                    parameters.callback = {
                        onSuccess: function() {
                            // vm.input_file.name = '';

                            angular.forEach(
                                angular.element("input[type='file']"),
                                function(inputElem) {
                                    angular.element(inputElem).val(null);
                                }
                            );

                            angular.element(".file-path").val(null);


                            // Reset the value of fields related to a submission
                            vm.phaseId = null;
                            vm.fileUrl = "";
                            vm.methodName = "";
                            vm.methodDesc = "";
                            vm.projectUrl = "";
                            vm.publicationUrl = "";
                            $rootScope.notify("success", "Your submission has been recorded succesfully!");
                            vm.disableSubmit = true;
                            vm.showSubmissionNumbers = false;
                            vm.metaAttributesforCurrentSubmission = null;
                            vm.stopLoader();
                        },
                        onError: function(response) {
                            var status = response.status;
                            var error = response.data;

                            vm.phaseId = null;
                            vm.fileUrl = null;
                            vm.methodName = null;
                            vm.methodDesc = null;
                            vm.projectUrl = null;
                            vm.publicationUrl = null;
                            if (status == 404) {
                                vm.subErrors.msg = "Please select phase!";
                            } else {
                                if (error.error){
                                    vm.subErrors.msg = error.error;
                                } else {
                                    vm.subErrors.msg = error.input_file[0];
                                }
                            }
                            vm.stopLoader();
                        }
                    };
                    utilities.sendRequest(parameters, 'header', 'upload');
                }
            }
        };

<<<<<<< HEAD

        // get names of the team that has participated in the current challenge
        parameters.url = 'challenges/challenge/' + vm.challengeId + '/participant_team/team_name';
        parameters.method = 'GET';
        parameters.data={};
        parameters.callback = {
            onSuccess: function(response) {
                var details = response.data;
                vm.participated_team_name = details.team_name;
            },
        };
        utilities.sendRequest(parameters);


=======
>>>>>>> 335ad765
        // get details of the particular challenge phase
        parameters.url = 'challenges/challenge/' + vm.challengeId + '/challenge_phase';
        parameters.method = 'GET';
        parameters.data = {};
        parameters.callback = {
            onSuccess: function(response) {
                var details = response.data;
                vm.phases = details;
                var timezone = moment.tz.guess();
                for (var i=0; i<details.count; i++) {
                    if (details.results[i].is_public == false) {
                        vm.phases.results[i].showPrivate = true;
                    }
                }
                for (var j=0; j<vm.phases.results.length; j++){
                    var offset = new Date(vm.phases.results[j].start_date).getTimezoneOffset();
                    vm.phases.results[j].start_zone = moment.tz.zone(timezone).abbr(offset);
                    offset = new Date(vm.phases.results[j].end_date).getTimezoneOffset();
                    vm.phases.results[j].end_zone = moment.tz.zone(timezone).abbr(offset);
                }

                for(var k=0; k<details.count; k++){
                    if (details.results[k].submission_meta_attributes != undefined || details.results[k].submission_meta_attributes != null){
                        var attributes = details.results[k].submission_meta_attributes;
                        attributes.forEach(function(attribute){
                            if (attribute["type"] == "checkbox") attribute["values"] = [];
                            else attribute["value"] = null;
                        });
                        data = {"phaseId":details.results[k].id, "attributes": attributes};
                        vm.submissionMetaAttributes.push(data);
                    }
                    else {
                        var data = {"phaseId":details.results[k].id, "attributes": null};
                        vm.submissionMetaAttributes.push(data);
                    }
                }
                utilities.hideLoader();
            },
            onError: function(response) {
                var error = response.data;
                utilities.storeData('emailError', error.detail);
                $state.go('web.permission-denied');
                utilities.hideLoader();
            }
        };

        utilities.sendRequest(parameters);

        vm.loadPhaseAttributes = function(phaseId){ // Loads attributes of a phase into vm.submissionMetaAttributes
            vm.metaAttributesforCurrentSubmission = vm.submissionMetaAttributes.find(function(element){
                return element["phaseId"] == phaseId;
            }).attributes;
        };

        vm.clearMetaAttributeValues = function(){
            if (vm.metaAttributesforCurrentSubmission != null){
                vm.metaAttributesforCurrentSubmission.forEach(function(attribute){
                    if (attribute.type == 'checkbox'){
                        attribute.values = [];
                    }
                    else {
                        attribute.value = null;
                    }
                });
            }
        };

        vm.toggleSelection = function toggleSelection(attribute, value){ // Make sure this modifies the reference object.
                var idx = attribute.values.indexOf(value);
                if (idx > -1) {
                  attribute.values.splice(idx, 1);
                }
                else {
                  attribute.values.push(value);
                }
            };

        var challengePhaseVisibility = {
            owner_and_host: 1,
            host: 2,
            public: 3,
        };

        // get details of the particular challenge phase split
        parameters.url = 'challenges/' + vm.challengeId + '/challenge_phase_split';
        parameters.method = 'GET';
        parameters.data = {};
        parameters.callback = {
            onSuccess: function(response) {
                var details = response.data;
                vm.phaseSplits = details;
                if (details.length == 0) {
                    vm.isChallengeLeaderboardPrivate = true; 
                }
                for(var i=0; i<details.length; i++) {
                    if (details[i].visibility !== challengePhaseVisibility.public) {
                        vm.phaseSplits[i].showPrivate = true;
                        vm.showPrivateIds.push(vm.phaseSplits[i].id);
                    }
                }
                utilities.hideLoader();
            },
            onError: function(response) {
                var error = response.data;
                utilities.storeData('emailError', error.detail);
                $state.go('web.permission-denied');
                utilities.hideLoader();
            }
        };

        utilities.sendRequest(parameters);

        // define a custom sorting function
        vm.lastKey = null;
        vm.sortFunction = function(key) {
            // check which column is selected
            // so that the values can be parsed properly
            if (vm.sortColumn === 'date') {
                return Date.parse(key.submission__submitted_at_formatted);
            }
            else if (vm.sortColumn === 'rank') {
                return vm.initial_ranking[key.id];
            }
            else if (vm.sortColumn === 'number') {
                return parseFloat(key.result[vm.columnIndexSort]);
            }
            else if (vm.sortColumn === 'string'){
                // sort teams alphabetically
                return key.submission__participant_team__team_name;
            }

            return 0;
        };

        vm.sortLeaderboard = function(scope, column, index) {
            if (index == null || index == undefined) {
                scope.reverseSort = scope.sortColumn != column ? false : !scope.reverseSort;
            } else {
                scope.reverseSort = scope.sortColumn == column && scope.columnIndexSort == index ? !scope.reverseSort : false;
                scope.columnIndexSort = index;
            }
            scope.sortColumn = column;
        };

        // my submissions
        vm.isResult = false;

        vm.startLeaderboard = function() {
            vm.stopLeaderboard();
            vm.poller = $interval(function() {
                parameters.url = "jobs/" + "challenge_phase_split/" + vm.phaseSplitId + "/leaderboard/?page_size=1000";
                parameters.method = 'GET';
                parameters.data = {};
                parameters.callback = {
                    onSuccess: function(response) {
                        var details = response.data;
                        if (vm.leaderboard.count !== details.results.count) {
                            vm.showLeaderboardUpdate = true;
                        }
                    },
                    onError: function(response) {
                        var error = response.data;
                        utilities.storeData('emailError', error.detail);
                        $state.go('web.permission-denied');
                        vm.stopLoader();
                    }
                };

                utilities.sendRequest(parameters);
            }, 5000);
        };

        vm.getLeaderboard = function(phaseSplitId) {
            vm.stopLeaderboard = function() {
                $interval.cancel(vm.poller);
            };
            vm.stopLeaderboard();

            vm.isResult = true;
            vm.phaseSplitId = phaseSplitId;
            // loader for existing teams
            vm.isExistLoader = true;
            vm.loaderTitle = '';
            vm.loaderContainer = angular.element('.exist-team-card');

            vm.startLoader("Loading Leaderboard Items");

            // get the selected phase split object
            parameters.url = "challenges/challenge/create/challenge_phase_split/" + vm.phaseSplitId + "/";
            parameters.method = "GET";
            parameters.data = {};
            parameters.callback = {
                onSuccess: function (response) {
                    vm.selectedPhaseSplit = response.data;
                    vm.sortLeaderboardTextOption = (vm.selectedPhaseSplit.show_leaderboard_by_latest_submission) ?
                        "Sort by best":"Sort by latest";
                },
                onError: function (response) {
                    var error = response.data;
                    vm.stopLoader();
                    $rootScope.notify("error", error);
                    return false;
                }
            };
            utilities.sendRequest(parameters);

            // Show leaderboard
            vm.leaderboard = {};
            parameters.url = "jobs/" + "challenge_phase_split/" + vm.phaseSplitId + "/leaderboard/?page_size=1000";
            parameters.method = 'GET';
            parameters.data = {};
            parameters.callback = {
                onSuccess: function(response) {
                    var details = response.data;
                    vm.leaderboard = details.results;
                    for (var j=0; j<vm.showPrivateIds.length; j++) {
                        if (vm.showPrivateIds[j] == vm.phaseSplitId) {
                            vm.showLeaderboardToggle = false;
                            break;
                        }
                    }
                    for (var i=0; i<vm.leaderboard.length; i++) {
                        if (vm.leaderboard[i].submission__submission_metadata == null){
                            vm.showSubmissionMetaAttributesOnLeaderboard = false;
                        }
                        else {
                            vm.showSubmissionMetaAttributesOnLeaderboard = true;
                        }

                        vm.leaderboard[i]['submission__submitted_at_formatted'] = vm.leaderboard[i]['submission__submitted_at'];
                        vm.initial_ranking[vm.leaderboard[i].id] = i+1;
                        var dateTimeNow = moment(new Date());
                        var submissionTime = moment(vm.leaderboard[i].submission__submitted_at);
                        var duration = moment.duration(dateTimeNow.diff(submissionTime));
                        if (duration._data.years != 0) {
                            var years = duration.asYears();
                            vm.leaderboard[i].submission__submitted_at = years;
                            if (years.toFixed(0)==1) {
                                vm.leaderboard[i].timeSpan = 'year';
                            } else {
                                vm.leaderboard[i].timeSpan= 'years';
                            }
                        }
                        else if (duration._data.months !=0) {
                            var months = duration.months();
                            vm.leaderboard[i].submission__submitted_at = months;
                            if (months.toFixed(0)==1) {
                                vm.leaderboard[i].timeSpan = 'month';
                            } else {
                                vm.leaderboard[i].timeSpan = 'months';
                            }
                        }
                        else if (duration._data.days !=0) {
                            var days = duration.asDays();
                            vm.leaderboard[i].submission__submitted_at = days;
                            if (days.toFixed(0)==1) {
                                vm.leaderboard[i].timeSpan = 'day';
                            } else {
                                vm.leaderboard[i].timeSpan = 'days';
                            }
                        }
                        else if (duration._data.hours !=0) {
                            var hours = duration.asHours();
                            vm.leaderboard[i].submission__submitted_at = hours;
                            if (hours.toFixed(0)==1) {
                                vm.leaderboard[i].timeSpan = 'hour';
                            } else {
                                vm.leaderboard[i].timeSpan = 'hours';
                            }
                        }
                        else if (duration._data.minutes !=0) {
                            var minutes = duration.asMinutes();
                            vm.leaderboard[i].submission__submitted_at = minutes;
                            if (minutes.toFixed(0)==1) {
                                vm.leaderboard[i].timeSpan = 'minute';
                            } else {
                                vm.leaderboard[i].timeSpan = 'minutes';
                            }
                        }
                        else if (duration._data.seconds != 0) {
                            var second = duration.asSeconds();
                            vm.leaderboard[i].submission__submitted_at = second;
                            if (second.toFixed(0)==1) {
                                vm.leaderboard[i].timeSpan = 'second';
                            } else {
                                vm.leaderboard[i].timeSpan = 'seconds';
                            }
                        }
                    }
                    vm.phaseName = vm.phaseSplitId;
                    vm.startLeaderboard();
                    vm.stopLoader();
                    vm.scrollToEntryAfterLeaderboardLoads();
                },
                onError: function(response) {
                    var error = response.data;
                    vm.leaderboard.error = error;
                    vm.stopLoader();
                }
            };

            utilities.sendRequest(parameters);
        };

        if (vm.phaseSplitId) {
            vm.getLeaderboard(vm.phaseSplitId);
        }

        
        vm.showMetaAttributesDialog = function(ev, attributes){
            if (attributes != false){
                vm.metaAttributesData = [];
                attributes.forEach(function(attribute){
                    if (attribute.type != "checkbox") {
                        vm.metaAttributesData.push({"name": attribute.name, "value": attribute.value});
                    }
                    else {
                        vm.metaAttributesData.push({"name": attribute.name, "values": attribute.values});
                    }
                });

                $mdDialog.show({
                    scope: $scope,
                    preserveScope: true,
                    targetEvent: ev,
                    templateUrl: 'src/views/web/challenge/submission-meta-attributes-dialog.html',
                    clickOutsideToClose: true
                });
            }
            else {
                $mdDialog.hide();
            }
        };

        vm.getResults = function(phaseId) {
            // long polling (5s) for leaderboard
            vm.start = function() {
                vm.stopFetchingSubmissions();
                vm.poller = $interval(function() {
                    parameters.url = "jobs/challenge/" + vm.challengeId + "/challenge_phase/" + vm.phaseId + "/submission/?page=" + Math.ceil(vm.currentPage);
                    parameters.method = 'GET';
                    parameters.data = {};
                    parameters.callback = {
                        onSuccess: function(response) {
                            var details = response.data;

                            // Set the is_public flag corresponding to each submission
                            for (var i = 0; i < details.results.length; i++) {
                                vm.submissionVisibility[details.results[i].id] = details.results[i].is_public;
                                vm.baselineStatus[details.results[i].id] = details.results[i].is_baseline;
                            }

                            if (vm.submissionResult.results.length !== details.results.length) {
                                vm.showUpdate = true;
                            } else {
                                for (i = 0; i < details.results.length; i++) {
                                    if (details.results[i].status !== vm.submissionResult.results[i].status) {
                                        vm.showUpdate = true;
                                        break;
                                    }
                                }
                            }
                        },
                        onError: function(response) {
                            var error = response.data;
                            utilities.storeData('emailError', error.detail);
                            $state.go('web.permission-denied');
                            vm.stopLoader();
                        }
                    };

                    utilities.sendRequest(parameters);
                }, 5000);
            };

            vm.stopFetchingSubmissions = function() {
                $interval.cancel(vm.poller);
            };
            vm.stopFetchingSubmissions();
            vm.isResult = true;
            if (phaseId !== undefined) {
                vm.phaseId = phaseId;
            }

            var all_phases = vm.phases.results;
            for (var i = 0; i < vm.phases.results.length; i++) {
                if (all_phases[i].id == phaseId) {
                    vm.currentPhaseLeaderboardPublic = all_phases[i].leaderboard_public;
                    vm.isCurrentPhaseRestrictedToSelectOneSubmission = all_phases[i].is_restricted_to_select_one_submission;
                    break;
                }
            }

            parameters.url = "analytics/challenge/" + vm.challengeId + "/challenge_phase/" + vm.phaseId + "/count";
            parameters.method = 'GET';
            parameters.data = {};
            parameters.callback = {
                onSuccess: function(response) {
                    var details = response.data;
                    vm.submissionCount = details.participant_team_submission_count;
                },
                onError: function(response) {
                    var error = response.data;
                    $rootScope.notify("error", error);
                }
            };
            utilities.sendRequest(parameters);

            // loader for existing teams
            vm.isExistLoader = true;
            vm.loaderTitle = '';
            vm.loaderContainer = angular.element('.exist-team-card');

            vm.startLoader("Loading Submissions");

            // get submissions of a particular challenge phase
            vm.isNext = '';
            vm.isPrev = '';
            vm.currentPage = '';
            vm.showPagination = false;

            if (vm.filter_my_submission_by_team_name === '') {
                parameters.url = "jobs/challenge/" + vm.challengeId + "/challenge_phase/" +
                vm.phaseId + "/submission/";
            } else {
                parameters.url = "jobs/challenge/" + vm.challengeId + "/challenge_phase/" +
                vm.phaseId + "/submission?participant_team__team_name=" + vm.filter_my_submission_by_team_name;
            }
            parameters.method = 'GET';
            parameters.data = {};
            parameters.callback = {
                onSuccess: function(response) {
                    var details = response.data;

                    for (var i = 0; i < details.results.length; i++) {
                        vm.submissionVisibility[details.results[i].id] = details.results[i].is_public;
                        vm.baselineStatus[details.results[i].id] = details.results[i].is_baseline;
                        // Set previous public submission id for phases with one public submission restriction
                        if (details.results[i].is_public) {
                            vm.previousPublicSubmissionId = details.results[i].id;
                        }
                    }

                    vm.submissionResult = details;

                    vm.start();

                    if (vm.submissionResult.count === 0) {
                        vm.showPagination = false;
                        vm.paginationMsg = "No results found";
                    } else {

                        vm.showPagination = true;
                        vm.paginationMsg = "";
                    }

                    if (vm.submissionResult.next === null) {
                        vm.isNext = 'disabled';
                    } else {
                        vm.isNext = '';

                    }
                    if (vm.submissionResult.previous === null) {
                        vm.isPrev = 'disabled';
                    } else {
                        vm.isPrev = '';
                    }
                    if (vm.submissionResult.next !== null) {
                        vm.currentPage = vm.submissionResult.next.split('page=')[1] - 1;
                        vm.currentRefPage = Math.ceil(vm.currentPage);
                    } else {
                        vm.currentPage = 1;
                        vm.currentRefPage = Math.ceil(vm.currentPage);
                    }

                    vm.load = function(url) {
                        // loader for existing teams
                        vm.isExistLoader = true;
                        vm.loaderTitle = '';
                        vm.loaderContainer = angular.element('.exist-team-card');

                        vm.startLoader("Loading Submissions");
                        if (url !== null) {

                            //store the header data in a variable
                            var headers = {
                                'Authorization': "Token " + userKey
                            };

                            //Add headers with in your request
                            $http.get(url, { headers: headers }).then(function(response) {
                                // reinitialized data
                                var details = response.data;
                                vm.submissionResult = details;

                                // condition for pagination
                                if (vm.submissionResult.next === null) {
                                    vm.isNext = 'disabled';
                                    vm.currentPage = vm.submissionResult.count / 100;
                                    vm.currentRefPage = Math.ceil(vm.currentPage);
                                } else {
                                    vm.isNext = '';
                                    vm.currentPage = parseInt(vm.submissionResult.next.split('page=')[1] - 1);
                                    vm.currentRefPage = Math.ceil(vm.currentPage);
                                }

                                if (vm.submissionResult.previous === null) {
                                    vm.isPrev = 'disabled';
                                } else {
                                    vm.isPrev = '';
                                }
                                vm.stopLoader();
                            });
                        } else {
                            vm.stopLoader();
                        }
                    };
                    vm.stopLoader();
                },
                onError: function(response) {
                    var error = response.data;
                    utilities.storeData('emailError', error.detail);
                    $state.go('web.permission-denied');
                    vm.stopLoader();
                }
            };

            utilities.sendRequest(parameters);
        };

        vm.refreshSubmissionData = function() {

            // get submissions of a particular challenge phase

            if (!vm.isResult) {

                vm.isNext = '';
                vm.isPrev = '';
                vm.currentPage = '';
                vm.currentRefPage = '';
                vm.showPagination = false;
            }

            vm.startLoader("Loading Submissions");
            vm.submissionResult = {};

            parameters.url = "jobs/challenge/" + vm.challengeId + "/challenge_phase/" + vm.phaseId + "/submission/?page=" + Math.ceil(vm.currentPage);
            parameters.method = 'GET';
            parameters.data = {};
            parameters.callback = {
                onSuccess: function(response) {
                    var details = response.data;
                    vm.submissionResult = details;

                    if (vm.submissionResult.count === 0) {
                        vm.showPagination = false;
                        vm.paginationMsg = "No results found";
                    } else {

                        vm.showPagination = true;
                        vm.paginationMsg = "";
                    }

                    if (vm.submissionResult.next === null) {
                        vm.isNext = 'disabled';
                    } else {
                        vm.isNext = '';

                    }
                    if (vm.submissionResult.previous === null) {
                        vm.isPrev = 'disabled';
                    } else {
                        vm.isPrev = '';
                    }
                    if (vm.submissionResult.next !== null) {
                        vm.currentPage = vm.submissionResult.next.split('page=')[1] - 1;
                        vm.currentRefPage = Math.ceil(vm.currentPage);
                    } else {
                        vm.currentPage = 1;
                        vm.currentRefPage = Math.ceil(vm.currentPage);
                    }


                    // Set the is_public flag corresponding to each submission
                    for (var i = 0; i < details.results.length; i++) {
                        vm.submissionVisibility[details.results[i].id] = details.results[i].is_public;
                        vm.baselineStatus[details.results[i].id] = details.results[i].is_baseline;
                    }

                    vm.submissionResult = details;
                    vm.showUpdate = false;
                    vm.stopLoader();
                },
                onError: function() {
                    vm.stopLoader();
                }
            };

            utilities.sendRequest(parameters);
        };

        vm.reRunSubmission = function(submissionObject) {
            submissionObject.classList = ['spin', 'progress-indicator'];
            parameters.url = 'jobs/submissions/' + submissionObject.id + '/re-run-by-host/';
            parameters.method = 'POST';
            parameters.token = userKey;
            parameters.callback = {
                onSuccess: function(response) {
                    $rootScope.notify("success", response.data.success);
                    submissionObject.classList = [''];
                },
                onError: function(response) {
                    var error = response.data;
                    $rootScope.notify("error", error);
                    submissionObject.classList = [''];
                }
            };
            utilities.sendRequest(parameters);
        };

        vm.refreshLeaderboard = function() {
            vm.startLoader("Loading Leaderboard Items");
            vm.leaderboard = {};
            parameters.url = "jobs/" + "challenge_phase_split/" + vm.phaseSplitId + "/leaderboard/?page_size=1000";
            parameters.method = 'GET';
            parameters.data = {};
            parameters.callback = {
                onSuccess: function(response) {
                    var details = response.data;
                    vm.leaderboard = details.results;
                    vm.startLeaderboard();
                    vm.stopLoader();
                },
                onError: function(response) {
                    var error = response.data;
                    vm.leaderboard.error = error;
                    vm.stopLoader();
                }
            };

            utilities.sendRequest(parameters);
        };

        vm.toggleShowLeaderboardByLatest = function() {
            parameters.url = "challenges/challenge/create/challenge_phase_split/" + vm.phaseSplitId + "/";
            parameters.method = "PATCH";
            parameters.data = {
                "show_leaderboard_by_latest_submission": !vm.selectedPhaseSplit.show_leaderboard_by_latest_submission
            };
            parameters.callback = {
                onSuccess: function (response) {
                    vm.selectedPhaseSplit = response.data;
                    vm.getLeaderboard(vm.selectedPhaseSplit.id);
                    vm.sortLeaderboardTextOption = (vm.selectedPhaseSplit.show_leaderboard_by_latest_submission) ?
                        "Sort by best":"Sort by latest";
                },
                onError: function (response) {
                    var error = response.data;
                    vm.stopLoader();
                    $rootScope.notify("error", error);
                    return false;
                }
            };
            utilities.sendRequest(parameters);
        };

        // function for getting all submissions on leaderboard public/private
        vm.getAllEntriesOnPublicLeaderboard = function(phaseSplitId) {
            vm.stopLeaderboard = function() {
                $interval.cancel(vm.poller);
            };
            vm.stopLeaderboard();

            vm.isResult = true;
            vm.phaseSplitId = phaseSplitId;
            // loader for exisiting teams
            vm.isExistLoader = true;
            vm.loaderTitle = '';
            vm.loaderContainer = angular.element('.exist-team-card');

            vm.startLoader("Loading Leaderboard Items");

            // Show leaderboard
            vm.leaderboard = {};
            parameters.url = "jobs/" + "phase_split/" + vm.phaseSplitId + "/public_leaderboard_all_entries/?page_size=1000";
            parameters.method = 'GET';
            parameters.data = {};
            parameters.callback = {
                onSuccess: function(response) {
                    var details = response.data;
                    vm.leaderboard = details.results;

                    // setting last_submission time
                    for (var i = 0; i < vm.leaderboard.length; i++) {
                        vm.leaderboard[i]['submission__submitted_at_formatted'] = vm.leaderboard[i]['submission__submitted_at'];
                        vm.initial_ranking[vm.leaderboard[i].id] = i + 1;
                        var dateTimeNow = moment(new Date());
                        var submissionTime = moment(vm.leaderboard[i].submission__submitted_at);
                        var duration = moment.duration(dateTimeNow.diff(submissionTime));
                        if (duration._data.years != 0) {
                            var years = duration.asYears();
                            vm.leaderboard[i].submission__submitted_at = years;
                            if (years.toFixed(0) == 1) {
                                vm.leaderboard[i].timeSpan = 'year';
                            } else {
                                vm.leaderboard[i].timeSpan = 'years';
                            }
                        } else if (duration._data.months != 0) {
                            var months = duration.months();
                            vm.leaderboard[i].submission__submitted_at = months;
                            if (months.toFixed(0) == 1) {
                                vm.leaderboard[i].timeSpan = 'month';
                            } else {
                                vm.leaderboard[i].timeSpan = 'months';
                            }
                        } else if (duration._data.days != 0) {
                            var days = duration.asDays();
                            vm.leaderboard[i].submission__submitted_at = days;
                            if (days.toFixed(0) == 1) {
                                vm.leaderboard[i].timeSpan = 'day';
                            } else {
                                vm.leaderboard[i].timeSpan = 'days';
                            }
                        } else if (duration._data.hours != 0) {
                            var hours = duration.asHours();
                            vm.leaderboard[i].submission__submitted_at = hours;
                            if (hours.toFixed(0) == 1) {
                                vm.leaderboard[i].timeSpan = 'hour';
                            } else {
                                vm.leaderboard[i].timeSpan = 'hours';
                            }
                        } else if (duration._data.minutes != 0) {
                            var minutes = duration.asMinutes();
                            vm.leaderboard[i].submission__submitted_at = minutes;
                            if (minutes.toFixed(0) == 1) {
                                vm.leaderboard[i].timeSpan = 'minute';
                            } else {
                                vm.leaderboard[i].timeSpan = 'minutes';
                            }
                        } else if (duration._data.seconds != 0) {
                            var second = duration.asSeconds();
                            vm.leaderboard[i].submission__submitted_at = second;
                            if (second.toFixed(0) == 1) {
                                vm.leaderboard[i].timeSpan = 'second';
                            } else {
                                vm.leaderboard[i].timeSpan = 'seconds';
                            }
                        }
                    }
                    vm.phaseName = vm.phaseSplitId;
                    vm.startLeaderboard();
                    vm.stopLoader();
                    vm.scrollToEntryAfterLeaderboardLoads();
                },
                onError: function(response) {
                    var error = response.data;
                    vm.leaderboard.error = error;
                    vm.stopLoader();
                }
            };

            utilities.sendRequest(parameters);
        };

        if (vm.phaseSplitId) {
            vm.getLeaderboard(vm.phaseSplitId);
        }
        vm.getAllEntries = false;

        // function for toggeling between public leaderboard and complete leaderboard [public/private]
        vm.toggleLeaderboard = function(getAllEntries){
            vm.getAllEntries = getAllEntries;
            if (vm.phaseSplitId) {
                if (vm.getAllEntries){
                    vm.getAllEntriesTestOption = "Exclude private submissions";
                    vm.getAllEntriesOnPublicLeaderboard(vm.phaseSplitId);
                }
                else {
                    vm.getAllEntriesTestOption = "Include private submissions";
                    vm.getLeaderboard(vm.phaseSplitId);
                }
            }
        };

        // function to create new team for participating in challenge
        vm.createNewTeam = function() {
            vm.isLoader = true;
            vm.loaderTitle = '';
            vm.newContainer = angular.element('.new-team-card');

            vm.startLoader("Loading Teams");

            parameters.url = 'participants/participant_team';
            parameters.method = 'POST';
            parameters.data = {
                "team_name": vm.team.name,
                "team_url": vm.team.url
            };
            parameters.callback = {
                onSuccess: function() {
                    $rootScope.notify("success", "Team " + vm.team.name + " has been created successfully!");
                    vm.team.error = false;
                    vm.stopLoader();
                    vm.team = {};

                    vm.startLoader("Loading Teams");
                    parameters.url = 'participants/participant_team';
                    parameters.method = 'GET';
                    parameters.callback = {
                        onSuccess: function(response) {
                            var status = response.status;
                            var details = response.data;
                            if (status == 200) {
                                vm.existTeam = details;
                                vm.showPagination = true;
                                vm.paginationMsg = '';


                                // condition for pagination
                                if (vm.existTeam.next === null) {
                                    vm.isNext = 'disabled';
                                    vm.currentPage = 1;
                                } else {
                                    vm.isNext = '';
                                    vm.currentPage = vm.existTeam.next.split('page=')[1] - 1;
                                }

                                if (vm.existTeam.previous === null) {
                                    vm.isPrev = 'disabled';
                                } else {
                                    vm.isPrev = '';
                                }


                                vm.stopLoader();
                            }
                        },
                        onError: function() {
                            vm.stopLoader();
                        }
                    };
                    utilities.sendRequest(parameters);
                },
                onError: function(response) {
                    var error = response.data;
                    vm.team.error = error.team_name[0];
                    vm.stopLoader();
                    $rootScope.notify("error", "New team couldn't be created.");
                }
            };

            utilities.sendRequest(parameters);
        };

        vm.getAllSubmissionResults = function(phaseId) {
            vm.stopFetchingSubmissions = function() {
                $interval.cancel(vm.poller);
            };

            vm.stopFetchingSubmissions();
            vm.isResult = true;
            if (phaseId !== undefined) {
                vm.phaseId = phaseId;
            }

            // loader for loading submissions.
            vm.startLoader = loaderService.startLoader;
            vm.startLoader("Loading Submissions");

            // get submissions of all the challenge phases
            vm.isNext = '';
            vm.isPrev = '';
            vm.currentPage = '';
            vm.showPagination = false;
            if (vm.filter_all_submission_by_team_name === '') {
                parameters.url = "challenges/" + vm.challengeId + "/challenge_phase/" +
                vm.phaseId + "/submissions";
            } else {
                parameters.url = "challenges/" + vm.challengeId + "/challenge_phase/" +
                vm.phaseId + "/submissions?participant_team__team_name=" + vm.filter_all_submission_by_team_name;
            }
            parameters.method = 'GET';
            parameters.data = {};
            parameters.callback = {
                onSuccess: function(response) {
                    var details = response.data;
                    vm.submissionResult = details;

                    if (vm.submissionResult.count === 0) {
                        vm.showPagination = false;
                        vm.paginationMsg = "No results found";
                    } else {

                        vm.showPagination = true;
                        vm.paginationMsg = "";
                    }

                    if (vm.submissionResult.next === null) {
                        vm.isNext = 'disabled';
                    } else {
                        vm.isNext = '';

                    }
                    if (vm.submissionResult.previous === null) {
                        vm.isPrev = 'disabled';
                    } else {
                        vm.isPrev = '';
                    }
                    if (vm.submissionResult.next !== null) {
                        vm.currentPage = vm.submissionResult.next.split('page=')[1] - 1;
                        vm.currentRefPage = Math.ceil(vm.currentPage);
                    } else {
                        vm.currentPage = 1;
                        vm.currentRefPage = Math.ceil(vm.currentPage);
                    }

                    vm.load = function(url) {
                        // loader for loading submissions
                        vm.startLoader = loaderService.startLoader;
                        vm.startLoader("Loading Submissions");
                        if (url !== null) {

                            //store the header data in a variable
                            var headers = {
                                'Authorization': "Token " + userKey
                            };

                            //Add headers with in your request
                            $http.get(url, { headers: headers }).then(function(response) {
                                // reinitialized data
                                var details = response.data;
                                vm.submissionResult = details;

                                // condition for pagination
                                if (vm.submissionResult.next === null) {
                                    vm.isNext = 'disabled';
                                    vm.currentPage = vm.submissionResult.count / 100;
                                    vm.currentRefPage = Math.ceil(vm.currentPage);
                                } else {
                                    vm.isNext = '';
                                    vm.currentPage = parseInt(vm.submissionResult.next.split('page=')[1] - 1);
                                    vm.currentRefPage = Math.ceil(vm.currentPage);
                                }

                                if (vm.submissionResult.previous === null) {
                                    vm.isPrev = 'disabled';
                                } else {
                                    vm.isPrev = '';
                                }
                                vm.stopLoader();
                            });
                        } else {
                            vm.stopLoader();
                        }
                    };
                    vm.stopLoader();
                },
                onError: function(response) {
                    var error = response.data;
                    utilities.storeData('emailError', error.detail);
                    $state.go('web.permission-denied');
                    vm.stopLoader();
                }
            };
            utilities.sendRequest(parameters);
        };

        vm.changeSubmissionVisibility = function(submission_id, submissionVisibility) {
            parameters.url = "jobs/challenge/" + vm.challengeId + "/challenge_phase/" + vm.phaseId + "/submission/" + submission_id;
            parameters.method = 'PATCH';
            parameters.data = {
                "is_public": submissionVisibility
            };
            parameters.callback = {
                onSuccess: function(response) {
                    var status = response.status;
                    var message = "";
                    if (status === 200) {
                      var detail = response.data;
                      if (detail['is_public'] == true) {
                        message = "The submission is made public.";
                      }
                      else {
                        message = "The submission is made private.";
                      }
                      $rootScope.notify("success", message);
                      if (vm.isCurrentPhaseRestrictedToSelectOneSubmission) {
                        $mdDialog.hide();
                        if (vm.previousPublicSubmissionId != submission_id) {
                            vm.submissionVisibility[vm.previousPublicSubmissionId] = false;
                            vm.previousPublicSubmissionId = submission_id;
                        } else {
                            vm.previousPublicSubmissionId = null;
                        }
                        vm.submissionVisibility[submission_id] = submissionVisibility;
                      }
                    }
                },
                onError: function(response) {
                    var error = response.data;
                    var status = response.status;
                    if (status === 400 || status === 403) {
                       $rootScope.notify("error", error.error);
                    }
                    if (vm.isCurrentPhaseRestrictedToSelectOneSubmission) {
                       $mdDialog.hide();
                       vm.submissionVisibility[submission_id] = !vm.submissionVisibility[submission_id];
                    }
                }
            };
            utilities.sendRequest(parameters);
        };

        vm.changeBaselineStatus = function(submission_id) {
            parameters.url = "jobs/challenge/" + vm.challengeId + "/challenge_phase/" + vm.phaseId + "/submission/" + submission_id;
            parameters.method = 'PATCH';
            parameters.data = {
                "is_baseline": vm.baselineStatus[submission_id]
            };
            parameters.callback = {
                onSuccess: function() {},
                onError: function() {}
            };

            utilities.sendRequest(parameters);
        };

        vm.showRemainingSubmissions = function(phaseID) {
            vm.remainingSubmissions = {};
            vm.remainingTime = {};
            vm.showClock = false;
            vm.showSubmissionNumbers = false;
            vm.maxExceeded = false;
            parameters.url = "jobs/" + vm.challengeId + "/remaining_submissions/";
            parameters.method = 'GET';
            parameters.callback = {
                onSuccess: function(response) {
                    var status = response.status;
                    for (var phase in response.data.phases) {
                        if (response.data.phases[phase].id == phaseID) {
                           var details = response.data.phases[phase].limits;
                        }
                    }
                    if (status === 200) {
                        if (details.submission_limit_exceeded === true) {
                            vm.maxExceeded = true;
                            vm.maxExceededMessage = details.message;
                            vm.disableSubmit = true;
                        }
                        else if (details.remaining_submissions_today_count > 0) {
                            vm.remainingSubmissions = details;
                            vm.showSubmissionNumbers = true;
                            vm.disableSubmit = false;
                        } else {
                            vm.message = details;
                            vm.showClock = true;
                            vm.disableSubmit = true;
                            vm.countDownTimer = function() {
                                vm.remainingTime = vm.message.remaining_time;
                                vm.days = Math.floor(vm.remainingTime / 24 / 60 / 60);
                                vm.hoursLeft = Math.floor((vm.remainingTime) - (vm.days * 86400));
                                vm.hours = Math.floor(vm.hoursLeft / 3600);
                                vm.minutesLeft = Math.floor((vm.hoursLeft) - (vm.hours * 3600));
                                vm.minutes = Math.floor(vm.minutesLeft / 60);
                                vm.remainingSeconds = Math.floor(vm.remainingTime % 60);
                                if (vm.remainingSeconds < 10) {
                                    vm.remainingSeconds = "0" + vm.remainingSeconds;
                                }
                                if (vm.remainingTime === 0) {
                                    vm.showSubmissionNumbers = true;
                                } else {
                                    vm.remainingSeconds--;
                                }
                            };
                            setInterval(function() {
                                $rootScope.$apply(vm.countDownTimer);
                            }, 1000);
                            vm.countDownTimer();
                        }
                    }
                },
                onError: function(response) {
                    var details = response.data;
                    vm.stopLoader();
                    $rootScope.notify("error", details.error);
                }
            };
            utilities.sendRequest(parameters);
        };

        vm.fileTypes = [{ 'name': 'csv' }];
        vm.fields = [{
            'label': 'Team Name',
            'id': 'participant_team'
        },{
            'label': 'Team Members',
            'id': 'participant_team_members'
        },{
            'label': 'Team Members Email Id',
            'id': 'participant_team_members_email'
        },{
            'label': 'Team Members Affiliation',
            'id': 'participant_team_members_affiliation'
        },{
            'label': 'Challenge Phase',
            'id': 'challenge_phase'
        },{
            'label': 'Status',
            'id': 'status'
        },{
            'label': 'Created By',
            'id': 'created_by'
        },{
            'label': 'Execution Time',
            'id': 'execution_time'
        },{
            'label': 'Submission Number',
            'id': 'submission_number'
        },{
            'label': 'Submitted File',
            'id': 'input_file'
        },{
            'label': 'Stdout File',
            'id': 'stdout_file'
        },{
            'label': 'Stderr File',
            'id': 'stderr_file'
        },{
            'label': 'Submitted At',
            'id': 'created_at'
        },{
            'label': 'Submission Result File',
            'id': 'submission_result_file'
        },{
            'label': 'Submission Metadata File',
            'id': 'submission_metadata_file'
        }];

        vm.downloadChallengeSubmissions = function() {
            if (vm.phaseId) {
                parameters.url = "challenges/" + vm.challengeId + "/phase/" + vm.phaseId + "/download_all_submissions/" + vm.fileSelected + "/";
                if (vm.fieldsToGet === undefined || vm.fieldsToGet.length === 0) {
                    parameters.method = "GET";
                    parameters.callback = {
                        onSuccess: function(response) {
                            var details = response.data;
                            var anchor = angular.element('<a/>');
                            anchor.attr({
                                href: 'data:attachment/csv;charset=utf-8,' + encodeURI(details),
                                download: 'all_submissions.csv'
                            })[0].click();
                        },
                        onError: function(response) {
                            var details = response.data;
                            $rootScope.notify('error', details.error);
                        }
                    };
                    utilities.sendRequest(parameters);
                }
                else {
                    parameters.method = "POST";
                    var fieldsExport = [];
                    for(var i = 0 ; i < vm.fields.length ; i++) {
                        if (vm.fieldsToGet.includes(vm.fields[i].id)) {
                            fieldsExport.push(vm.fields[i].id);
                        }
                    }
                    parameters.data = fieldsExport;
                    parameters.callback = {
                        onSuccess: function(response) {
                            var details = response.data;
                            var anchor = angular.element('<a/>');
                            anchor.attr({
                                href: 'data:attachment/csv;charset=utf-8,' + encodeURI(details),
                                download: 'all_submissions.csv'
                            })[0].click();
                        },
                        onError: function(response) {
                            var details = response.data;
                            $rootScope.notify('error', details.error);
                        }
                    };
                    utilities.sendRequest(parameters);
                }

            } else {
                $rootScope.notify("error", "Please select a challenge phase!");
            }
        };

        vm.showMdDialog = function(ev, submissionId) {
            for (var i = 0; i < vm.submissionResult.count; i++) {
                if (vm.submissionResult.results[i].id === submissionId) {
                    vm.submissionMetaData = vm.submissionResult.results[i];
                    break;
                }
            }
            vm.method_name = vm.submissionMetaData.method_name;
            vm.method_description = vm.submissionMetaData.method_description;
            vm.project_url = vm.submissionMetaData.project_url;
            vm.publication_url = vm.submissionMetaData.publication_url;
            vm.submissionId = submissionId;

            $mdDialog.show({
                scope: $scope,
                preserveScope: true,
                targetEvent: ev,
                templateUrl: 'dist/views/web/challenge/update-submission-metadata.html'
            });
        };

        vm.showVisibilityDialog = function(submissionId, submissionVisibility) {
            vm.submissionId = submissionId;
            // Show modal only when submission is being made public
            if (submissionVisibility) {
                // Show pop up only when there's a submission already selected
                if (vm.previousPublicSubmissionId) {
                    $mdDialog.show({
                        scope: $scope,
                        preserveScope: true,
                        templateUrl: 'dist/views/web/challenge/update-submission-visibility.html'
                    });
                } else {
                    vm.changeSubmissionVisibility(submissionId, submissionVisibility);
                }
            } else {
                // Case when a submission is made private
                vm.changeSubmissionVisibility(submissionId, submissionVisibility);
            }
        };

        vm.hideVisibilityDialog = function() {
            $mdDialog.hide();
        };

        vm.updateSubmissionMetaData = function(updateSubmissionMetaDataForm) {
            if (updateSubmissionMetaDataForm) {
                parameters.url = "jobs/challenge/" + vm.challengeId + "/challenge_phase/" + vm.phaseId + "/submission/" + vm.submissionId;
                parameters.method = 'PATCH';
                parameters.data = {
                    "method_name": vm.method_name,
                    "method_description": vm.method_description,
                    "project_url": vm.project_url,
                    "publication_url": vm.publication_url
                };
                parameters.callback = {
                    onSuccess: function(response) {
                        var status = response.status;
                        if (status === 200) {
                            $mdDialog.hide();
                            $rootScope.notify("success", "The data is successfully updated!");
                        }
                    },
                    onError: function(response) {
                        $mdDialog.hide();
                        var error = response.data;
                        $rootScope.notify("error", error);
                    }
                };

                utilities.sendRequest(parameters);
            } else {
                $mdDialog.hide();
            }
        };

        vm.isStarred = function() {
            // Get the stars count and user specific starred or unstarred
            parameters.url = "challenges/" + vm.challengeId + "/";
            parameters.method = 'GET';
            parameters.data = {};
            parameters.callback = {
                onSuccess: function(response) {
                    var details = response.data;
                    vm.count = details['count'] || 0;
                    vm.is_starred = details['is_starred'];
                    if (details['is_starred'] === false) {
                        vm.caption = 'Star';
                    } else {
                        vm.caption = 'Unstar';
                    }
                },
                onError: function() {}
            };
            utilities.sendRequest(parameters);
        };

        vm.starChallenge = function() {
            parameters.url = "challenges/" + vm.challengeId + "/";
            parameters.method = 'POST';
            parameters.data = {};
            parameters.callback = {
                onSuccess: function(response) {
                    var details = response.data;
                    vm.count = details['count'];
                    vm.is_starred = details['is_starred'];
                    if (details.is_starred === true) {
                        vm.caption = 'Unstar';
                    } else {
                        vm.caption = 'Star';
                    }
                },
                onError: function(response) {
                    var error = response.data;
                    $rootScope.notify("error", error);
                }
            };
            utilities.sendRequest(parameters);
        };

        // Edit challenge overview
        vm.overviewDialog = function(ev) {
            vm.tempDesc = vm.page.description;
            $mdDialog.show({
                scope: $scope,
                preserveScope: true,
                targetEvent: ev,
                templateUrl: 'dist/views/web/challenge/edit-challenge/edit-challenge-overview.html',
                escapeToClose: false
            });
        };

        vm.editChallengeOverview = function(editChallengeOverviewForm) {
            if (editChallengeOverviewForm) {
                var challengeHostList = utilities.getData("challengeCreator");
                for (var challenge in challengeHostList) {
                    if (challenge == vm.challengeId) {
                        vm.challengeHostId = challengeHostList[challenge];
                        break;
                    }
                }
                parameters.url = "challenges/challenge_host_team/" + vm.challengeHostId + "/challenge/" + vm.challengeId;
                parameters.method = 'PATCH';
                parameters.data = {
                    "description": vm.page.description

                };
                parameters.callback = {
                    onSuccess: function(response) {
                        var status = response.status;
                        if (status === 200) {
                            $mdDialog.hide();
                            $rootScope.notify("success", "The description is successfully updated!");
                        }
                    },
                    onError: function(response) {
                        $mdDialog.hide();
                        vm.page.description = vm.tempDesc;
                        var error = response.data;
                        $rootScope.notify("error", error);
                    }
                };

                utilities.sendRequest(parameters);
            } else {
                vm.page.description = vm.tempDesc;
                $mdDialog.hide();
            }
        };

        // Delete challenge
        vm.deleteChallengeDialog = function(ev) {
            vm.titleInput = "";
            $mdDialog.show({
                scope: $scope,
                preserveScope: true,
                targetEvent: ev,
                templateUrl: 'dist/views/web/challenge/delete-challenge/delete-challenge.html',
                escapeToClose: false
            });
        };

        vm.deleteChallenge = function(deleteChallengeForm) {
            if (deleteChallengeForm){
                var parameters = {};
                parameters.url = "challenges/challenge/" + vm.challengeId + "/disable";
                parameters.method = 'POST';
                parameters.token = userKey;
                parameters.callback = {
                    onSuccess: function(response) {
                        var status = response.status;
                        if (status === 204){
                            $mdDialog.hide();
                            $rootScope.notify("success", "The Challenge is successfully deleted!");
                        }
                    },
                    onError: function(response) {
                        $mdDialog.hide();
                        var error = response.data;
                        $rootScope.notify("error", error);
                    }
                };

                utilities.sendRequest(parameters);
            } else {
                $mdDialog.hide();
            }
        };

        // Edit submission guidelines
        vm.submissionGuidelinesDialog = function(ev) {
            vm.tempSubmissionGuidelines = vm.page.submission_guidelines;
            $mdDialog.show({
                scope: $scope,
                preserveScope: true,
                targetEvent: ev,
                templateUrl: 'dist/views/web/challenge/edit-challenge/edit-challenge-submission-guidelines.html',
                escapeToClose: false
            });
        };

        vm.editSubmissionGuideline = function(editSubmissionGuidelinesForm) {
            if (editSubmissionGuidelinesForm) {
                var challengeHostList = utilities.getData("challengeCreator");
                for (var challenge in challengeHostList) {
                    if (challenge == vm.challengeId) {
                        vm.challengeHostId = challengeHostList[challenge];
                        break;
                    }
                }
                parameters.url = "challenges/challenge_host_team/" + vm.challengeHostId + "/challenge/" + vm.challengeId;
                parameters.method = 'PATCH';
                parameters.data = {
                    "submission_guidelines": vm.page.submission_guidelines

                };
                parameters.callback = {
                    onSuccess: function(response) {
                        var status = response.status;
                        if (status === 200) {
                            $mdDialog.hide();
                            $rootScope.notify("success", "The submission guidelines is successfully updated!");
                        }
                    },
                    onError: function(response) {
                        $mdDialog.hide();
                        vm.page.submission_guidelines = vm.tempSubmissionGuidelines;
                        var error = response.data;
                        $rootScope.notify("error", error);
                    }
                };

                utilities.sendRequest(parameters);
            } else {
                vm.page.submission_guidelines = vm.tempSubmissionGuidelines;
                $mdDialog.hide();
            }
        };

        // Edit Evaluation Criteria
        vm.evaluationCriteriaDialog = function(ev) {
            vm.tempEvaluationCriteria = vm.page.evaluation_details;
            $mdDialog.show({
                scope: $scope,
                preserveScope: true,
                targetEvent: ev,
                templateUrl: 'dist/views/web/challenge/edit-challenge/edit-challenge-evaluation-criteria.html',
                escapeToClose: false
            });
        };

        vm.editEvaluationCriteria = function(editEvaluationCriteriaForm) {
            if (editEvaluationCriteriaForm) {
                var challengeHostList = utilities.getData("challengeCreator");
                for (var challenge in challengeHostList) {
                    if (challenge == vm.challengeId) {
                        vm.challengeHostId = challengeHostList[challenge];
                        break;
                    }
                }
                parameters.url = "challenges/challenge_host_team/" + vm.challengeHostId + "/challenge/" + vm.challengeId;
                parameters.method = 'PATCH';
                parameters.data = {
                    "evaluation_details": vm.page.evaluation_details
                };
                parameters.callback = {
                    onSuccess: function(response) {
                        var status = response.status;
                        if (status === 200) {
                            $mdDialog.hide();
                            $rootScope.notify("success", "The evaluation details is successfully updated!");
                        }
                    },
                    onError: function(response) {
                        $mdDialog.hide();
                        vm.page.evaluation_details = vm.tempEvaluationCriteria;
                        var error = response.data;
                        $rootScope.notify("error", error);
                    }
                };

                utilities.sendRequest(parameters);

            } else {
                vm.page.evaluation_details = vm.tempEvaluationCriteria;
                $mdDialog.hide();
            }
        };


        // Edit Evaluation Script
        vm.evaluationScriptDialog = function(ev) {
            vm.tempEvaluationCriteria = vm.page.evaluation_details;
            $mdDialog.show({
                scope: $scope,
                preserveScope: true,
                targetEvent: ev,
                templateUrl: 'dist/views/web/challenge/edit-challenge/edit-challenge-evaluation-script.html',
                escapeToClose: false
            });
        };

        vm.editEvalScript = function(editEvaluationCriteriaForm) {
            if (editEvaluationCriteriaForm) {
                var formData = new FormData();
                formData.append("evaluation_script", vm.editEvaluationScript);
                var challengeHostList = utilities.getData("challengeCreator");
                for (var challenge in challengeHostList) {
                    if (challenge == vm.challengeId) {
                        vm.challengeHostId = challengeHostList[challenge];
                        break;
                    }
                }
                parameters.url = "challenges/challenge_host_team/" + vm.challengeHostId + "/challenge/" + vm.challengeId;
                parameters.method = 'PATCH';
                parameters.data = formData;
                parameters.callback = {
                    onSuccess: function(response) {
                        var status = response.status;
                        if (status === 200) {
                            $mdDialog.hide();
                            $rootScope.notify("success", "The evaluation script is successfully updated!");
                        }
                    },
                    onError: function(response) {
                        $mdDialog.hide();
                        vm.page.evaluation_details = vm.tempEvaluationCriteria;
                        var error = response.data;
                        $rootScope.notify("error", error);
                    }
                };

                utilities.sendRequest(parameters, 'header', 'upload');

            } else {
                vm.page.evaluation_details = vm.tempEvaluationCriteria;
                $mdDialog.hide();
            }
        };


        // Edit Terms and Conditions
        vm.termsAndConditionsDialog = function(ev) {
            vm.tempTermsAndConditions = vm.page.terms_and_conditions;
            $mdDialog.show({
                scope: $scope,
                preserveScope: true,
                targetEvent: ev,
                templateUrl: 'dist/views/web/challenge/edit-challenge/edit-challenge-terms-and-conditions.html',
                escapeToClose: false
            });
        };

        vm.editTermsAndConditions = function(editTermsAndConditionsForm) {
            if (editTermsAndConditionsForm) {
                var challengeHostList = utilities.getData("challengeCreator");
                for (var challenge in challengeHostList) {
                    if (challenge == vm.challengeId) {
                        vm.challengeHostId = challengeHostList[challenge];
                        break;
                    }
                }
                parameters.url = "challenges/challenge_host_team/" + vm.challengeHostId + "/challenge/" + vm.challengeId;
                parameters.method = 'PATCH';
                parameters.data = {
                    "terms_and_conditions": vm.page.terms_and_conditions
                };
                parameters.callback = {
                    onSuccess: function(response) {
                        var status = response.status;
                        if (status === 200) {
                            $mdDialog.hide();
                            $rootScope.notify("success", "The terms and conditions are successfully updated!");
                        }
                    },
                    onError: function(response) {
                        $mdDialog.hide();
                        vm.page.terms_and_conditions = vm.tempTermsAndConditions;
                        var error = response.data;
                        $rootScope.notify("error", error);
                    }
                };
                utilities.sendRequest(parameters);
            } else {
                vm.page.terms_and_conditions = vm.tempTermsAndConditions;
                $mdDialog.hide();
            }
        };

        // Edit Challenge Title
        vm.challengeTitleDialog = function(ev) {
            vm.tempChallengeTitle = vm.page.title;
            $mdDialog.show({
                scope: $scope,
                preserveScope: true,
                targetEvent: ev,
                templateUrl: 'dist/views/web/challenge/edit-challenge/edit-challenge-title.html',
                escapeToClose: false
            });
        };

        vm.editChallengeTitle = function(editChallengeTitleForm) {
            if (editChallengeTitleForm) {
                var challengeHostList = utilities.getData("challengeCreator");
                for (var challenge in challengeHostList) {
                    if (challenge == vm.challengeId) {
                        vm.challengeHostId = challengeHostList[challenge];
                        break;
                    }
                }
                parameters.url = "challenges/challenge_host_team/" + vm.challengeHostId + "/challenge/" + vm.challengeId;
                parameters.method = 'PATCH';
                parameters.data = {
                    "title": vm.page.title
                };
                parameters.callback = {
                    onSuccess: function(response) {
                        var status = response.status;
                        if (status === 200) {
                            $mdDialog.hide();
                            $rootScope.notify("success", "The challenge title is  successfully updated!");
                        }
                    },
                    onError: function(response) {
                        $mdDialog.hide();
                        vm.page.title = vm.tempChallengeTitle;
                        var error = response.data;
                        $rootScope.notify("error", error);
                    }
                };
                utilities.sendRequest(parameters);
            } else {
                vm.page.title = vm.tempChallengeTitle;
                $mdDialog.hide();
            }
        };

        vm.challengePhaseDialog = function(ev, phase) {
            vm.page.challenge_phase = phase;
            vm.page.max_submissions_per_day = phase.max_submissions_per_day;
            vm.page.max_submissions_per_month = phase.max_submissions_per_month;
            vm.phaseStartDate = moment(phase.start_date);
            vm.phaseEndDate = moment(phase.end_date);
            vm.testAnnotationFile = null;
            vm.sanityCheckPass = true;
            vm.sanityCheck = "";
            $mdDialog.show({
                scope: $scope,
                preserveScope: true,
                targetEvent: ev,
                templateUrl: 'dist/views/web/challenge/edit-challenge/edit-challenge-phase.html',
                escapeToClose: false
            });
        };

        vm.editChallengePhase = function(editChallengePhaseForm) {
            if (editChallengePhaseForm) {
                vm.challengePhaseId = vm.page.challenge_phase.id;
                parameters.url = "challenges/challenge/" + vm.challengeId + "/challenge_phase/" + vm.challengePhaseId;
                parameters.method = 'PATCH';
                var formData = new FormData();
                formData.append("name", vm.page.challenge_phase.name);
                formData.append("description", vm.page.challenge_phase.description);
                formData.append("start_date", vm.phaseStartDate.toISOString());
                formData.append("end_date", vm.phaseEndDate.toISOString());
                formData.append("max_submissions_per_day", vm.page.challenge_phase.max_submissions_per_day);
                formData.append("max_submissions_per_month", vm.page.challenge_phase.max_submissions_per_month);
                formData.append("max_submissions", vm.page.challenge_phase.max_submissions);
                formData.append("max_concurrent_submissions_allowed", vm.page.challenge_phase.max_concurrent_submissions_allowed); 
                if (vm.testAnnotationFile) {
                    formData.append("test_annotation", vm.testAnnotationFile);
                }
                parameters.data = formData;
                parameters.callback = {
                    onSuccess: function(response) {
                        var status = response.status;
                        utilities.hideLoader();
                        if (status === 200) {
                            $mdDialog.hide();
                            $rootScope.notify("success", "The challenge phase details are successfully updated!");
                        }
                    },
                    onError: function(response) {
                        utilities.hideLoader();
                        $mdDialog.hide();
                        var error = response.data;
                        $rootScope.notify("error", error);
                    }
                };
                utilities.showLoader();
                utilities.sendRequest(parameters, 'header', 'upload');
            } else {
                parameters.url = 'challenges/challenge/' + vm.challengeId + '/challenge_phase';
                parameters.method = 'GET';
                parameters.data = {};
                parameters.callback = {
                    onSuccess: function(response) {
                        var details = response.data;
                        vm.phases = details;
                        utilities.hideLoader();
                    },
                    onError: function(response) {
                        var error = response.data;
                        utilities.storeData('emailError', error.detail);
                        $state.go('web.permission-denied');
                        utilities.hideLoader();
                    }
                };
                utilities.sendRequest(parameters);
                $mdDialog.hide();
            }
        };

        vm.publishChallenge = function(ev) {
            ev.stopPropagation();
            vm.toggleChallengeState = null;
            vm.publishDesc = null;
            if (vm.isPublished)
                vm.toggleChallengeState = "private";
            else
                vm.toggleChallengeState = "public";

            var confirm = $mdDialog.confirm()
                          .title('Make this challenge ' + vm.toggleChallengeState + '?')
                          .ariaLabel('')
                          .targetEvent(ev)
                          .ok('Yes')
                          .cancel('No');

            $mdDialog.show(confirm).then(function() {
                parameters.url = "challenges/challenge_host_team/" + vm.page.creator.id + "/challenge/" + vm.page.id;
                parameters.method = 'PATCH';
                parameters.data = {
                    "published": !vm.isPublished,
                };
                vm.isPublished = !vm.isPublished;
                parameters.callback = {
                    onSuccess: function(response) {
                        var status = response.status;
                        if (status === 200) {
                            $mdDialog.hide();
                            $rootScope.notify("success", "The challenge was successfully made " + vm.toggleChallengeState);
                        }
                    },
                    onError: function(response) {
                        $mdDialog.hide();
                        vm.page.description = vm.tempDesc;
                        var error = response.data;
                        $rootScope.notify("error", error);
                    }
                };

                utilities.sendRequest(parameters);
            }, function() {
            // Nope
            });
        };

        // Edit Challenge Start and End Date
        vm.challengeDateDialog = function(ev) {
            vm.challengeStartDate = moment(vm.page.start_date);
            vm.challengeEndDate = moment(vm.page.end_date);
            $mdDialog.show({
                scope: $scope,
                preserveScope: true,
                targetEvent: ev,
                templateUrl: 'dist/views/web/challenge/edit-challenge/edit-challenge-date.html',
                escapeToClose: false
            });
        };

        vm.editChallengeDate = function(editChallengeDateForm) {
            if (editChallengeDateForm) {
                var challengeHostList = utilities.getData("challengeCreator");
                for (var challenge in challengeHostList) {
                    if (challenge == vm.challengeId) {
                        vm.challengeHostId = challengeHostList[challenge];
                        break;
                    }
                }
                parameters.url = "challenges/challenge_host_team/" + vm.challengeHostId + "/challenge/" + vm.challengeId;
                parameters.method = 'PATCH';
                if (new Date(vm.challengeStartDate).valueOf() < new Date(vm.challengeEndDate).valueOf()) {
                    parameters.data = {
                        "start_date": vm.challengeStartDate,
                        "end_date": vm.challengeEndDate
                    };
                    parameters.callback = {
                        onSuccess: function(response) {
                            var status = response.status;
                            utilities.hideLoader();
                            if (status === 200) {
                                vm.page.start_date = vm.challengeStartDate.format("MMM D, YYYY h:mm:ss A");
                                vm.page.end_date = vm.challengeEndDate.format("MMM D, YYYY h:mm:ss A");
                                $mdDialog.hide();
                                $rootScope.notify("success", "The challenge start and end date is successfully updated!");
                            }
                        },
                        onError: function(response) {
                            utilities.hideLoader();
                            $mdDialog.hide();
                            var error = response.data;
                            $rootScope.notify("error", error);
                        }
                    };
                    utilities.showLoader();
                    utilities.sendRequest(parameters);
                } else {
                    $rootScope.notify("error", "The challenge start date cannot be same or greater than end date.");
                }
            } else {
                $mdDialog.hide();
            }
        };

        $scope.$on('$destroy', function() {
            vm.stopFetchingSubmissions();
            vm.stopLeaderboard();
            vm.stopLoadingLogs();
        });

        $rootScope.$on('$stateChangeStart', function() {
            vm.phase = {};
            vm.isResult = false;
            vm.stopFetchingSubmissions();
            vm.stopLeaderboard();
        });

        vm.showConfirmation = function(message){
            $rootScope.notify("success", message);
        };

        vm.termsAndConditionDialog = function (ev) {
            $mdDialog.show({
                scope: $scope,
                preserveScope: true,
                targetEvent: ev,
                templateUrl: 'dist/views/web/challenge/terms-and-conditions.html',
                escapeToClose: false
            });
        };

        vm.acceptTermsAndConditions = function (acceptTermsAndConditionsForm) {
            if (acceptTermsAndConditionsForm) {
                if (vm.termsAndConditions) {
                    vm.selectExistTeam();
                    $mdDialog.hide();
                }
            } else {
                $mdDialog.hide();
            }
        };


    }

})();<|MERGE_RESOLUTION|>--- conflicted
+++ resolved
@@ -572,7 +572,6 @@
             }
         };
 
-<<<<<<< HEAD
 
         // get names of the team that has participated in the current challenge
         parameters.url = 'challenges/challenge/' + vm.challengeId + '/participant_team/team_name';
@@ -587,8 +586,6 @@
         utilities.sendRequest(parameters);
 
 
-=======
->>>>>>> 335ad765
         // get details of the particular challenge phase
         parameters.url = 'challenges/challenge/' + vm.challengeId + '/challenge_phase';
         parameters.method = 'GET';
