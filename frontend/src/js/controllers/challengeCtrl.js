// Invoking IIFE for challenge page
(function() {

    'use strict';
    angular
        .module('evalai')
        .controller('ChallengeCtrl', ChallengeCtrl);

    ChallengeCtrl.$inject = ['utilities', 'loaderService', '$scope', '$state', '$http', '$stateParams', '$rootScope', 'Upload', '$interval', '$mdDialog', 'moment'];

    function ChallengeCtrl(utilities, loaderService, $scope, $state, $http, $stateParams, $rootScope, Upload, $interval, $mdDialog, moment) {
        var vm = this;
        vm.challengeId = $stateParams.challengeId;
        vm.phaseId = null;
        vm.phaseSplitId = $stateParams.phaseSplitId;
        vm.input_file = null;
        vm.methodName = null;
        vm.methodDesc = null;
        vm.projectUrl = null;
        vm.publicationUrl = null;
        vm.wrnMsg = {};
        vm.page = {};
        vm.isParticipated = false;
        vm.isActive = false;
        vm.phases = {};
        vm.phaseSplits = {};
        vm.isValid = {};
        vm.submissionVisibility = {};
        vm.showUpdate = false;
        vm.showLeaderboardUpdate = false;
        vm.poller = null;
        vm.isChallengeHost = false;
        vm.stopLeaderboard = function() {};
        vm.stopFetchingSubmissions = function() {};
        vm.currentDate = null;
<<<<<<< HEAD
        vm.publishVariable = false;

=======
        vm.sortColumn = 'rank';
        vm.reverseSort = false;
        vm.columnIndexSort = 0;
        // save initial ranking
        vm.initial_ranking = {};
>>>>>>> 2d0bf698
        // loader for existing teams
        vm.isExistLoader = false;
        vm.loaderTitle = '';
        vm.loaderContainer = angular.element('.exist-team-card');

        // show loader
        vm.startLoader = loaderService.startLoader;
        // stop loader
        vm.stopLoader = loaderService.stopLoader;

        var userKey = utilities.getData('userKey');

        vm.subErrors = {};

        utilities.showLoader();

        // get details of the particular challenge
        var parameters = {};
        parameters.token = null;
        if (userKey) {
            parameters.token = userKey;
        }
        parameters.method = 'GET';
        parameters.url = 'challenges/challenge/' + vm.challengeId + '/';
        parameters.data = {};
        parameters.callback = {
            onSuccess: function(response) {
                var details = response.data;
                vm.page = details;
                vm.isActive = details.is_active;
                vm.publishVariable = vm.page.published;


                if (vm.page.image === null) {
                    vm.page.image = "dist/images/logo.png";

                }

                if (userKey) {

                    // get details of challenges corresponding to participant teams of that user
                    parameters.url = 'participants/participant_teams/challenges/' + vm.challengeId + '/user';
                    parameters.method = 'GET';
                    parameters.data = {};
                    parameters.callback = {
                        onSuccess: function(response) {
                            var details = response.data;
                            vm.currentDate = details.datetime_now;
                            for (var i in details.challenge_participant_team_list) {
                                if (details.challenge_participant_team_list[i].challenge !== null && details.challenge_participant_team_list[i].challenge.id == vm.challengeId) {
                                    vm.isParticipated = true;
                                    break;
                                }
                            }

                            if (details.is_challenge_host) {
                                vm.isChallengeHost = true;
                            }

                            if (!vm.isParticipated) {

                                vm.team = {};
                                vm.teamId = null;
                                vm.existTeam = {};
                                vm.currentPage = '';
                                vm.isNext = '';
                                vm.isPrev = '';
                                vm.team.error = false;

                                parameters.url = 'participants/participant_team';
                                parameters.method = 'GET';
                                parameters.callback = {
                                    onSuccess: function(response) {
                                        var status = response.status;
                                        var details = response.data;
                                        if (status == 200) {
                                            vm.existTeam = details;

                                            // clear error msg from storage
                                            utilities.deleteData('emailError');

                                            // condition for pagination
                                            if (vm.existTeam.next === null) {
                                                vm.isNext = 'disabled';
                                            } else {
                                                vm.isNext = '';
                                            }

                                            if (vm.existTeam.previous === null) {
                                                vm.isPrev = 'disabled';
                                            } else {
                                                vm.isPrev = '';
                                            }
                                            if (vm.existTeam.next !== null) {
                                                vm.currentPage = vm.existTeam.next.split('page=')[1] - 1;
                                            }


                                            // select team from existing list
                                            vm.selectExistTeam = function() {

                                                // loader for exisiting teams
                                                vm.isExistLoader = true;
                                                vm.loaderTitle = '';
                                                vm.loaderContainer = angular.element('.exist-team-card');

                                                // show loader
                                                vm.startLoader("Loading Teams");
                                                // loader end

                                                parameters.url = 'challenges/challenge/' + vm.challengeId + '/participant_team/' + vm.teamId;
                                                parameters.method = 'POST';
                                                parameters.callback = {
                                                    onSuccess: function() {
                                                        vm.isParticipated = true;
                                                        $state.go('web.challenge-main.challenge-page.submission');
                                                        vm.stopLoader();
                                                    },
                                                    onError: function(response) {
                                                        if (response.status == 404) {
                                                            var error = "Please select a team first!";
                                                        } else {
                                                            error = response.data["error"];
                                                        }
                                                        $rootScope.notify("error", error);
                                                        vm.stopLoader();
                                                    }
                                                };
                                                utilities.sendRequest(parameters);
                                            };

                                            // to load data with pagination
                                            vm.load = function(url) {
                                                // loader for exisiting teams
                                                vm.isExistLoader = true;
                                                vm.loaderTitle = '';
                                                vm.loaderContainer = angular.element('.exist-team-card');


                                                vm.startLoader("Loading Teams");
                                                if (url !== null) {

                                                    //store the header data in a variable
                                                    var headers = {
                                                        'Authorization': "Token " + userKey
                                                    };

                                                    //Add headers with in your request
                                                    $http.get(url, { headers: headers }).then(function(response) {
                                                        // reinitialized data
                                                        var details = response.data;
                                                        vm.existTeam = details;

                                                        // condition for pagination
                                                        if (vm.existTeam.next === null) {
                                                            vm.isNext = 'disabled';
                                                            vm.currentPage = vm.existTeam.count / 10;
                                                        } else {
                                                            vm.isNext = '';
                                                            vm.currentPage = parseInt(vm.existTeam.next.split('page=')[1] - 1);
                                                        }

                                                        if (vm.existTeam.previous === null) {
                                                            vm.isPrev = 'disabled';
                                                        } else {
                                                            vm.isPrev = '';
                                                        }
                                                        vm.stopLoader();
                                                    });
                                                }
                                            };

                                        }
                                        utilities.hideLoader();
                                    },
                                    onError: function(response) {
                                        var error = response.data;
                                        utilities.storeData('emailError', error.detail);
                                        $state.go('web.permission-denied');
                                        utilities.hideLoader();
                                    }
                                };

                                utilities.sendRequest(parameters);

                            }
                            // This condition means that the user is eligible to make submissions
                            // else if (vm.isParticipated) {

                            // }
                            utilities.hideLoader();
                        },
                        onError: function() {
                            utilities.hideLoader();
                        }
                    };

                    utilities.sendRequest(parameters);
                }

                utilities.hideLoader();

            },
            onError: function(response) {
                var error = response.data;
                utilities.storeData('emailError', error.detail);
                $state.go('web.permission-denied');
                utilities.hideLoader();
            }
        };

        utilities.sendRequest(parameters);

        vm.makeSubmission = function() {
            if (vm.isParticipated) {


                var fileVal = angular.element(".file-path").val();

                if (fileVal === null || fileVal === "") {
                    vm.subErrors.msg = "Please upload file!";
                } else {
                    vm.isExistLoader = true;
                    vm.loaderTitle = '';
                    vm.loaderContainer = angular.element('.exist-team-card');


                    vm.startLoader("Making Submission");
                    if (vm.input_file) {
                        // vm.upload(vm.input_file);
                    }
                    parameters.url = 'jobs/challenge/' + vm.challengeId + '/challenge_phase/' + vm.phaseId + '/submission/';
                    parameters.method = 'POST';
                    var formData = new FormData();
                    formData.append("status", "submitting");
                    formData.append("input_file", vm.input_file);
                    formData.append("method_name", vm.methodName);
                    formData.append("method_description", vm.methodDesc);
                    formData.append("project_url", vm.projectUrl);
                    formData.append("publication_url", vm.publicationUrl);

                    parameters.data = formData;

                    parameters.token = userKey;
                    parameters.callback = {
                        onSuccess: function() {
                            // vm.input_file.name = '';

                            angular.forEach(
                                angular.element("input[type='file']"),
                                function(inputElem) {
                                    angular.element(inputElem).val(null);
                                }
                            );

                            angular.element(".file-path").val(null);


                            vm.phaseId = null;
                            vm.methodName = null;
                            vm.methodDesc = null;
                            vm.projectUrl = null;
                            vm.publicationUrl = null;
                            // vm.subErrors.msg = "Your submission has been recorded succesfully!";
                            $rootScope.notify("success", "Your submission has been recorded succesfully!");

                            vm.stopLoader();
                        },
                        onError: function(response) {
                            var status = response.status;
                            var error = response.data;

                            vm.phaseId = null;
                            vm.methodName = null;
                            vm.methodDesc = null;
                            vm.projectUrl = null;
                            vm.publicationUrl = null;
                            if (status == 404) {

                                vm.subErrors.msg = "Please select phase!";
                            } else if (status == 400) {
                                vm.subErrors.msg = error.input_file[0];
                            } else {
                                vm.subErrors.msg = error.error;
                            }
                            vm.stopLoader();
                        }
                    };

                    utilities.sendRequest(parameters, 'header', 'upload');
                }
            }
        };



        // get details of the particular challenge phase
        parameters.url = 'challenges/challenge/' + vm.challengeId + '/challenge_phase';
        parameters.method = 'GET';
        parameters.data = {};
        parameters.callback = {
            onSuccess: function(response) {
                var details = response.data;
                vm.phases = details;
                // navigate to challenge page
                // $state.go('web.challenge-page.overview');
                utilities.hideLoader();
            },
            onError: function(response) {
                var error = response.data;
                utilities.storeData('emailError', error.detail);
                $state.go('web.permission-denied');
                utilities.hideLoader();
            }
        };

        utilities.sendRequest(parameters);

        // get details of the particular challenge phase split
        parameters.url = 'challenges/' + vm.challengeId + '/challenge_phase_split';
        parameters.method = 'GET';
        parameters.data = {};
        parameters.callback = {
            onSuccess: function(response) {
                var details = response.data;
                vm.phaseSplits = details;
                utilities.hideLoader();
            },
            onError: function(response) {
                var error = response.data;
                utilities.storeData('emailError', error.detail);
                $state.go('web.permission-denied');
                utilities.hideLoader();
            }
        };

        utilities.sendRequest(parameters);

        // define a custom sorting function
        vm.lastKey = null;
        vm.sortFunction = function(key) {
            // check which column is selected
            // so that the values can be parsed properly
            if (vm.sortColumn === 'date') {
                return Date.parse(key.submission__submitted_at);
            }
            else if (vm.sortColumn === 'rank') {
                return vm.initial_ranking[key.submission__participant_team__team_name];
            }
            else if (vm.sortColumn === 'number') {
                return parseFloat(key.result[vm.columnIndexSort]);
            }
            else if (vm.sortColumn === 'string'){
                // sort teams alphabetically
                return key.submission__participant_team__team_name.value;
            }

            return 0;
        };

        // my submissions
        vm.isResult = false;

        vm.getLeaderboard = function(phaseSplitId) {
            vm.stopLeaderboard = function() {
                $interval.cancel(vm.poller);
            };
            vm.stopLeaderboard();

            vm.isResult = true;
            vm.phaseSplitId = phaseSplitId;
            // loader for exisiting teams
            vm.isExistLoader = true;
            vm.loaderTitle = '';
            vm.loaderContainer = angular.element('.exist-team-card');

            vm.startLoader("Loading Leaderboard Items");


            // Show leaderboard
            vm.leaderboard = {};
            parameters.url = "jobs/" + "challenge_phase_split/" + vm.phaseSplitId + "/leaderboard/?page_size=1000";
            parameters.method = 'GET';
            parameters.data = {};
            parameters.callback = {
                onSuccess: function(response) {
                    var details = response.data;
                    vm.leaderboard = details.results;
                    for (var i=0; i<vm.leaderboard.length; i++) {
                        vm.initial_ranking[vm.leaderboard[i].submission__participant_team__team_name] = i+1;
                        var dateTimeNow = moment(new Date());
                        var submissionTime = moment(vm.leaderboard[i].submission__submitted_at);
                        var duration = moment.duration(dateTimeNow.diff(submissionTime));
                        if (duration._data.years != 0) {
                            var years = duration.asYears();
                            vm.leaderboard[i].submission__submitted_at = years;
                            if (years.toFixed(0)==1) {
                                vm.leaderboard[i].timeSpan = 'year';
                            } else {
                                vm.leaderboard[i].timeSpan= 'years';
                            }
                        }
                        else if (duration._data.months !=0) {
                            var months = duration.months();
                            vm.leaderboard[i].submission__submitted_at = months;
                            if (months.toFixed(0)==1) {
                                vm.leaderboard[i].timeSpan = 'month';
                            } else {
                                vm.leaderboard[i].timeSpan = 'months';
                            }
                        }
                        else if (duration._data.days !=0) {
                            var days = duration.asDays();
                            vm.leaderboard[i].submission__submitted_at = days;
                            if (days.toFixed(0)==1) {
                                vm.leaderboard[i].timeSpan = 'day';
                            } else {
                                vm.leaderboard[i].timeSpan = 'days';
                            }
                        }
                        else if (duration._data.hours !=0) {
                            var hours = duration.asHours();
                            vm.leaderboard[i].submission__submitted_at = hours;
                            if (hours.toFixed(0)==1) {
                                vm.leaderboard[i].timeSpan = 'hour';
                            } else {
                                vm.leaderboard[i].timeSpan = 'hours';
                            }                        
                        } 
                        else if (duration._data.minutes !=0) {
                            var minutes = duration.asMinutes();
                            vm.leaderboard[i].submission__submitted_at = minutes;
                            if (minutes.toFixed(0)==1) {
                                vm.leaderboard[i].timeSpan = 'minute';
                            } else {
                                vm.leaderboard[i].timeSpan = 'minutes';
                            }
                        }
                        else if (duration._data.seconds != 0) {
                            var second = duration.asSeconds();
                            vm.leaderboard[i].submission__submitted_at = second;
                            if (second.toFixed(0)==1) {
                                vm.leaderboard[i].timeSpan = 'second';
                            } else {
                                vm.leaderboard[i].timeSpan = 'seconds';
                            }
                        }
                    }
                    vm.phaseName = vm.phaseSplitId;
                    vm.startLeaderboard();
                    vm.stopLoader();
                },
                onError: function(response) {
                    var error = response.data;
                    vm.leaderboard.error = error;
                    vm.stopLoader();
                }
            };

            utilities.sendRequest(parameters);
            vm.startLeaderboard = function() {
                vm.stopLeaderboard();
                vm.poller = $interval(function() {
                    parameters.url = "jobs/" + "challenge_phase_split/" + vm.phaseSplitId + "/leaderboard/?page_size=1000";
                    parameters.method = 'GET';
                    parameters.data = {};
                    parameters.callback = {
                        onSuccess: function(response) {
                            var details = response.data;
                            if (vm.leaderboard.count !== details.results.count) {
                                vm.showLeaderboardUpdate = true;
                            }
                        },
                        onError: function(response) {
                            var error = response.data;
                            utilities.storeData('emailError', error.detail);
                            $state.go('web.permission-denied');
                            vm.stopLoader();
                        }
                    };

                    utilities.sendRequest(parameters);
                }, 5000);
            };

        };

        if (vm.phaseSplitId) {
            vm.getLeaderboard(vm.phaseSplitId);
        }

        vm.getResults = function(phaseId) {

            vm.stopFetchingSubmissions = function() {
                $interval.cancel(vm.poller);
            };
            vm.stopFetchingSubmissions();
            vm.isResult = true;
            vm.phaseId = phaseId;

            var all_phases = vm.phases.results;
            for (var i = 0; i < vm.phases.results.length; i++) {
                if (all_phases[i].id == phaseId) {
                    vm.currentPhaseLeaderboardPublic = all_phases[i].leaderboard_public;
                    break;
                }
            }

            parameters.url = "analytics/challenge/" + vm.challengeId + "/challenge_phase/" + vm.phaseId + "/count";
            parameters.method = 'GET';
            parameters.data = {};
            parameters.callback = {
                onSuccess: function(response) {
                    var details = response.data;
                    vm.submissionCount = details.submission_count;
                },
                onError: function(response) {
                    var error = response.data;
                    $rootScope.notify("error", error);
                }
            };
            utilities.sendRequest(parameters);

            // loader for exisiting teams
            vm.isExistLoader = true;
            vm.loaderTitle = '';
            vm.loaderContainer = angular.element('.exist-team-card');

            vm.startLoader("Loading Submissions");

            // get submissions of a particular challenge phase
            vm.isNext = '';
            vm.isPrev = '';
            vm.currentPage = '';
            vm.showPagination = false;

            parameters.url = "jobs/challenge/" + vm.challengeId + "/challenge_phase/" + vm.phaseId + "/submission/";
            parameters.method = 'GET';
            parameters.data = {};
            parameters.callback = {
                onSuccess: function(response) {
                    var details = response.data;
                    vm.submissionResult = details;

                    for (var i = 0; i < details.results.length; i++) {
                        vm.submissionVisibility[details.results[i].id] = details.results[i].is_public;
                    }

                    vm.start();

                    if (vm.submissionResult.count === 0) {
                        vm.showPagination = false;
                        vm.paginationMsg = "No results found";
                    } else {

                        vm.showPagination = true;
                        vm.paginationMsg = "";
                    }

                    if (vm.submissionResult.next === null) {
                        vm.isNext = 'disabled';
                    } else {
                        vm.isNext = '';

                    }
                    if (vm.submissionResult.previous === null) {
                        vm.isPrev = 'disabled';
                    } else {
                        vm.isPrev = '';
                    }
                    if (vm.submissionResult.next !== null) {
                        vm.currentPage = vm.submissionResult.next.split('page=')[1] - 1;
                    } else {
                        vm.currentPage = 1;
                    }

                    vm.load = function(url) {
                        // loader for exisiting teams
                        vm.isExistLoader = true;
                        vm.loaderTitle = '';
                        vm.loaderContainer = angular.element('.exist-team-card');

                        vm.startLoader("Loading Submissions");
                        if (url !== null) {

                            //store the header data in a variable
                            var headers = {
                                'Authorization': "Token " + userKey
                            };

                            //Add headers with in your request
                            $http.get(url, { headers: headers }).then(function(response) {
                                // reinitialized data
                                var details = response.data;
                                vm.submissionResult = details;

                                // condition for pagination
                                if (vm.submissionResult.next === null) {
                                    vm.isNext = 'disabled';
                                    vm.currentPage = vm.submissionResult.count / 10;
                                } else {
                                    vm.isNext = '';
                                    vm.currentPage = parseInt(vm.submissionResult.next.split('page=')[1] - 1);
                                }

                                if (vm.submissionResult.previous === null) {
                                    vm.isPrev = 'disabled';
                                } else {
                                    vm.isPrev = '';
                                }
                                vm.stopLoader();
                            });
                        } else {
                            vm.stopLoader();
                        }
                    };
                    vm.stopLoader();
                },
                onError: function(response) {
                    var error = response.data;
                    utilities.storeData('emailError', error.detail);
                    $state.go('web.permission-denied');
                    vm.stopLoader();
                }
            };

            utilities.sendRequest(parameters);

            // long polling (5s) for leaderboard

            vm.start = function() {
                vm.stopFetchingSubmissions();
                vm.poller = $interval(function() {
                    parameters.url = "jobs/challenge/" + vm.challengeId + "/challenge_phase/" + vm.phaseId + "/submission/?page=" + Math.ceil(vm.currentPage);
                    parameters.method = 'GET';
                    parameters.data = {};
                    parameters.callback = {
                        onSuccess: function(response) {
                            var details = response.data;

                            // Set the is_public flag corresponding to each submission
                            for (var i = 0; i < details.results.length; i++) {
                                vm.submissionVisibility[details.results[i].id] = details.results[i].is_public;
                            }

                            if (vm.submissionResult.results.length !== details.results.length) {
                                vm.showUpdate = true;
                            } else {
                                for (i = 0; i < details.results.length; i++) {
                                    if (details.results[i].status !== vm.submissionResult.results[i].status) {
                                        vm.showUpdate = true;
                                        break;
                                    }
                                }
                            }
                        },
                        onError: function(response) {
                            var error = response.data;
                            utilities.storeData('emailError', error.detail);
                            $state.go('web.permission-denied');
                            vm.stopLoader();
                        }
                    };

                    utilities.sendRequest(parameters);
                }, 5000);
            };
        };

        vm.refreshSubmissionData = function() {

            // get submissions of a particular challenge phase

            if (!vm.isResult) {

                vm.isNext = '';
                vm.isPrev = '';
                vm.currentPage = '';
                vm.showPagination = false;
            }

            vm.startLoader("Loading Submissions");
            vm.submissionResult = {};

            parameters.url = "jobs/challenge/" + vm.challengeId + "/challenge_phase/" + vm.phaseId + "/submission/?page=" + Math.ceil(vm.currentPage);
            parameters.method = 'GET';
            parameters.data = {};
            parameters.callback = {
                onSuccess: function(response) {
                    var details = response.data;
                    vm.submissionResult = details;

                    if (vm.submissionResult.count === 0) {
                        vm.showPagination = false;
                        vm.paginationMsg = "No results found";
                    } else {

                        vm.showPagination = true;
                        vm.paginationMsg = "";
                    }

                    if (vm.submissionResult.next === null) {
                        vm.isNext = 'disabled';
                    } else {
                        vm.isNext = '';

                    }
                    if (vm.submissionResult.previous === null) {
                        vm.isPrev = 'disabled';
                    } else {
                        vm.isPrev = '';
                    }
                    if (vm.submissionResult.next !== null) {
                        vm.currentPage = vm.submissionResult.next.split('page=')[1] - 1;
                    } else {
                        vm.currentPage = 1;
                    }


                    // Set the is_public flag corresponding to each submission
                    for (var i = 0; i < details.results.length; i++) {
                        vm.submissionVisibility[details.results[i].id] = details.results[i].is_public;
                    }

                    vm.submissionResult = details;
                    vm.showUpdate = false;
                    vm.stopLoader();
                },
                onError: function() {
                    vm.stopLoader();
                }
            };

            utilities.sendRequest(parameters);
        };
        vm.refreshLeaderboard = function() {
            vm.startLoader("Loading Leaderboard Items");
            vm.leaderboard = {};
            parameters.url = "jobs/" + "challenge_phase_split/" + vm.phaseSplitId + "/leaderboard/?page_size=1000";
            parameters.method = 'GET';
            parameters.data = {};
            parameters.callback = {
                onSuccess: function(response) {
                    var details = response.data;
                    vm.leaderboard = details.results;
                    vm.startLeaderboard();
                    vm.stopLoader();
                },
                onError: function(response) {
                    var error = response.data;
                    vm.leaderboard.error = error;
                    vm.stopLoader();
                }
            };

            utilities.sendRequest(parameters);
        };

        // function to create new team for participating in challenge
        vm.createNewTeam = function() {
            vm.isLoader = true;
            vm.loaderTitle = '';
            vm.newContainer = angular.element('.new-team-card');

            vm.startLoader("Loading Teams");

            parameters.url = 'participants/participant_team';
            parameters.method = 'POST';
            parameters.data = {
                "team_name": vm.team.name
            };
            parameters.callback = {
                onSuccess: function() {
                    $rootScope.notify("success", "Team " + vm.team.name + " has been created successfully!");
                    vm.team.error = false;
                    vm.stopLoader();
                    vm.team.name = '';

                    vm.startLoader("Loading Teams");
                    parameters.url = 'participants/participant_team';
                    parameters.method = 'GET';
                    parameters.callback = {
                        onSuccess: function(response) {
                            var status = response.status;
                            var details = response.data;
                            if (status == 200) {
                                vm.existTeam = details;
                                vm.showPagination = true;
                                vm.paginationMsg = '';


                                // condition for pagination
                                if (vm.existTeam.next === null) {
                                    vm.isNext = 'disabled';
                                    vm.currentPage = 1;
                                } else {
                                    vm.isNext = '';
                                    vm.currentPage = vm.existTeam.next.split('page=')[1] - 1;
                                }

                                if (vm.existTeam.previous === null) {
                                    vm.isPrev = 'disabled';
                                } else {
                                    vm.isPrev = '';
                                }


                                vm.stopLoader();
                            }
                        },
                        onError: function() {
                            vm.stopLoader();
                        }
                    };
                    utilities.sendRequest(parameters);
                },
                onError: function(response) {
                    var error = response.data;
                    vm.team.error = error.team_name[0];
                    vm.stopLoader();
                    $rootScope.notify("error", "New team couldn't be created.");
                }
            };

            utilities.sendRequest(parameters);
        };

        vm.getAllSubmissionResults = function(phaseId) {

            vm.stopFetchingSubmissions = function() {
                $interval.cancel(vm.poller);
            };

            vm.stopFetchingSubmissions();
            vm.isResult = true;
            vm.phaseId = phaseId;

            // loader for loading submissions.
            vm.startLoader = loaderService.startLoader;
            vm.startLoader("Loading Submissions");

            // get submissions of all the challenge phases
            vm.isNext = '';
            vm.isPrev = '';
            vm.currentPage = '';
            vm.showPagination = false;

            parameters.url = "challenges/" + vm.challengeId + "/challenge_phase/" + vm.phaseId + "/submissions";
            parameters.method = 'GET';
            parameters.data = {};
            parameters.callback = {
                onSuccess: function(response) {
                    var details = response.data;
                    vm.submissionResult = details;

                    if (vm.submissionResult.count === 0) {
                        vm.showPagination = false;
                        vm.paginationMsg = "No results found";
                    } else {

                        vm.showPagination = true;
                        vm.paginationMsg = "";
                    }

                    if (vm.submissionResult.next === null) {
                        vm.isNext = 'disabled';
                    } else {
                        vm.isNext = '';

                    }
                    if (vm.submissionResult.previous === null) {
                        vm.isPrev = 'disabled';
                    } else {
                        vm.isPrev = '';
                    }
                    if (vm.submissionResult.next !== null) {
                        vm.currentPage = vm.submissionResult.next.split('page=')[1] - 1;
                    } else {
                        vm.currentPage = 1;
                    }

                    vm.load = function(url) {
                        // loader for loading submissions
                        vm.startLoader = loaderService.startLoader;
                        vm.startLoader("Loading Submissions");
                        if (url !== null) {

                            //store the header data in a variable
                            var headers = {
                                'Authorization': "Token " + userKey
                            };

                            //Add headers with in your request
                            $http.get(url, { headers: headers }).then(function(response) {
                                // reinitialized data
                                var details = response.data;
                                vm.submissionResult = details;

                                // condition for pagination
                                if (vm.submissionResult.next === null) {
                                    vm.isNext = 'disabled';
                                    vm.currentPage = vm.submissionResult.count / 10;
                                } else {
                                    vm.isNext = '';
                                    vm.currentPage = parseInt(vm.submissionResult.next.split('page=')[1] - 1);
                                }

                                if (vm.submissionResult.previous === null) {
                                    vm.isPrev = 'disabled';
                                } else {
                                    vm.isPrev = '';
                                }
                                vm.stopLoader();
                            });
                        } else {
                            vm.stopLoader();
                        }
                    };
                    vm.stopLoader();
                },
                onError: function(response) {
                    var error = response.data;
                    utilities.storeData('emailError', error.detail);
                    $state.go('web.permission-denied');
                    vm.stopLoader();
                }
            };
            utilities.sendRequest(parameters);
        };

        vm.changeSubmissionVisibility = function(submission_id) {
            parameters.url = "jobs/challenge/" + vm.challengeId + "/challenge_phase/" + vm.phaseId + "/submission/" + submission_id;
            parameters.method = 'PATCH';
            parameters.data = {
                "is_public": vm.submissionVisibility[submission_id]
            };
            parameters.callback = {
                onSuccess: function() {},
                onError: function() {}
            };

            utilities.sendRequest(parameters);
        };

        vm.showRemainingSubmissions = function() {
            vm.remainingSubmissions = {};
            vm.remainingTime = {};
            vm.showClock = false;
            vm.showSubmissionNumbers = false;
            parameters.url = "jobs/" + vm.challengeId + "/phases/" + vm.phaseId + "/remaining_submissions";
            parameters.method = 'GET';
            parameters.callback = {
                onSuccess: function(response) {
                    var status = response.status;
                    var details = response.data;
                    if (status === 200) {
                        if (details.remaining_submissions_today_count > 0) {
                            vm.remainingSubmissions = details;
                            vm.showSubmissionNumbers = true;
                        } else {
                            vm.message = details;
                            vm.showClock = true;
                            vm.countDownTimer = function() {
                                vm.remainingTime = vm.message.remaining_time;
                                vm.days = Math.floor(vm.remainingTime / 24 / 60 / 60);
                                vm.hoursLeft = Math.floor((vm.remainingTime) - (vm.days * 86400));
                                vm.hours = Math.floor(vm.hoursLeft / 3600);
                                vm.minutesLeft = Math.floor((vm.hoursLeft) - (vm.hours * 3600));
                                vm.minutes = Math.floor(vm.minutesLeft / 60);
                                vm.remainingSeconds = Math.floor(vm.remainingTime % 60);
                                if (vm.remainingSeconds < 10) {
                                    vm.remainingSeconds = "0" + vm.remainingSeconds;
                                }
                                if (vm.remainingTime === 0) {
                                    vm.showSubmissionNumbers = true;
                                } else {
                                    vm.remainingSeconds--;
                                }
                            };
                            setInterval(function() {
                                $rootScope.$apply(vm.countDownTimer);
                            }, 1000);
                            vm.countDownTimer();
                        }
                    }
                },
                onError: function() {
                    vm.stopLoader();
                    $rootScope.notify("error", "Some error occured. Please try again.");
                }
            };
            utilities.sendRequest(parameters);
        };

        vm.fileTypes = [{ 'name': 'csv' }];

        vm.downloadChallengeSubmissions = function() {
            if (vm.phaseId) {
                parameters.url = "challenges/" + vm.challengeId + "/phase/" + vm.phaseId + "/download_all_submissions/" + vm.fileSelected + "/";
                parameters.method = "GET";
                parameters.callback = {
                    onSuccess: function(response) {
                        var details = response.data;
                        var anchor = angular.element('<a/>');
                        anchor.attr({
                            href: 'data:attachment/csv;charset=utf-8,' + encodeURI(details),
                            download: 'all_submissions.csv'
                        })[0].click();
                    },
                    onError: function(response) {
                        var details = response.data;
                        $rootScope.notify('error', details.error);
                    }
                };
                utilities.sendRequest(parameters);
            } else {
                $rootScope.notify("error", "Please select a challenge phase!");
            }
        };

        vm.showMdDialog = function(ev, submissionId) {
            for (var i = 0; i < vm.submissionResult.count; i++) {
                if (vm.submissionResult.results[i].id === submissionId) {
                    vm.submissionMetaData = vm.submissionResult.results[i];
                    break;
                }
            }
            vm.method_name = vm.submissionMetaData.method_name;
            vm.method_description = vm.submissionMetaData.method_description;
            vm.project_url = vm.submissionMetaData.project_url;
            vm.publication_url = vm.submissionMetaData.publication_url;
            vm.submissionId = submissionId;

            $mdDialog.show({
                scope: $scope,
                preserveScope: true,
                targetEvent: ev,
                templateUrl: 'dist/views/web/challenge/update-submission-metadata.html'
            });
        };

        vm.updateSubmissionMetaData = function(updateSubmissionMetaDataForm) {
            if (updateSubmissionMetaDataForm) {
                parameters.url = "jobs/challenge/" + vm.challengeId + "/challenge_phase/" + vm.phaseId + "/submission/" + vm.submissionId;
                parameters.method = 'PATCH';
                parameters.data = {
                    "method_name": vm.method_name,
                    "method_description": vm.method_description,
                    "project_url": vm.project_url,
                    "publication_url": vm.publication_url
                };
                parameters.callback = {
                    onSuccess: function(response) {
                        var status = response.status;
                        if (status === 200) {
                            $mdDialog.hide();
                            $rootScope.notify("success", "The data is successfully updated!");
                        }
                    },
                    onError: function(response) {
                        $mdDialog.hide();
                        var error = response.data;
                        $rootScope.notify("error", error);
                    }
                };

                utilities.sendRequest(parameters);
            } else {
                $mdDialog.hide();
            }
        };

        vm.isStarred = function() {
            // Get the stars count and user specific starred or unstarred
            parameters.url = "challenges/" + vm.challengeId + "/";
            parameters.method = 'GET';
            parameters.data = {};
            parameters.callback = {
                onSuccess: function(response) {
                    var details = response.data;
                    vm.count = details['count'] || 0;
                    vm.is_starred = details['is_starred'];
                    if (details['is_starred'] === false) {
                        vm.caption = 'Star';
                    } else {
                        vm.caption = 'Unstar';
                    }
                },
                onError: function() {}
            };
            utilities.sendRequest(parameters);
        };

        vm.starChallenge = function() {
            parameters.url = "challenges/" + vm.challengeId + "/";
            parameters.method = 'POST';
            parameters.data = {};
            parameters.callback = {
                onSuccess: function(response) {
                    var details = response.data;
                    vm.count = details['count'];
                    vm.is_starred = details['is_starred'];
                    if (details.is_starred === true) {
                        vm.caption = 'Unstar';
                    } else {
                        vm.caption = 'Star';
                    }
                },
                onError: function(response) {
                    var error = response.data;
                    $rootScope.notify("error", error);
                }
            };
            utilities.sendRequest(parameters);
        };

        // Edit challenge overview
        vm.overviewDialog = function(ev) {
            vm.tempDesc = vm.page.description;
            $mdDialog.show({
                scope: $scope,
                preserveScope: true,
                targetEvent: ev,
                templateUrl: 'dist/views/web/challenge/edit-challenge/edit-challenge-overview.html',
                escapeToClose: false
            });
        };

        vm.editChallengeOverview = function(editChallengeOverviewForm) {
            if (editChallengeOverviewForm) {
                var challengeHostList = utilities.getData("challengeCreator");
                for (var challenge in challengeHostList) {
                    if (challenge == vm.challengeId) {
                        vm.challengeHostId = challengeHostList[challenge];
                        break;
                    }
                }
                parameters.url = "challenges/challenge_host_team/" + vm.challengeHostId + "/challenge/" + vm.challengeId;
                parameters.method = 'PATCH';
                parameters.data = {
                    "description": vm.page.description

                };
                parameters.callback = {
                    onSuccess: function(response) {
                        var status = response.status;
                        if (status === 200) {
                            $mdDialog.hide();
                            $rootScope.notify("success", "The description is successfully updated!");
                        }
                    },
                    onError: function(response) {
                        $mdDialog.hide();
                        vm.page.description = vm.tempDesc;
                        var error = response.data;
                        $rootScope.notify("error", error);
                    }
                };

                utilities.sendRequest(parameters);
            } else {
                vm.page.description = vm.tempDesc;
                $mdDialog.hide();
            }
        };

        // Delete challenge
        vm.deleteChallengeDialog = function(ev) {
            vm.titleInput = "";
            $mdDialog.show({
                scope: $scope,
                preserveScope: true,
                targetEvent: ev,
                templateUrl: 'dist/views/web/challenge/delete-challenge/delete-challenge.html',
                escapeToClose: false
            });
        };

        vm.deleteChallenge = function(deleteChallengeForm) {
            if(deleteChallengeForm){
                var parameters = {};
                parameters.url = "challenges/challenge/" + vm.challengeId + "/disable";
                parameters.method = 'POST';
                parameters.token = userKey;
                parameters.callback = {
                    onSuccess: function(response) {
                        var status = response.status;
                        if (status === 204){
                            $mdDialog.hide();
                            $rootScope.notify("success", "The Challenge is successfully deleted!");
                        }
                    },
                    onError: function(response) {
                        $mdDialog.hide();
                        var error = response.data;
                        $rootScope.notify("error", error);
                    }
                };

                utilities.sendRequest(parameters);
            } else {
                $mdDialog.hide();
            }
        };

        // Edit submission guidelines
        vm.submissionGuidelinesDialog = function(ev) {
            vm.tempSubmissionGuidelines = vm.page.submission_guidelines;
            $mdDialog.show({
                scope: $scope,
                preserveScope: true,
                targetEvent: ev,
                templateUrl: 'dist/views/web/challenge/edit-challenge/edit-challenge-submission-guidelines.html',
                escapeToClose: false
            });
        };

        vm.editSubmissionGuideline = function(editSubmissionGuidelinesForm) {
            if (editSubmissionGuidelinesForm) {
                var challengeHostList = utilities.getData("challengeCreator");
                for (var challenge in challengeHostList) {
                    if (challenge == vm.challengeId) {
                        vm.challengeHostId = challengeHostList[challenge];
                        break;
                    }
                }
                parameters.url = "challenges/challenge_host_team/" + vm.challengeHostId + "/challenge/" + vm.challengeId;
                parameters.method = 'PATCH';
                parameters.data = {
                    "submission_guidelines": vm.page.submission_guidelines

                };
                parameters.callback = {
                    onSuccess: function(response) {
                        var status = response.status;
                        if (status === 200) {
                            $mdDialog.hide();
                            $rootScope.notify("success", "The submission guidelines is successfully updated!");
                        }
                    },
                    onError: function(response) {
                        $mdDialog.hide();
                        vm.page.submission_guidelines = vm.tempSubmissionGuidelines;
                        var error = response.data;
                        $rootScope.notify("error", error);
                    }
                };

                utilities.sendRequest(parameters);
            } else {
                vm.page.submission_guidelines = vm.tempSubmissionGuidelines;
                $mdDialog.hide();
            }
        };

        // Edit Evaluation Criteria
        vm.evaluationCriteriaDialog = function(ev) {
            vm.tempEvaluationCriteria = vm.page.evaluation_details;
            $mdDialog.show({
                scope: $scope,
                preserveScope: true,
                targetEvent: ev,
                templateUrl: 'dist/views/web/challenge/edit-challenge/edit-challenge-evaluation-criteria.html',
                escapeToClose: false
            });
        };

        vm.editEvaluationCriteria = function(editEvaluationCriteriaForm) {
            if (editEvaluationCriteriaForm) {
                var challengeHostList = utilities.getData("challengeCreator");
                for (var challenge in challengeHostList) {
                    if (challenge == vm.challengeId) {
                        vm.challengeHostId = challengeHostList[challenge];
                        break;
                    }
                }
                parameters.url = "challenges/challenge_host_team/" + vm.challengeHostId + "/challenge/" + vm.challengeId;
                parameters.method = 'PATCH';
                parameters.data = {
                    "evaluation_details": vm.page.evaluation_details
                };
                parameters.callback = {
                    onSuccess: function(response) {
                        var status = response.status;
                        if (status === 200) {
                            $mdDialog.hide();
                            $rootScope.notify("success", "The evaluation details is successfully updated!");
                        }
                    },
                    onError: function(response) {
                        $mdDialog.hide();
                        vm.page.evaluation_details = vm.tempEvaluationCriteria;
                        var error = response.data;
                        $rootScope.notify("error", error);
                    }
                };

                utilities.sendRequest(parameters);

            } else {
                vm.page.evaluation_details = vm.tempEvaluationCriteria;
                $mdDialog.hide();
            }
        };


        // Edit Evaluation Script
        vm.evaluationScriptDialog = function(ev) {
            $mdDialog.show({
                scope: $scope,
                preserveScope: true,
                targetEvent: ev,
                templateUrl: 'dist/views/web/challenge/edit-challenge/edit-challenge-evaluation-script.html',
                escapeToClose: false
            });
        };

        vm.editEvalScript = function(editEvaluationCriteriaForm) {
            if (editEvaluationCriteriaForm) {
                var formData = new FormData();
                formData.append("evaluation_script", vm.editEvaluationScript);
                var challengeHostList = utilities.getData("challengeCreator");
                for (var challenge in challengeHostList) {
                    if (challenge == vm.challengeId) {
                        vm.challengeHostId = challengeHostList[challenge];
                        break;
                    }
                }
                parameters.url = "challenges/challenge_host_team/" + vm.challengeHostId + "/challenge/" + vm.challengeId;
                parameters.method = 'PATCH';
                parameters.data = formData;
                parameters.callback = {
                    onSuccess: function(response) {
                        var status = response.status;
                        if (status === 200) {
                            $mdDialog.hide();
                            $rootScope.notify("success", "The evaluation script is successfully updated!");
                        }
                    },
                    onError: function(response) {
                        $mdDialog.hide();
                        vm.page.evaluation_details = vm.tempEvaluationCriteria;
                        var error = response.data;
                        $rootScope.notify("error", error);
                    }
                };

                utilities.sendRequest(parameters, 'header', 'upload');

            } else {
                vm.page.evaluation_details = vm.tempEvaluationCriteria;
                $mdDialog.hide();
            }
        };


        // Edit Terms and Conditions
        vm.termsAndConditionsDialog = function(ev) {
            vm.tempTermsAndConditions = vm.page.terms_and_conditions;
            $mdDialog.show({
                scope: $scope,
                preserveScope: true,
                targetEvent: ev,
                templateUrl: 'dist/views/web/challenge/edit-challenge/edit-challenge-terms-and-conditions.html',
                escapeToClose: false
            });
        };

        vm.editTermsAndConditions = function(editTermsAndConditionsForm) {
            if (editTermsAndConditionsForm) {
                var challengeHostList = utilities.getData("challengeCreator");
                for (var challenge in challengeHostList) {
                    if (challenge == vm.challengeId) {
                        vm.challengeHostId = challengeHostList[challenge];
                        break;
                    }
                }
                parameters.url = "challenges/challenge_host_team/" + vm.challengeHostId + "/challenge/" + vm.challengeId;
                parameters.method = 'PATCH';
                parameters.data = {
                    "terms_and_conditions": vm.page.terms_and_conditions
                };
                parameters.callback = {
                    onSuccess: function(response) {
                        var status = response.status;
                        if (status === 200) {
                            $mdDialog.hide();
                            $rootScope.notify("success", "The terms and conditions are successfully updated!");
                        }
                    },
                    onError: function(response) {
                        $mdDialog.hide();
                        vm.page.terms_and_conditions = vm.tempTermsAndConditions;
                        var error = response.data;
                        $rootScope.notify("error", error);
                    }
                };
                utilities.sendRequest(parameters);
            } else {
                vm.page.terms_and_conditions = vm.tempTermsAndConditions;
                $mdDialog.hide();
            }
        };

        // Edit Challenge Title
        vm.challengeTitleDialog = function(ev) {
            vm.tempChallengeTitle = vm.page.title;
            $mdDialog.show({
                scope: $scope,
                preserveScope: true,
                targetEvent: ev,
                templateUrl: 'dist/views/web/challenge/edit-challenge/edit-challenge-title.html',
                escapeToClose: false
            });
        };

        vm.editChallengeTitle = function(editChallengeTitleForm) {
            if (editChallengeTitleForm) {
                var challengeHostList = utilities.getData("challengeCreator");
                for (var challenge in challengeHostList) {
                    if (challenge == vm.challengeId) {
                        vm.challengeHostId = challengeHostList[challenge];
                        break;
                    }
                }
                parameters.url = "challenges/challenge_host_team/" + vm.challengeHostId + "/challenge/" + vm.challengeId;
                parameters.method = 'PATCH';
                parameters.data = {
                    "title": vm.page.title
                };
                parameters.callback = {
                    onSuccess: function(response) {
                        var status = response.status;
                        if (status === 200) {
                            $mdDialog.hide();
                            $rootScope.notify("success", "The challenge title is  successfully updated!");
                        }
                    },
                    onError: function(response) {
                        $mdDialog.hide();
                        vm.page.title = vm.tempChallengeTitle;
                        var error = response.data;
                        $rootScope.notify("error", error);
                    }
                };
                utilities.sendRequest(parameters);
            } else {
                vm.page.title = vm.tempChallengeTitle;
                $mdDialog.hide();
            }
        };

        vm.challengePhaseDialog = function(ev, phase) {
            vm.page.challenge_phase = phase;
            vm.phaseStartDate = new Date(phase.start_date);
            vm.phaseEndDate = new Date(phase.end_date);
            vm.testAnnotationFile = null;
            vm.sanityCheckPass = true;
            vm.sanityCheck = "";
            $mdDialog.show({
                scope: $scope,
                preserveScope: true,
                targetEvent: ev,
                templateUrl: 'dist/views/web/challenge/edit-challenge/edit-challenge-phase.html',
                escapeToClose: false
            });
        };

        vm.editChallengePhase = function(editChallengePhaseForm) {
            if (editChallengePhaseForm) {
                vm.challengePhaseId = vm.page.challenge_phase.id;
                parameters.url = "challenges/challenge/" + vm.challengeId + "/challenge_phase/" + vm.challengePhaseId;
                parameters.method = 'PATCH';
                var formData = new FormData();
                formData.append("name", vm.page.challenge_phase.name);
                formData.append("description", vm.page.challenge_phase.description);
                formData.append("start_date", vm.phaseStartDate.toISOString());
                formData.append("end_date", vm.phaseEndDate.toISOString());
                formData.append("max_submissions_per_day", vm.page.challenge_phase.max_submissions_per_day);
                formData.append("max_submissions", vm.page.challenge_phase.max_submissions);
                if (vm.testAnnotationFile) {
                    formData.append("test_annotation", vm.testAnnotationFile);
                }
                parameters.data = formData;
                parameters.callback = {
                    onSuccess: function(response) {
                        var status = response.status;
                        utilities.hideLoader();
                        if (status === 200) {
                            $mdDialog.hide();
                            $rootScope.notify("success", "The challenge phase details are successfully updated!");
                        }
                    },
                    onError: function(response) {
                        utilities.hideLoader();
                        $mdDialog.hide();
                        var error = response.data;
                        $rootScope.notify("error", error);
                    }
                };
                utilities.showLoader();
                utilities.sendRequest(parameters, 'header', 'upload');
            } else {
                parameters.url = 'challenges/challenge/' + vm.challengeId + '/challenge_phase';
                parameters.method = 'GET';
                parameters.data = {};
                parameters.callback = {
                    onSuccess: function(response) {
                        var details = response.data;
                        vm.phases = details;
                        utilities.hideLoader();
                    },
                    onError: function(response) {
                        var error = response.data;
                        utilities.storeData('emailError', error.detail);
                        $state.go('web.permission-denied');
                        utilities.hideLoader();
                    }
                };
                utilities.sendRequest(parameters);
                $mdDialog.hide();
            }
        };

        vm.challengePublish = function(ev) {
            ev.stopPropagation();
            vm.publishTitle = "";
            vm.publishDesc = "";
            if (vm.publishVariable)
                vm.publishTitle = "private";
            else
                vm.publishTitle = "public";

            var confirm = $mdDialog.confirm()
                          .title('Make this challenge ' + vm.publishTitle + '?')
                          .ariaLabel('')
                          .targetEvent(ev)
                          .ok('I\'m sure')
                          .cancel('No.');

            $mdDialog.show(confirm).then(function() {
                parameters.url = "challenges/challenge_host_team/" + vm.page.creator.id + "/challenge/" + vm.page.id;
                parameters.method = 'PATCH';
                parameters.data = {
                    "published": !vm.publishVariable,
                };
                vm.publishVariable = !vm.publishVariable;
                parameters.callback = {
                    onSuccess: function(response) {
                        var status = response.status;
                        if (status === 200) {
                            $mdDialog.hide();
                            $rootScope.notify("success", "The challenge was successfully made " + vm.publishTitle);
                        }
                    },
                    onError: function(response) {
                        $mdDialog.hide();
                        vm.page.description = vm.tempDesc;
                        var error = response.data;
                        $rootScope.notify("error", error);
                    }
                };

                utilities.sendRequest(parameters);
            }, function() {
            // Nope
            });
        };

        $scope.$on('$destroy', function() {
            vm.stopFetchingSubmissions();
            vm.stopLeaderboard();
        });

        $rootScope.$on('$stateChangeStart', function() {
            vm.phase = {};
            vm.isResult = false;
            vm.stopFetchingSubmissions();
            vm.stopLeaderboard();
        });
    }

})();<|MERGE_RESOLUTION|>--- conflicted
+++ resolved
@@ -33,16 +33,13 @@
         vm.stopLeaderboard = function() {};
         vm.stopFetchingSubmissions = function() {};
         vm.currentDate = null;
-<<<<<<< HEAD
         vm.publishVariable = false;
-
-=======
         vm.sortColumn = 'rank';
         vm.reverseSort = false;
         vm.columnIndexSort = 0;
         // save initial ranking
         vm.initial_ranking = {};
->>>>>>> 2d0bf698
+      
         // loader for existing teams
         vm.isExistLoader = false;
         vm.loaderTitle = '';
