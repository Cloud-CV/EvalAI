--- conflicted
+++ resolved
@@ -951,12 +951,8 @@
             vm.showClock = false;
             var phase_id = vm.phaseId;
             vm.showSubmissionNumbers = false;
-<<<<<<< HEAD
             var url = stringToTemplate.convert(challenge.CHALLENGE.SHOW_REMAINING_SUBMISSIONS.REMAINING_SUBMISSIONS_ENDPOINT,{ challenge_id: challenge_id});
             parameters.url = stringToTemplate.convert(url,{phase_id: phase_id});
-=======
-            parameters.url = "jobs/"+ vm.challengeId + "/phases/"+ vm.phaseId + "/remaining_submissions";
->>>>>>> 4cfc491f
             parameters.method = 'GET';
             parameters.token = userKey;
             parameters.callback = {
