--- conflicted
+++ resolved
@@ -10,15 +10,10 @@
 
     WebCtrl.$inject = ['utilities', '$state', '$stateParams', '$rootScope'];
 
-<<<<<<< HEAD
-    function WebCtrl() {
-=======
     function WebCtrl(utilities, $state, $stateParams, $rootScope) {
         var vm = this;
->>>>>>> 020b756f
 
         vm.user = {};
-        var count = 0;
 
         utilities.hideLoader();
 
@@ -39,8 +34,7 @@
                     vm.name = result.username;
                 }
             },
-            onError: function(response) {
-                var error = response.data;
+            onError: function() {
                 $rootScope.notify("error", "Some error have occured , please try again !");
             }
         };
