// Invoking IIFE for create challenge page
(function() {

    'use strict';

    angular
        .module('evalai')
        .controller('ChallengeCreateCtrl', ChallengeCreateCtrl);

    ChallengeCreateCtrl.$inject = ['utilities', 'loaderService', '$rootScope', '$state'];

    function ChallengeCreateCtrl(utilities, loaderService, $rootScope, $state) {
        var vm = this;
        var userKey = utilities.getData('userKey');
        var hostTeamId = utilities.getData('challengeHostTeamId');
        vm.wrnMsg = {};
        vm.isValid = {};
        vm.isFormError = false;
        vm.input_file = null;
        vm.formError = {};

        // start loader
        vm.startLoader = loaderService.startLoader;

        // stop loader
        vm.stopLoader = loaderService.stopLoader;

        // function to create a challenge using zip file.
    vm.challengeCreate = function() {
            if (hostTeamId) {
                var fileVal = angular.element(".file-path").val();

                if (fileVal === null || fileVal === "") {
                    vm.isFormError = true;
                    vm.formError = "Please upload file!";
                    vm.stopLoader();
                    
                }
                if (vm.input_file) {
                    var parameters = {};
                    parameters.url = 'challenges/challenge/challenge_host_team/' + hostTeamId + '/zip_upload/';
                    parameters.method = 'POST';
                    var formData = new FormData();
                    formData.append("zip_configuration", vm.input_file);

                    parameters.data = formData;

                    parameters.token = userKey;
                    parameters.callback = {
                        onSuccess: function(response) {
                            utilities.hideLoader();
                            var status = response.status;
                            var details =  response.data;
                            if (status === 201) {
                                var inputTypeFile = "input[type='file']";
                                angular.forEach(
                                    angular.element(inputTypeFile),
                                    function(inputElem) {
                                        angular.element(inputElem).val(null);
                                    }
                                );
                                angular.element(".file-path").val(null);
                                $rootScope.notify("success", details.success);
                                localStorage.removeItem('challengeHostTeamId');
                                $state.go('home');
                            }
                        },
                        onError: function(response) {
<<<<<<< HEAD
                            var status = response.status;
=======
                            utilities.hideLoader();
>>>>>>> 8aec4d8a
                            var error = response.data;
                            if (status === 400) {
                                angular.element(".file-path").val(null);
                                $rootScope.notify("error", error.error);
                            }
                            vm.stopLoader();
                        }
                    };
                }
                utilities.showLoader();
                utilities.sendRequest(parameters, 'header', 'upload');
            }
            else {
                angular.element(".file-path").val(null);
                $rootScope.notify("info", "Please select a challenge host team!");
            }
        };
<<<<<<< HEAD

        vm.fillChallengeCreationForm = function() {
            if (hostTeamId) {
                $state.go('web.create-challenge-using-ui');
            }
            else {
                $rootScope.notify("info", "Please select a challenge host team!");
            }
        };
    }
})();
=======
    }
})();
>>>>>>> 8aec4d8a
<|MERGE_RESOLUTION|>--- conflicted
+++ resolved
@@ -66,11 +66,7 @@
                             }
                         },
                         onError: function(response) {
-<<<<<<< HEAD
                             var status = response.status;
-=======
-                            utilities.hideLoader();
->>>>>>> 8aec4d8a
                             var error = response.data;
                             if (status === 400) {
                                 angular.element(".file-path").val(null);
@@ -88,7 +84,6 @@
                 $rootScope.notify("info", "Please select a challenge host team!");
             }
         };
-<<<<<<< HEAD
 
         vm.fillChallengeCreationForm = function() {
             if (hostTeamId) {
@@ -99,8 +94,4 @@
             }
         };
     }
-})();
-=======
-    }
-})();
->>>>>>> 8aec4d8a
+})();