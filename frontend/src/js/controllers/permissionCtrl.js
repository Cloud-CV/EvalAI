--- conflicted
+++ resolved
@@ -15,7 +15,6 @@
         // message for not verified users
         vm.emailError = utilities.getData('emailError');
 
-<<<<<<< HEAD
         //user email redirect
         vm.user={};
 
@@ -35,10 +34,8 @@
         utilities.sendRequest(parameters);
 
    }
-=======
         vm.name = utilities.getData('name');
         vm.email = utilities.getData('email');
     }
->>>>>>> c74dafaf
 
 })();
