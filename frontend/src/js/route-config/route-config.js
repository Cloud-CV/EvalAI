--- conflicted
+++ resolved
@@ -170,7 +170,6 @@
             authenticate: true
         };
 
-<<<<<<< HEAD
         var create_challenge_using_ui = {
             name: "web.create-challenge-using-ui",
             parent: "web",
@@ -181,14 +180,14 @@
             controllerAs: 'createChallengeUsingUi',
             // redirectTo: "web.challenge-create.challenge-list",
             authenticate: true
-=======
+        };
+      
         var challenge_main = {
             name: "web.challenge-main",
             parent: "web",
             url: "/challenges",
             templateUrl: baseUrl + "/web/challenge-main.html",
             redirectTo: "web.challenge-main.challenge-list",
->>>>>>> 227c6a8b
         };
 
         var challenge_list = {
