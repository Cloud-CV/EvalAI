/**
 * Config for the router
 */

(function() {
    angular
        .module('evalai')
        .config(configure);

    var baseUrl = "dist/views/";

    function configure($stateProvider, $urlRouterProvider, $locationProvider, $urlMatcherFactoryProvider) {
<<<<<<< HEAD
        
        //in order to prevent 404 for trailing '/' in urls    	
        $urlMatcherFactoryProvider.strictMode(false);
=======

    	//in order to prevent 404 for trailing '/' in urls
    	$urlMatcherFactoryProvider.strictMode(false);
>>>>>>> 522c3dd9

        // formating hashed url
        $locationProvider.html5Mode({
            enabled: true,
            requireBase: true
        });

        // declare all states parameters here
        var home = {
            name: "home",
            url: "/",
            templateUrl: baseUrl + "/web/landing.html",
            controller: 'MainCtrl',
            controllerAs: 'main',
            title: "Welcome"
        };

        var auth = {
            name: "auth",
            url: "/auth",
            templateUrl: baseUrl + "/web/auth.html",
            controller: 'AuthCtrl',
            controllerAs: 'auth',
            abstract: true,
            authenticate: false,
            title: 'Auth'
        };

        var login = {
            name: "auth.login",
            parent: "auth",
            url: "/login",
            templateUrl: baseUrl + "/web/login.html",
            authenticate: false,
            title: 'Login'
        };

        var signup = {
            name: "auth.signup",
            parent: "auth",
            url: "/signup",
            templateUrl: baseUrl + "/web/signup.html",
            authenticate: false,
            title: 'SignUp'
        };

        var verify_email = {
            name: "auth.verify-email",
            parent: "auth",
            url: "/api/auth/registration/account-confirm-email/:email_conf_key",
            templateUrl: baseUrl + "/web/verify-email.html",
            title: "Email Verify",
            authenticate: false
        };

        var reset_password = {
            name: "auth.reset-password",
            parent: "auth",
            url: "/reset-password",
            templateUrl: baseUrl + "/web/reset-password.html",
            title: "Reset Password",
            authenticate: false
        };

        var reset_password_confirm = {
            name: "auth.reset-password-confirm",
            parent: "auth",
            url: "/api/password/reset/confirm/:user_id/:reset_token",
            templateUrl: baseUrl + "/web/reset-password-confirm.html",
            title: "Reset Password Confirm",
            authenticate: false
        };

        var logout = {
            name: "auth.logout",
            parent: "auth",
            url: "/logout",
            authenticate: false,
            title: 'Logout'
        };

        // main app 'web'
        var web = {
            name: "web",
            url: "/web",
            templateUrl: baseUrl + "/web/web.html",
            controller: 'WebCtrl',
            controllerAs: 'web',
            authenticate: true,
            abstract: true
        };

        var dashboard = {
            name: "web.dashboard",
            parent: "web",
            url: "/dashboard",
            templateUrl: baseUrl + "/web/dashboard.html",
            controller: 'DashCtrl',
            controllerAs: 'dash',
            title: 'Dashboard',
            authenticate: true
        };

        var teams = {
            name: "web.teams",
            parent: "web",
            url: "/teams",
            templateUrl: baseUrl + "/web/teams.html",
            controller: 'TeamsCtrl',
            controllerAs: 'teams',
            title: 'Participating Teams',
            authenticate: true
        };

        var challenge_host_teams = {
            name: "web.challenge-host-teams",
            parent: "web",
            url: "/challenge-host-teams",
            templateUrl: baseUrl + "/web/challenge-host-teams.html",
            controller: 'ChallengeHostTeamsCtrl',
            controllerAs: 'challengeHostTeams',
            title: 'Host Teams',
            authenticate: true
        };

        var challenge_main = {
            name: "web.challenge-main",
            parent: "web",
            url: "/challenges",
            templateUrl: baseUrl + "/web/challenge-main.html",
            // controller: 'ChallengeMainCtrl',
            // controllerAs: 'challengeMain',
            redirectTo: "web.challenge-main.challenge-list",
            authenticate: true
        };

        var challenge_create = {
            name: "web.challenge-create",
            parent: "web",
            url: "/challenges/create",
            templateUrl: baseUrl + "/web/challenge-create.html",
            title: 'Create Challenge',
            controller: 'ChallengeCreateCtrl',
            controllerAs: 'challengeCreate',
            // redirectTo: "web.challenge-create.challenge-list",
            authenticate: true
        };

        var challenge_list = {
            name: "web.challenge-main.challenge-list",
            parent: "web.challenge-main",
            url: "/list",
            templateUrl: baseUrl + "/web/challenge/challenge-list.html",
            controller: 'ChallengeListCtrl',
            controllerAs: 'challengeList',
            title: 'Challenges',
            authenticate: true
        };

        var challenge_page = {
            name: "web.challenge-main.challenge-page",
            parent: "web.challenge-main",
            url: "/challenge-page/:challengeId",
            templateUrl: baseUrl + "/web/challenge-page.html",
            controller: 'ChallengeCtrl',
            controllerAs: 'challenge',
            redirectTo: "web.challenge-main.challenge-page.overview",
            authenticate: true
        };

        var overview = {
            name: "web.challenge-main.challenge-page.overview",
            parent: "web.challenge-main.challenge-page",
            url: "/overview",
            templateUrl: baseUrl + "/web/challenge/overview.html",
            title: 'Overview',
            authenticate: true
        };

        var evaluation = {
            name: "web.challenge-main.challenge-page.evaluation",
            url: "/evaluation",
            templateUrl: baseUrl + "/web/challenge/evaluation.html",
            title: 'Evaluation',
            authenticate: true
        };

        var phases = {
            name: "web.challenge-main.challenge-page.phases",
            url: "/phases",
            templateUrl: baseUrl + "/web/challenge/phases.html",
            title: 'Phases',
            authenticate: true
        };

        var participate = {
            name: "web.challenge-main.challenge-page.participate",
            url: "/participate",
            templateUrl: baseUrl + "/web/challenge/participate.html",
            title: 'Participate',
            authenticate: true
        };

        var submission = {
            name: "web.challenge-main.challenge-page.submission",
            url: "/submission",
            templateUrl: baseUrl + "/web/challenge/submission.html",
            title: 'Submission',
            authenticate: true
        };

        var my_submission = {
            name: "web.challenge-main.challenge-page.my-submission",
            url: "/my-submission",
            templateUrl: baseUrl + "/web/challenge/my-submission.html",
            title: 'My Submission',
            authenticate: true
        };

        var leaderboard = {
            name: "web.challenge-main.challenge-page.leaderboard",
            url: "/leaderboard",
            templateUrl: baseUrl + "/web/challenge/leaderboard.html",
            title: 'Leaderboard',
            authenticate: true
        };

        var profile = {
            name: "web.profile",
            parent: "web",
            url: "/profile",
            templateUrl: baseUrl + "/web/profile.html",
            title: "Profile",
            controller: 'profileCtrl',
            controllerAs: 'profile',
            authenticate: true
        };

        var host_challenge = {
            name: "web.host-challenge",
            parent: "web",
            url: "/host-challenge",
            templateUrl: baseUrl + "/web/host-challenge.html",
            title: 'Host Competition',
            // controller: 'HostCtrl',
            // controllerAs: 'host',
            authenticate: true
        };

        var permission_denied = {
            name: "web.permission-denied",
            parent: "web",
            url: "/permission-denied",
            templateUrl: baseUrl + "/web/permission-denied.html",
            title: "Permission Denied",
            controller: 'PermCtrl',
            controllerAs: 'perm',
            authenticate: true
        };

        var change_password = {
            name: "web.change-password",
            parent: "web",
            url: "/change-password",
            templateUrl: baseUrl + "/web/change-password.html",
            title: "Change Password",
            controller: 'ChangePwdCtrl',
            controllerAs: 'changepwd',
            authenticate: true
        };

        var error_404 = {
            name: "error-404",
            templateUrl: baseUrl + "/web/error-pages/error-404.html",
            title: "Error 404",
        };

        var error_500 = {
            name: "error-500",
            templateUrl: baseUrl + "/web/error-pages/error-500.html",
            title: "Error 500",
        };

        var terms_and_conditions = {
            name: "terms_and_conditions",
            url: "/legals",
            templateUrl: baseUrl + "/web/terms-and-conditions.html",
            title: "Terms and Conditions"
        };

        var about_us = {
            name: 'about-us',
            url: "/about",
            templateUrl: baseUrl + "/web/about-us.html",
            title: "About Us"
        };

        var our_team = {
            name: 'our-team',
            url: "/team",
            templateUrl: baseUrl + "/web/our-team.html",
            title: "Our Team"
        };

        var join_our_team = {
            name: 'join-our-team',
            url: "/join-us",
            templateUrl: baseUrl + "/web/join-our-team.html",
            title: "Join Our Team"
        };

        var update_profile = {
            name: "web.update-profile",
            parent: "web",
            url: "/update-profile",
            templateUrl: baseUrl + "/web/update-profile.html",
            title: "Update Profile",
            controller: 'updateProfileCtrl',
            controllerAs: 'updateProfile',
            authenticate: true
        };

        var contact_us = {
            name: "contact-us",
            url: "/contact",
            templateUrl: baseUrl + "/web/contact-us.html",
            title: "Contact Us"
        };


        // call all states here
        $stateProvider.state(home);
        $stateProvider.state(terms_and_conditions);

        // auth configs
        $stateProvider.state(auth);
        $stateProvider.state(login);
        $stateProvider.state(signup);
        $stateProvider.state(verify_email);
        $stateProvider.state(reset_password);
        $stateProvider.state(reset_password_confirm);
        $stateProvider.state(logout);

        // web main configs.
        $stateProvider.state(web);
        $stateProvider.state(dashboard);
        $stateProvider.state(teams);

        // challenge host teams
        $stateProvider.state(challenge_host_teams);

        // challenges list page
        $stateProvider.state(challenge_main);
        $stateProvider.state(challenge_list);

        // challenge create page
        $stateProvider.state(challenge_create);

        // challenge details
        $stateProvider.state(challenge_page);
        $stateProvider.state(overview);
        $stateProvider.state(evaluation);
        $stateProvider.state(phases);
        $stateProvider.state(participate);
        $stateProvider.state(submission);
        $stateProvider.state(my_submission);
        $stateProvider.state(leaderboard);

        $stateProvider.state(host_challenge);

        $stateProvider.state(profile);
        $stateProvider.state(permission_denied);
        $stateProvider.state(change_password);
        $stateProvider.state(error_404);
        $stateProvider.state(error_500);
        $stateProvider.state(about_us);
        $stateProvider.state(our_team);
        $stateProvider.state(join_our_team);
        $stateProvider.state(update_profile);
        $stateProvider.state(contact_us);

        $urlRouterProvider.otherwise(function($injector, $location) {
            var state = $injector.get('$state');
            state.go('error-404');
            return $location.path();
        });
    }

})();

// define run block here
(function() {

    angular
        .module('evalai')
        .run(runFunc);

    function runFunc($rootScope, $state, utilities, $window, $location, toaster) {

        // Google Analytics Scripts
        $window.ga('create', 'UA-45466017-2', 'auto');
        $rootScope.$on('$stateChangeSuccess', function() {
            $window.ga('send', 'pageview', $location.path());
        });

        // setting timout for token (7days)
        // var getTokenTime = utilities.getData('tokenTime');
        // var timeNow = (new Date()).getTime();
        // .getTime() returns milliseconds, so for 7 days 1000 * 60 * 60 * 24 * 7 = 7 days
        // var tokenExpTime = 1000 * 60 * 60 * 24 * 7;
        // if ((timeNow - getTokenTime) > tokenExpTime) {
        //     utilities.resetStorage();
        // }

        $rootScope.isAuth = false;
        // check for valid user
        $rootScope.$on('$stateChangeStart', function(event, toState) {
            if (toState.authenticate && !utilities.isAuthenticated()) {
                $rootScope.isAuth = false;
                // User isn’t authenticated
                $state.transitionTo("auth.login");
                event.preventDefault();
            }
            // restrict authorized user too access login/signup page
            else if (toState.authenticate === false && utilities.isAuthenticated()) {
                $rootScope.isAuth = true;
                $state.transitionTo("home");
                event.preventDefault();
                return false;
            } else if (utilities.isAuthenticated()) {
                $rootScope.isAuth = true;
            }
        });

        $rootScope.$on('$stateChangeStart', function(event, to, params) {
            if (to.redirectTo) {
                event.preventDefault();
                $state.go(to.redirectTo, params, { location: 'replace' });
            }
        });

        $rootScope.$on('$stateChangeSuccess', function() {
            // Save the route title
            $rootScope.pageTitle = $state.current.title;
            // Scroll to top
            $window.scrollTo(0, 0);

        });

        $rootScope.notify = function(type, message, timeout) {
            // function to pic timeout
            function pick(arg, def) {
                return (typeof arg === undefined ? def : arg);
            }

            timeout = pick(timeout, 3000);
            toaster.pop({
                type: type,
                body: message,
                timeout: timeout
            });
        };

        $rootScope.logout = function() {
            var userKey = utilities.getData('userKey');
            var parameters = {};
            parameters.url = 'auth/logout/';
            parameters.method = 'POST';
            parameters.token = userKey;
            parameters.callback = {
                onSuccess: function() {
                    utilities.resetStorage();
                    $state.go("auth.login");
                    $rootScope.isAuth = false;
                    $rootScope.notify("info", "Successfully logged out!");
                },
                onError: function() {
                }
            };

            utilities.sendRequest(parameters);
        };

        $rootScope.checkToken = function() {
            var userKey = utilities.getData('userKey');
            var parameters = {};
            parameters.url = 'auth/user/';
            parameters.method = 'GET';
            parameters.token = userKey;
            parameters.callback = {
                onSuccess: function() {
                },
                onError: function(response) {
                    var status = response.status;
                    if (status == 401) {
                        alert("Timeout, Please login again to continue!");
                        utilities.resetStorage();
                        $state.go("auth.login");
                        $rootScope.isAuth = false;
                    }
                }
            };

            utilities.sendRequest(parameters);
        };

        if (!$rootScope.isAuth) {
            // checkToken();
        }
    }
})();<|MERGE_RESOLUTION|>--- conflicted
+++ resolved
@@ -10,15 +10,9 @@
     var baseUrl = "dist/views/";
 
     function configure($stateProvider, $urlRouterProvider, $locationProvider, $urlMatcherFactoryProvider) {
-<<<<<<< HEAD
         
         //in order to prevent 404 for trailing '/' in urls    	
         $urlMatcherFactoryProvider.strictMode(false);
-=======
-
-    	//in order to prevent 404 for trailing '/' in urls
-    	$urlMatcherFactoryProvider.strictMode(false);
->>>>>>> 522c3dd9
 
         // formating hashed url
         $locationProvider.html5Mode({
