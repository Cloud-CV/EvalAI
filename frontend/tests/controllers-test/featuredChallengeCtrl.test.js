'use strict';

describe('Unit tests for featured challenge controller', function () {
    beforeEach(angular.mock.module('evalai'));

    var $controller, createController, $rootScope, $state, $stateParams, $scope, utilities, vm;

    beforeEach(inject(function (_$controller_, _$rootScope_, _$stateParams_, _$state_, _utilities_, _moment_) {
        $controller = _$controller_;
        $rootScope = _$rootScope_;
        $state = _$state_;
        utilities = _utilities_;
        $stateParams = _$stateParams_;

        $scope = $rootScope.$new();
        createController = function () {
            return $controller('FeaturedChallengeCtrl', {$scope: $scope});
        };
        vm = $controller('FeaturedChallengeCtrl', { $scope: $scope });
    }));

    describe('Global variables', function () {
        it('has default values', function () {
            vm = createController();
            expect(vm.challengeId).toEqual($stateParams.challengeId);
            expect(vm.phaseSplitId).toEqual($stateParams.phaseSplitId);
            expect(vm.phaseId).toBeNull();
            expect(vm.wrnMsg).toEqual({});
            expect(vm.page).toEqual({});
            expect(vm.phases).toEqual({});
            expect(vm.phaseSplits).toEqual({});
            expect(vm.isValid).toEqual({});
            expect(vm.isActive).toBeFalsy();
            expect(vm.showUpdate).toBeFalsy();
            expect(vm.showLeaderboardUpdate).toBeFalsy();
            expect(vm.poller).toBeNull();

            // variables for loader of existing teams
            expect(vm.isExistLoader).toBeFalsy();
            expect(vm.loaderTitle).toEqual('');
        });
    });

    describe('Unit tests for global backend calls', function () {
        var challengeSuccess, challengePhaseSuccess, challengePhaseSplitSuccess, successResponse;
        var errorResponse = {
            detail: 'error'
        };

        beforeEach(function () {
            spyOn($state, 'go');
            spyOn(utilities, 'storeData');
            spyOn(utilities, 'hideLoader');

            utilities.sendRequest = function (parameters) {
                if ((challengeSuccess == true && parameters.url == 'challenges/challenge/undefined/') ||
                (challengePhaseSuccess == true && parameters.url == 'challenges/challenge/undefined/challenge_phase') ||
                (challengePhaseSplitSuccess == true && parameters.url == 'challenges/undefined/challenge_phase_split')) {
                    parameters.callback.onSuccess({
                        data: successResponse,
                        status: 200
                    });
                } else if ((challengeSuccess == false && parameters.url == 'challenges/challenge/undefined/') ||
                (challengePhaseSuccess == false && parameters.url == 'challenges/challenge/undefined/challenge_phase') ||
                (challengePhaseSplitSuccess == false && parameters.url == 'challenges/undefined/challenge_phase_split')) {
                    parameters.callback.onError({
                        data: errorResponse
                    });
                }
            };
        });

        it('get the details of the particular challenge `challenges/challenge/<challenge_id>/`', function () {
            challengeSuccess = true;
            challengePhaseSuccess = null;
            challengePhaseSplitSuccess = null;
            successResponse = {
                is_active: true,
                image: 'logo.png'
            };
            vm = createController();
            expect(vm.page).toEqual(successResponse);
            expect(vm.isActive).toEqual(successResponse.is_active);
        });

        it('when challenge logo image is null `challenges/challenge/<challenge_id>/`', function () {
            challengeSuccess = true;
            challengePhaseSuccess = null;
            challengePhaseSplitSuccess = null;
            successResponse = {
                is_active: true,
                image: null
            };
            vm = createController();
            expect(vm.page).toEqual(successResponse);
            expect(vm.isActive).toEqual(successResponse.is_active);
            expect(vm.page.image).toEqual("dist/images/logo.png");
        });

        it('get challenge backend error `challenges/challenge/<challenge_id>/`', function () {
            challengeSuccess = false;
            challengePhaseSuccess = null;
            challengePhaseSplitSuccess = null;
            vm = createController();
            expect(utilities.storeData).toHaveBeenCalledWith('emailError', errorResponse.detail);
            expect($state.go).toHaveBeenCalledWith('web.permission-denied');
            expect(utilities.hideLoader).toHaveBeenCalled();
        });

        it('get the details of the particular challenge phase `challenges/challenge/<challenge_id>/challenge_phase`', function () {
            challengeSuccess = null;
            challengePhaseSuccess = true;
            challengePhaseSplitSuccess = null;
            successResponse = {
                id: 1,
                name: "Challenge phase",
                description: "Challenge phase description"
            };
            vm = createController();
            expect(vm.phases).toEqual(successResponse);
            expect(utilities.hideLoader).toHaveBeenCalled();
        });

        it('get challenge phase backend error `challenges/challenge/<challenge_id>/challenge_phase`', function () {
            challengeSuccess = null;
            challengePhaseSuccess = false;
            challengePhaseSplitSuccess = null;
            vm = createController();
            expect(utilities.storeData).toHaveBeenCalledWith('emailError', errorResponse.detail);
            expect($state.go).toHaveBeenCalledWith('web.permission-denied');
            expect(utilities.hideLoader).toHaveBeenCalled();
        });

        it('get the details of the particular challenge phase split `challenges/<challenge_id>/challenge_phase_split`', function () {
            challengeSuccess = null;
            challengePhaseSuccess = null;
            challengePhaseSplitSuccess = true;
            successResponse = {
                id: 1,
                challenge_phase: "Challenge phase object",
                dataset_split: "Dataset split object",
                visibility: "public"
            };
            vm = createController();
            expect(vm.phaseSplits).toEqual(successResponse);
            expect(utilities.hideLoader).toHaveBeenCalled();
        });

        it('get challenge phase split backend error `challenges/<challenge_id>/challenge_phase_split`', function () {
            challengeSuccess = null;
            challengePhaseSuccess = null;
            challengePhaseSplitSuccess = false;
            vm = createController();
            expect(utilities.storeData).toHaveBeenCalledWith('emailError', errorResponse.detail);
            expect($state.go).toHaveBeenCalledWith('web.permission-denied');
            expect(utilities.hideLoader).toHaveBeenCalled();
        });
    });

    describe('Unit tests for getLeaderboard function \
    `jobs/challenge_phase_split/<phase_split_id>/leaderboard/?page_size=1000`', function () {
        var success, successResponse, errorResponse;

        beforeEach(function () {
            spyOn(vm, 'startLoader');
            spyOn(vm, 'stopLoader');
            spyOn(angular, 'element');

            utilities.sendRequest = function (parameters) {
                if (success) {
                    parameters.callback.onSuccess({
                        data: successResponse
                    });
                } else {
                    parameters.callback.onError({
                        data: errorResponse
                    });
                }
            };
        });

        it('successfully get the leaderboard', function () {
            success = true;
            successResponse = {
                results: {
                    duration: 'year',
                    results: [
                        {
                            id: 1,
                            submission__submitted_at: (new Date() - new Date().setFullYear(new Date().getFullYear() - 1)),
                        },
                    ]
                },
            };
            var phaseSplitId = 1;
            vm.getLeaderboard(phaseSplitId);
            expect(vm.isResult).toBeTruthy();
            expect(angular.element).toHaveBeenCalledWith('.exist-team-card');
            expect(vm.startLoader).toHaveBeenCalledWith('Loading Leaderboard Items');
            expect(vm.leaderboard).toEqual(successResponse.results);
            expect(vm.phase_name).toEqual(vm.phaseSplitId);
            expect(vm.stopLoader).toHaveBeenCalled();
        });

        it('getLeaderboard backend error', function () {
            success = false;
            errorResponse = 'error';
            var phaseSplitId = 1;
            vm.getLeaderboard(phaseSplitId);
            expect(vm.isResult).toEqual(true);
            expect(vm.startLoader).toHaveBeenCalledWith('Loading Leaderboard Items');
            expect(vm.leaderboard.error).toEqual(errorResponse);
            expect(vm.stopLoader).toHaveBeenCalled();
        });
    });

    describe('Unit tests for leaderboard submission__submitted_at formatting', function () {
        var $controller, $rootScope, $scope, utilities, vm, moment;
    
        beforeEach(inject(function (_$controller_, _$rootScope_, _utilities_, _moment_) {
            $controller = _$controller_;
            $rootScope = _$rootScope_;
            utilities = _utilities_;
            moment = _moment_;
            $scope = $rootScope.$new();
            vm = $controller('FeaturedChallengeCtrl', { $scope: $scope });
            spyOn(vm, 'startLoader');
            spyOn(vm, 'stopLoader');
            spyOn(angular, 'element');
        }));
    
        function leaderboardWithSubmissionAt(date) {
            return {
                results: {
                    results: [
                        { id: 1, submission__submitted_at: date }
                    ]
                }
            };
        }
    
        it('should set timeSpan to "months" for 1 year ago', function () {
            var oneYearAgo = moment().subtract(1, 'years').toDate();
            var response = leaderboardWithSubmissionAt(oneYearAgo);
    
            utilities.sendRequest = function (parameters) {
                parameters.callback.onSuccess({ data: response.results });
            };
    
            vm.getLeaderboard(1);
                
            expect(vm.leaderboard[0].timeSpan).toBe('months');
        });
    
        it('should set timeSpan to "years" for 2 years ago', function () {
            var twoYearsAgo = moment().subtract(2, 'years').toDate();
            var response = leaderboardWithSubmissionAt(twoYearsAgo);
    
            utilities.sendRequest = function (parameters) {
                parameters.callback.onSuccess({ data: response.results });
            };
    
            vm.getLeaderboard(1);
    
            expect(vm.leaderboard[0].timeSpan).toBe('years');
        });
    
        it('should set timeSpan to "days" for 1 month ago', function () {
            var oneMonthAgo = moment().subtract(1, 'months').toDate();
            var response = leaderboardWithSubmissionAt(oneMonthAgo);
    
            utilities.sendRequest = function (parameters) {
                parameters.callback.onSuccess({ data: response.results });
            };
    
            vm.getLeaderboard(1);
             
<<<<<<< HEAD
            expect(vm.leaderboard[0].timeSpan).toBe('month')
=======
            expect(vm.leaderboard[0].timeSpan).toBe('days');
>>>>>>> 76e39f8b
        });
    
        it('should set timeSpan to "months" for 3 months ago', function () {
            var threeMonthsAgo = moment().subtract(3, 'months').toDate();
            var response = leaderboardWithSubmissionAt(threeMonthsAgo);
    
            utilities.sendRequest = function (parameters) {
                parameters.callback.onSuccess({ data: response.results });
            };
    
            vm.getLeaderboard(1);
    
            expect(vm.leaderboard[0].timeSpan).toBe('months');
        });
    
        it('should set timeSpan to "day" for 1 day ago', function () {
            var oneDayAgo = moment().subtract(1, 'days').toDate();
            var response = leaderboardWithSubmissionAt(oneDayAgo);
    
            utilities.sendRequest = function (parameters) {
                parameters.callback.onSuccess({ data: response.results });
            };
    
            vm.getLeaderboard(1);
    
            expect(vm.leaderboard[0].timeSpan).toBe('day');
        });
    
        it('should set timeSpan to "days" for 5 days ago', function () {
            var fiveDaysAgo = moment().subtract(5, 'days').toDate();
            var response = leaderboardWithSubmissionAt(fiveDaysAgo);
    
            utilities.sendRequest = function (parameters) {
                parameters.callback.onSuccess({ data: response.results });
            };
    
            vm.getLeaderboard(1);
    
            expect(vm.leaderboard[0].timeSpan).toBe('days');
        });
    
        it('should set timeSpan to "hour" for 1 hour ago', function () {
            var oneHourAgo = moment().subtract(1, 'hours').toDate();
            var response = leaderboardWithSubmissionAt(oneHourAgo);
    
            utilities.sendRequest = function (parameters) {
                parameters.callback.onSuccess({ data: response.results });
            };
    
            vm.getLeaderboard(1);
    
            expect(vm.leaderboard[0].timeSpan).toBe('hour');
        });
    
        it('should set timeSpan to "hours" for 10 hours ago', function () {
            var tenHoursAgo = moment().subtract(10, 'hours').toDate();
            var response = leaderboardWithSubmissionAt(tenHoursAgo);
    
            utilities.sendRequest = function (parameters) {
                parameters.callback.onSuccess({ data: response.results });
            };
    
            vm.getLeaderboard(1);
    
            expect(vm.leaderboard[0].timeSpan).toBe('hours');
        });
    
        it('should set timeSpan to "minute" for 1 minute ago', function () {
            var oneMinuteAgo = moment().subtract(1, 'minutes').toDate();
            var response = leaderboardWithSubmissionAt(oneMinuteAgo);
    
            utilities.sendRequest = function (parameters) {
                parameters.callback.onSuccess({ data: response.results });
            };
    
            vm.getLeaderboard(1);
    
            expect(vm.leaderboard[0].timeSpan).toBe('minute');
        });
    
        it('should set timeSpan to "minutes" for 30 minutes ago', function () {
            var thirtyMinutesAgo = moment().subtract(30, 'minutes').toDate();
            var response = leaderboardWithSubmissionAt(thirtyMinutesAgo);
    
            utilities.sendRequest = function (parameters) {
                parameters.callback.onSuccess({ data: response.results });
            };
    
            vm.getLeaderboard(1);
    
            expect(vm.leaderboard[0].timeSpan).toBe('minutes');
        });
    
        it('should set timeSpan to "second" for 1 second ago', function () {
            var oneSecondAgo = moment().subtract(1, 'seconds').toDate();
            var response = leaderboardWithSubmissionAt(oneSecondAgo);
    
            utilities.sendRequest = function (parameters) {
                parameters.callback.onSuccess({ data: response.results });
            };
    
            vm.getLeaderboard(1);
    
            expect(vm.leaderboard[0].timeSpan).toBe('second');
        });
    
        it('should set timeSpan to "seconds" for 45 seconds ago', function () {
            var fortyFiveSecondsAgo = moment().subtract(45, 'seconds').toDate();
            var response = leaderboardWithSubmissionAt(fortyFiveSecondsAgo);
    
            utilities.sendRequest = function (parameters) {
                parameters.callback.onSuccess({ data: response.results });
            };
    
            vm.getLeaderboard(1);
    
            expect(vm.leaderboard[0].timeSpan).toBe('seconds');
        });
    });
});<|MERGE_RESOLUTION|>--- conflicted
+++ resolved
@@ -274,12 +274,9 @@
             };
     
             vm.getLeaderboard(1);
-             
-<<<<<<< HEAD
+          
             expect(vm.leaderboard[0].timeSpan).toBe('month')
-=======
-            expect(vm.leaderboard[0].timeSpan).toBe('days');
->>>>>>> 76e39f8b
+
         });
     
         it('should set timeSpan to "months" for 3 months ago', function () {
