--- conflicted
+++ resolved
@@ -29,7 +29,6 @@
             expect(vm.emailError).toEqual(utilities.getData('emailError'));
         });
     });
-<<<<<<< HEAD
 
     describe('requestLink', function () {
         beforeEach(function () {
@@ -70,7 +69,7 @@
             vm.requestLink();
             expect($rootScope.notify).toHaveBeenCalledWith('error', 'Something went wrong. Please try again.');
         });
-=======
+    });
 });
 
 describe('PermCtrl', function() {
@@ -135,6 +134,5 @@
         var message = response.data.detail;
         var time = Math.floor(message.match(/\d+/g)[0] / 60);
         expect($rootScope.notify).toHaveBeenCalledWith('error', 'Request limit exceeded. Please wait for ' + time + ' minutes and try again.');
->>>>>>> c0086644
     });
 });