--- conflicted
+++ resolved
@@ -16,14 +16,9 @@
       "ng-file-upload",
       "AngularJS-Toaster",
       "angular-trix",
-<<<<<<< HEAD
       "trix",
       "angular-material-datetimepicker",
       "moment"
-
-=======
-      "trix"
->>>>>>> 8aec4d8a
     ]
   },
   "paths": {
@@ -42,13 +37,8 @@
        "ng-file-upload": "bower_components/ng-file-upload/ng-file-upload.min.js",
        "AngularJS-Toaster": "bower_components/AngularJS-Toaster/toaster.min.js",
        "angular-trix": "bower_components/angular-trix/dist/angular-trix.min.js",
-<<<<<<< HEAD
        "trix": "bower_components/trix/dist/trix.js",
        "angular-material-datetimepicker": "bower_components/angular-material-datetimepicker/dist/angular-material-datetimepicker.min.js",
        "moment": "bower_components/moment/moment.js"
-=======
-       "trix": "bower_components/trix/dist/trix.js"
-
->>>>>>> 8aec4d8a
      }
 }