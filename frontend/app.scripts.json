{
  "chunks": {
    "vendor": [
      "jquery",
      "angular",
      "angular-animate",
      "angular-ui-router",
      "angular-aria",
      "angular-message",
      "angular-material",
      "materialize",
      "lodash",
      "ngSmoothScroll",
      "ng-focus-if",
      "ng-sanitize",
      "ng-file-upload",
      "AngularJS-Toaster",
      "angular-trix",
      "trix",
<<<<<<< HEAD
      "angular-material-datetimepicker",
      "moment"
=======
      "moment",
      "locale",
      "angular-moment"
>>>>>>> 227c6a8b
    ]
  },
  "paths": {
       "jquery": "bower_components/jquery/dist/jquery.min.js",
       "angular" : "bower_components/angular/angular.min.js",
       "angular-animate" : "bower_components/angular-animate/angular-animate.min.js",
       "angular-ui-router" : "bower_components/angular-ui-router/release/angular-ui-router.min.js",
       "angular-aria" : "bower_components/angular-aria/angular-aria.min.js",
       "angular-message": "bower_components/angular-messages/angular-messages.min.js",
       "angular-material" : "bower_components/angular-material/angular-material.min.js",
       "materialize": "bower_components/materialize/dist/js/materialize.min.js",
       "lodash": "bower_components/lodash/dist/lodash.min.js",
       "ngSmoothScroll": "bower_components/ngSmoothScroll/lib/angular-smooth-scroll.js",
       "ng-focus-if": "bower_components/ng-focus-if/focusIf.min.js",
       "ng-sanitize": "bower_components/angular-sanitize/angular-sanitize.min.js",
       "ng-file-upload": "bower_components/ng-file-upload/ng-file-upload.min.js",
       "AngularJS-Toaster": "bower_components/AngularJS-Toaster/toaster.min.js",
       "angular-trix": "bower_components/angular-trix/dist/angular-trix.min.js",
       "trix": "bower_components/trix/dist/trix.js",
<<<<<<< HEAD
       "angular-material-datetimepicker": "bower_components/angular-material-datetimepicker/dist/angular-material-datetimepicker.min.js",
       "moment": "bower_components/moment/moment.js"
=======
       "moment": "bower_components/moment/moment.js",
       "locale": "bower_components/moment/locale/de.js",
       "angular-moment": "bower_components/angular-moment/angular-moment.js"

>>>>>>> 227c6a8b
     }
}<|MERGE_RESOLUTION|>--- conflicted
+++ resolved
@@ -17,14 +17,9 @@
       "AngularJS-Toaster",
       "angular-trix",
       "trix",
-<<<<<<< HEAD
-      "angular-material-datetimepicker",
-      "moment"
-=======
       "moment",
       "locale",
       "angular-moment"
->>>>>>> 227c6a8b
     ]
   },
   "paths": {
@@ -44,14 +39,8 @@
        "AngularJS-Toaster": "bower_components/AngularJS-Toaster/toaster.min.js",
        "angular-trix": "bower_components/angular-trix/dist/angular-trix.min.js",
        "trix": "bower_components/trix/dist/trix.js",
-<<<<<<< HEAD
-       "angular-material-datetimepicker": "bower_components/angular-material-datetimepicker/dist/angular-material-datetimepicker.min.js",
-       "moment": "bower_components/moment/moment.js"
-=======
        "moment": "bower_components/moment/moment.js",
        "locale": "bower_components/moment/locale/de.js",
        "angular-moment": "bower_components/angular-moment/angular-moment.js"
-
->>>>>>> 227c6a8b
      }
 }