# Byte-compiled / optimized / DLL files
__pycache__/
*.py[cod]
*$py.class

# C extensions
*.so

# Distribution / packaging
.Python
env/
build/
develop-eggs/
dist/
downloads/
eggs/
.eggs/
lib/
lib64/
parts/
sdist/
var/
*.egg-info/
.installed.cfg
*.egg

# PyInstaller
#  Usually these files are written by a python script from a template
#  before PyInstaller builds the exe, so as to inject date/other infos into it.
*.manifest
*.spec

# Installer logs
pip-log.txt
pip-delete-this-directory.txt

# Unit test / coverage reports
htmlcov/
.tox/
.coverage
.coverage.*
.cache
nosetests.xml
coverage.xml
*,cover
.hypothesis/

# Translations
*.mo
*.pot

# Django stuff:
*.log
<<<<<<< HEAD
=======
settings/dev.py
>>>>>>> ad1a0e32

# Sphinx documentation
docs/_build/

# PyBuilder
target/

# IPython Notebook
.ipynb_checkpoints

# pyenv
.python-version

# dotenv
.env

# virtualenv
venv/
ENV/

# Elastic Beanstalk Files
.elasticbeanstalk/*
!.elasticbeanstalk/*.cfg.yml
!.elasticbeanstalk/*.global.yml<|MERGE_RESOLUTION|>--- conflicted
+++ resolved
@@ -51,10 +51,7 @@
 
 # Django stuff:
 *.log
-<<<<<<< HEAD
-=======
 settings/dev.py
->>>>>>> ad1a0e32
 
 # Sphinx documentation
 docs/_build/
