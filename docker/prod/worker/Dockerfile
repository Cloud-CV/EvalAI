--- conflicted
+++ resolved
@@ -8,16 +8,13 @@
   libgmp-dev libcgal-qt5-dev swig && \
   rm -rf /var/lib/apt/lists/*
 
-<<<<<<< HEAD
-RUN pip install -U cffi service_identity cython==0.29 
-=======
+
 RUN mkdir /code
 WORKDIR /code
 ADD requirements/* /code/
 
 RUN pip install -U cffi service_identity cython==0.29 numpy==1.18.1
 RUN pip install -r prod.txt
->>>>>>> 89cd0537
 RUN pip install -r worker.txt
 
 ADD . /code
