--- conflicted
+++ resolved
@@ -26,18 +26,6 @@
 WORKDIR /code
 
 # Copy package files first for better caching
-<<<<<<< HEAD
-COPY package.json bower.json gulpfile.js .eslintrc karma.conf.js ./
-
-# Install global dependencies
-RUN npm install -g bower gulp gulp-cli karma-cli qs && \
-    npm link gulp && \
-    npm cache clean -f
-
-# Install project dependencies
-RUN npm ci --only=production --no-audit --no-fund && \
-    bower install --allow-root
-=======
 COPY package.json bower.json gulpfile.js .eslintrc karma.conf.js .npmrc ./
 
 # Configure npm with better settings for Docker builds
@@ -55,7 +43,6 @@
 
 # Install project dependencies with optimizations and progress
 RUN npm install --only=production --no-audit --no-fund --prefer-offline --progress --verbose
->>>>>>> e9e38e99
 
 # AMD64-specific stage
 FROM base AS amd64
@@ -73,11 +60,6 @@
 # Final stage - automatically selects the right architecture
 FROM ${TARGETARCH:-amd64}
 
-<<<<<<< HEAD
-# Copy source code
-COPY . /code/
-
-=======
 # Set Chrome environment variables for Travis CI
 ENV CHROME_BIN=/usr/bin/google-chrome
 ENV CHROME_PATH=/usr/bin/google-chrome
@@ -89,7 +71,6 @@
 # Install bower components after source code is copied
 RUN bower install --allow-root
 
->>>>>>> e9e38e99
 # Set common command and expose port
 CMD ["gulp", "dev:runserver"]
 EXPOSE 8888