FROM python:3.7.5

ENV PYTHONUNBUFFERED 1

RUN apt-get update && \
  apt-get install -q -y default-jre default-jdk && \
  rm -rf /var/lib/apt/lists/*

RUN mkdir /code
WORKDIR /code

ADD requirements/* /code/

<<<<<<< HEAD
RUN pip install -U cffi service_identity cython==0.29 
=======
RUN pip install -U cffi service_identity cython==0.29 setuptools==57.5.0
>>>>>>> 89cd0537
RUN pip install -r dev.txt
RUN pip install -r worker.txt

ADD . /code

CMD ["./docker/wait-for-it.sh", "django:8000", "--", "python", "-m", "scripts.workers.submission_worker"]<|MERGE_RESOLUTION|>--- conflicted
+++ resolved
@@ -11,11 +11,8 @@
 
 ADD requirements/* /code/
 
-<<<<<<< HEAD
-RUN pip install -U cffi service_identity cython==0.29 
-=======
 RUN pip install -U cffi service_identity cython==0.29 setuptools==57.5.0
->>>>>>> 89cd0537
+
 RUN pip install -r dev.txt
 RUN pip install -r worker.txt
 
