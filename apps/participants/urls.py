--- conflicted
+++ resolved
@@ -3,19 +3,15 @@
 from . import views
 
 urlpatterns = [
-<<<<<<< HEAD
-    url(r'^participant_team/(?P<pk>[0-9]+)/invite$', views.invite_participant_to_team,
-        name='invite_participant_to_team'),
-    url(r'^invitation/(?P<encoded_team_id>\w+)/(?P<encoded_email>\w+)$',
-        views.team_invitation_accepted, name='invitation_accepted'),
-    url(r'^participant_team/(?P<participant_team_pk>[0-9]+)/challenge$', views.get_participant_team_challenge_list,
-        name='get_participant_team_challenge_list'),
-    url(r'^remove_self_from_participant_team/(?P<participant_team_pk>[0-9]+)$',
-=======
     url(
         r"^participant_team/(?P<pk>[0-9]+)/invite$",
         views.invite_participant_to_team,
         name="invite_participant_to_team",
+    ),
+    url(
+        r'^invitation/(?P<encoded_team_id>\w+)/(?P<encoded_email>\w+)$',
+        views.team_invitation_accepted,
+        name='invitation_accepted'
     ),
     url(
         r"^participant_team/(?P<participant_team_pk>[0-9]+)/challenge$",
@@ -24,7 +20,6 @@
     ),
     url(
         r"^remove_self_from_participant_team/(?P<participant_team_pk>[0-9]+)$",
->>>>>>> 349d8c11
         views.remove_self_from_participant_team,
         name="remove_self_from_participant_team",
     ),
