--- conflicted
+++ resolved
@@ -3,14 +3,9 @@
 from . import views
 
 urlpatterns = [
-<<<<<<< HEAD
 
-    url(r'^user/disable$', views.disable_user, name='disable_user'),
-    url(r'^user/get_auth_token$', views.get_auth_token, name='get_auth_token'),
-    url(r'^user/resend-email$', views.resend_email_confirmation, name='resend_email'),
-
-=======
     url(r"^user/disable$", views.disable_user, name="disable_user"),
     url(r"^user/get_auth_token$", views.get_auth_token, name="get_auth_token"),
->>>>>>> 57b400c3
+    url(r"^user/resend-email$", views.resend_email_confirmation, name="resend_email"),
+
 ]