from django.contrib.auth import logout
<<<<<<< HEAD
from django.urls import reverse
from django.views.generic import View
from django.shortcuts import render
=======
>>>>>>> 877e754a

from rest_framework.response import Response
from rest_framework import permissions, status
from rest_framework.decorators import (api_view,
                                       authentication_classes,
                                       permission_classes,)
from rest_framework_expiring_authtoken.authentication import (ExpiringTokenAuthentication,)

<<<<<<< HEAD
import requests


class ConfirmEmailView(View):
    """
    View for confirming email after registration
    """

    def get(self, request, *args, **kwargs):
        post_data = {
            'key': kwargs['key'],
        }

        requests.post(request.build_absolute_uri(
            reverse("rest_verify_email")), data=post_data)
        return render(request, 'account/email-verification-done.html')

=======
>>>>>>> 877e754a

@api_view(['POST'])
@permission_classes((permissions.IsAuthenticated,))
@authentication_classes((ExpiringTokenAuthentication,))
def disable_user(request):

    user = request.user
    user.is_active = False
    user.save()
    logout(request)
    return Response(status=status.HTTP_200_OK)<|MERGE_RESOLUTION|>--- conflicted
+++ resolved
@@ -1,10 +1,4 @@
 from django.contrib.auth import logout
-<<<<<<< HEAD
-from django.urls import reverse
-from django.views.generic import View
-from django.shortcuts import render
-=======
->>>>>>> 877e754a
 
 from rest_framework.response import Response
 from rest_framework import permissions, status
@@ -13,26 +7,6 @@
                                        permission_classes,)
 from rest_framework_expiring_authtoken.authentication import (ExpiringTokenAuthentication,)
 
-<<<<<<< HEAD
-import requests
-
-
-class ConfirmEmailView(View):
-    """
-    View for confirming email after registration
-    """
-
-    def get(self, request, *args, **kwargs):
-        post_data = {
-            'key': kwargs['key'],
-        }
-
-        requests.post(request.build_absolute_uri(
-            reverse("rest_verify_email")), data=post_data)
-        return render(request, 'account/email-verification-done.html')
-
-=======
->>>>>>> 877e754a
 
 @api_view(['POST'])
 @permission_classes((permissions.IsAuthenticated,))
