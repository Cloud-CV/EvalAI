--- conflicted
+++ resolved
@@ -14,14 +14,7 @@
 from rest_framework.throttling import UserRateThrottle
 
 from accounts.permissions import HasVerifiedEmail
-<<<<<<< HEAD
-from base.utils import (
-    paginated_queryset,
-    get_model_object
-)
-=======
-from base.utils import team_paginated_queryset
->>>>>>> 5a78b204
+from base.utils import get_model_object, team_paginated_queryset
 from .models import ChallengeHost, ChallengeHostTeam
 from .serializers import (
     ChallengeHostSerializer,
