--- conflicted
+++ resolved
@@ -40,15 +40,10 @@
 from .models import Submission
 from .sender import publish_submission_message
 from .serializers import (SubmissionSerializer,
-<<<<<<< HEAD
-                          CreateLeaderboardDataSerializer)
-from jobs.serializers import ChallengeSubmissionManagementSerializer
-from .utils import get_submission_model
-=======
                           CreateLeaderboardDataSerializer,
                           RemainingSubmissionDataSerializer,)
 from .utils import get_submission_model, get_remaining_submission_for_a_phase
->>>>>>> 1bb0eb09
+from jobs.serializers import ChallengeSubmissionManagementSerializer
 
 logger = logging.getLogger(__name__)
 
