--- conflicted
+++ resolved
@@ -513,34 +513,8 @@
         if leaderboard_item["error"] is None:
             leaderboard_item.update(filtering_error=0)
 
-<<<<<<< HEAD
-    distinct_leaderboard_data = []
-    team_list = []
-    for data in leaderboard_data:
-        if data['submission__participant_team'] in all_banned_participant_team:
-            continue
-        elif data["submission__participant_team__team_name"] in team_list:
-            for key, team in enumerate(distinct_leaderboard_data):
-                if (
-                    team["submission__participant_team__team_name"]
-                    == data["submission__participant_team__team_name"]
-                ):
-                    if data["id"] > team["id"]:
-                        distinct_leaderboard_data[key] = data
-                    else:
-                        continue
-        elif data["submission__is_baseline"] is True:
-            distinct_leaderboard_data.append(data)
-        else:
-            distinct_leaderboard_data.append(data)
-            team_list.append(data["submission__participant_team__team_name"])
-
-    distinct_sorted_leaderboard_data = sorted(
-        distinct_leaderboard_data,
-=======
     sorted_leaderboard_data = sorted(
         leaderboard_data,
->>>>>>> 7b1e559c
         key=lambda k: (
             float(k["filtering_score"]),
             float(-k["filtering_error"]),
@@ -551,7 +525,10 @@
     distinct_sorted_leaderboard_data = []
     team_list = []
     for data in sorted_leaderboard_data:
-        if data["submission__participant_team__team_name"] in team_list:
+        if (
+            data["submission__participant_team__team_name"] in team_list or 
+            data['submission__participant_team'] in all_banned_participant_team
+        ):
             continue
         elif data["submission__is_baseline"] is True:
             distinct_sorted_leaderboard_data.append(data)
