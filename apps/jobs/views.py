import datetime
import json
import logging

from rest_framework import permissions, status
from rest_framework.decorators import (
    api_view,
    authentication_classes,
    permission_classes,
    throttle_classes,
)

from django.core.files.base import ContentFile
from django.db import transaction, IntegrityError
from django.db.models.expressions import RawSQL
from django.db.models import FloatField
from django.utils import timezone

from rest_framework_expiring_authtoken.authentication import (
    ExpiringTokenAuthentication,
)
from rest_framework.response import Response
from rest_framework.throttling import UserRateThrottle, AnonRateThrottle
from drf_yasg import openapi
from drf_yasg.utils import swagger_auto_schema

from accounts.permissions import HasVerifiedEmail
from base.utils import paginated_queryset, StandardResultSetPagination
from challenges.models import (
    ChallengePhase,
    Challenge,
    ChallengePhaseSplit,
    LeaderboardData,
)
from challenges.utils import get_challenge_model, get_challenge_phase_model
from hosts.models import ChallengeHost
from hosts.utils import is_user_a_host_of_challenge
from participants.models import ParticipantTeam
from participants.utils import (
    get_participant_team_id_of_user_for_a_challenge,
    get_participant_team_of_user_for_a_challenge,
)

from .models import Submission
from .sender import publish_submission_message
from .serializers import (
    SubmissionSerializer,
    CreateLeaderboardDataSerializer,
    RemainingSubmissionDataSerializer,
)
from .utils import get_submission_model, get_remaining_submission_for_a_phase

logger = logging.getLogger(__name__)


@swagger_auto_schema(
    methods=["post"],
    manual_parameters=[
        openapi.Parameter(
            name="challenge_id",
            in_=openapi.IN_PATH,
            type=openapi.TYPE_STRING,
            description="Challenge ID",
            required=True,
        ),
        openapi.Parameter(
            name="challenge_phase_id",
            in_=openapi.IN_PATH,
            type=openapi.TYPE_STRING,
            description="Challenge Phase ID",
            required=True,
        ),
    ],
    responses={status.HTTP_201_CREATED: openapi.Response("")},
)
@swagger_auto_schema(
    methods=["get"],
    manual_parameters=[
        openapi.Parameter(
            name="challenge_id",
            in_=openapi.IN_PATH,
            type=openapi.TYPE_STRING,
            description="Challenge ID",
            required=True,
        ),
        openapi.Parameter(
            name="challenge_phase_id",
            in_=openapi.IN_PATH,
            type=openapi.TYPE_STRING,
            description="Challenge Phase ID",
            required=True,
        ),
    ],
    responses={status.HTTP_201_CREATED: openapi.Response("")},
)
@api_view(["GET", "POST"])
@throttle_classes([UserRateThrottle])
@permission_classes((permissions.IsAuthenticated, HasVerifiedEmail))
@authentication_classes((ExpiringTokenAuthentication,))
def challenge_submission(request, challenge_id, challenge_phase_id):
    """API Endpoint for making a submission to a challenge"""

    # check if the challenge exists or not
    try:
        challenge = Challenge.objects.get(pk=challenge_id)
    except Challenge.DoesNotExist:
        response_data = {"error": "Challenge does not exist"}
        return Response(response_data, status=status.HTTP_400_BAD_REQUEST)

    # check if the challenge phase exists or not
    try:
        challenge_phase = ChallengePhase.objects.get(
            pk=challenge_phase_id, challenge=challenge
        )
    except ChallengePhase.DoesNotExist:
        response_data = {"error": "Challenge Phase does not exist"}
        return Response(response_data, status=status.HTTP_400_BAD_REQUEST)

    if request.method == "GET":
        # getting participant team object for the user for a particular challenge.
        participant_team_id = get_participant_team_id_of_user_for_a_challenge(
            request.user, challenge_id
        )

        # check if participant team exists or not.
        try:
            ParticipantTeam.objects.get(pk=participant_team_id)
        except ParticipantTeam.DoesNotExist:
            response_data = {
                "error": "You haven't participated in the challenge"
            }
            return Response(response_data, status=status.HTTP_403_FORBIDDEN)

        submission = Submission.objects.filter(
            participant_team=participant_team_id,
            challenge_phase=challenge_phase,
        ).order_by("-submitted_at")
        paginator, result_page = paginated_queryset(submission, request)
        serializer = SubmissionSerializer(
            result_page, many=True, context={"request": request}
        )
        response_data = serializer.data
        return paginator.get_paginated_response(response_data)

    elif request.method == "POST":

        # check if the challenge is active or not
        if not challenge.is_active:
            response_data = {"error": "Challenge is not active"}
            return Response(
                response_data, status=status.HTTP_406_NOT_ACCEPTABLE
            )

        # check if challenge phase is active
        if not challenge_phase.is_active:
            response_data = {
                "error": "Sorry, cannot accept submissions since challenge phase is not active"
            }
            return Response(
                response_data, status=status.HTTP_406_NOT_ACCEPTABLE
            )

        # check if user is a challenge host or a participant
        if not is_user_a_host_of_challenge(request.user, challenge_id):
            # check if challenge phase is public and accepting solutions
            if not challenge_phase.is_public:
                response_data = {
                    "error": "Sorry, cannot accept submissions since challenge phase is not public"
                }
                return Response(
                    response_data, status=status.HTTP_403_FORBIDDEN
                )

            # if allowed email ids list exist, check if the user exist in that list or not
            if challenge_phase.allowed_email_ids:
                if request.user.email not in challenge_phase.allowed_email_ids:
                    response_data = {
                        "error": "Sorry, you are not allowed to participate in this challenge phase"
                    }
                    return Response(
                        response_data, status=status.HTTP_403_FORBIDDEN
                    )

        participant_team_id = get_participant_team_id_of_user_for_a_challenge(
            request.user, challenge_id
        )
        try:
            participant_team = ParticipantTeam.objects.get(
                pk=participant_team_id
            )
        except ParticipantTeam.DoesNotExist:
            response_data = {
                "error": "You haven't participated in the challenge"
            }
            return Response(response_data, status=status.HTTP_403_FORBIDDEN)

        # Fetch the number of submissions under progress.
        submissions_in_progress_status = [
            Submission.SUBMITTED,
            Submission.SUBMITTING,
            Submission.RUNNING,
        ]
        submissions_in_progress = Submission.objects.filter(
            participant_team=participant_team_id,
            challenge_phase=challenge_phase,
            status__in=submissions_in_progress_status,
        ).count()

        if (
            submissions_in_progress
            >= challenge_phase.max_concurrent_submissions_allowed
        ):
            message = "You have {} submissions that are being processed. \
                       Please wait for them to finish and then try again."
            response_data = {"error": message.format(submissions_in_progress)}
            return Response(
                response_data, status=status.HTTP_406_NOT_ACCEPTABLE
            )

        serializer = SubmissionSerializer(
            data=request.data,
            context={
                "participant_team": participant_team,
                "challenge_phase": challenge_phase,
                "request": request,
            },
        )
        if serializer.is_valid():
            serializer.save()
            response_data = serializer.data
            submission = serializer.instance
            # publish message in the queue
            publish_submission_message(
                challenge_id, challenge_phase_id, submission.id
            )
            return Response(response_data, status=status.HTTP_201_CREATED)
        return Response(
            serializer.errors, status=status.HTTP_406_NOT_ACCEPTABLE
        )


@api_view(["PATCH"])
@throttle_classes([UserRateThrottle])
@permission_classes((permissions.IsAuthenticated, HasVerifiedEmail))
@authentication_classes((ExpiringTokenAuthentication,))
def change_submission_data_and_visibility(
    request, challenge_pk, challenge_phase_pk, submission_pk
):
    """
    API Endpoint for updating the submission meta data
    and changing submission visibility.
    """

    # check if the challenge exists or not
    challenge = get_challenge_model(challenge_pk)

    # check if the challenge phase exists or not
    challenge_phase = get_challenge_phase_model(challenge_phase_pk)

    if not challenge.is_active:
        response_data = {"error": "Challenge is not active"}
        return Response(response_data, status=status.HTTP_403_FORBIDDEN)

    # check if challenge phase is public and accepting solutions
    if not is_user_a_host_of_challenge(request.user, challenge_pk):
        if not challenge_phase.is_public:
            response_data = {
                "error": "Sorry, cannot accept submissions since challenge phase is not public"
            }
            return Response(response_data, status=status.HTTP_403_FORBIDDEN)

    participant_team_pk = get_participant_team_id_of_user_for_a_challenge(
        request.user, challenge_pk
    )

    try:
        participant_team = ParticipantTeam.objects.get(pk=participant_team_pk)
    except ParticipantTeam.DoesNotExist:
        response_data = {"error": "You haven't participated in the challenge"}
        return Response(response_data, status=status.HTTP_403_FORBIDDEN)

    try:
        submission = Submission.objects.get(
            participant_team=participant_team,
            challenge_phase=challenge_phase,
            id=submission_pk,
        )
    except Submission.DoesNotExist:
        response_data = {"error": "Submission does not exist"}
        return Response(response_data, status=status.HTTP_403_FORBIDDEN)

    try:
        is_public = request.data["is_public"]
        if is_public is True:
            when_made_public = datetime.datetime.now()
            request.data["when_made_public"] = when_made_public
    except KeyError:
        pass

    serializer = SubmissionSerializer(
        submission,
        data=request.data,
        context={
            "participant_team": participant_team,
            "challenge_phase": challenge_phase,
            "request": request,
        },
        partial=True,
    )

    if serializer.is_valid():
        serializer.save()
        response_data = serializer.data
        return Response(response_data, status=status.HTTP_200_OK)
    else:
        return Response(serializer.errors, status=status.HTTP_400_BAD_REQUEST)


@swagger_auto_schema(
    methods=["get"],
    manual_parameters=[
        openapi.Parameter(
            name="challenge_phase_split_id",
            in_=openapi.IN_PATH,
            type=openapi.TYPE_STRING,
            description="Challenge Phase Split ID",
            required=True,
        )
    ],
    operation_id="Get_Leaderboard_Data",
    responses={
        status.HTTP_200_OK: openapi.Response(
            description="",
            schema=openapi.Schema(
                type=openapi.TYPE_OBJECT,
                properties={
                    "count": openapi.Schema(
                        type=openapi.TYPE_STRING,
                        description="Count of values on the leaderboard",
                    ),
                    "next": openapi.Schema(
                        type=openapi.TYPE_STRING,
                        description="URL of next page of results",
                    ),
                    "previous": openapi.Schema(
                        type=openapi.TYPE_STRING,
                        description="URL of previous page of results",
                    ),
                    "results": openapi.Schema(
                        type=openapi.TYPE_ARRAY,
                        description="Array of results object",
                        items=openapi.Schema(
                            type=openapi.TYPE_OBJECT,
                            properties={
                                "submission__participant_team__team_name": openapi.Schema(
                                    type=openapi.TYPE_STRING,
                                    description="Participant Team Name",
                                ),
                                "challenge_phase_split": openapi.Schema(
                                    type=openapi.TYPE_STRING,
                                    description="Challenge Phase Split ID",
                                ),
                                "filtering_score": openapi.Schema(
                                    type=openapi.TYPE_STRING,
                                    description="Default filtering score for results",
                                ),
                                "leaderboard__schema": openapi.Schema(
                                    type=openapi.TYPE_STRING,
                                    description="Leaderboard Schema of the corresponding challenge",
                                ),
                                "result": openapi.Schema(
                                    type=openapi.TYPE_ARRAY,
                                    description="Leaderboard Metrics values according to leaderboard schema",
                                ),
                                "submission__submitted_at": openapi.Schema(
                                    type=openapi.TYPE_STRING,
                                    description="Time stamp when submission was submitted at",
                                ),
                            },
                        ),
                    ),
                },
            ),
        )
    },
)
@api_view(["GET"])
@throttle_classes([AnonRateThrottle])
def leaderboard(request, challenge_phase_split_id):
    """Returns leaderboard for a corresponding Challenge Phase Split"""

    # check if the challenge exists or not
    try:
        challenge_phase_split = ChallengePhaseSplit.objects.get(
            pk=challenge_phase_split_id
        )
    except ChallengePhaseSplit.DoesNotExist:
        response_data = {"error": "Challenge Phase Split does not exist"}
        return Response(response_data, status=status.HTTP_400_BAD_REQUEST)

    # Get the leaderboard associated with the Challenge Phase Split
    leaderboard = challenge_phase_split.leaderboard

    # Get the default order by key to rank the entries on the leaderboard
    try:
        default_order_by = leaderboard.schema["default_order_by"]
    except KeyError:
        response_data = {
            "error": "Sorry, Default filtering key not found in leaderboard schema!"
        }
        return Response(response_data, status=status.HTTP_400_BAD_REQUEST)

    # Exclude the submissions done by members of the host team
    # while populating leaderboard
    challenge_obj = challenge_phase_split.challenge_phase.challenge
    challenge_hosts_emails = (
        challenge_obj.creator.get_all_challenge_host_email()
    )
    is_challenge_phase_public = challenge_phase_split.challenge_phase.is_public
    # Exclude the submissions from challenge host team to be displayed on the leaderboard of public phases
    challenge_hosts_emails = (
        [] if not is_challenge_phase_public else challenge_hosts_emails
    )

    challenge_host_user = is_user_a_host_of_challenge(
        request.user, challenge_obj.pk
    )

    # Check if challenge phase leaderboard is public for participant user or not
    if (
        challenge_phase_split.visibility != ChallengePhaseSplit.PUBLIC
        and not challenge_host_user
    ):
        response_data = {"error": "Sorry, the leaderboard is not public!"}
        return Response(response_data, status=status.HTTP_400_BAD_REQUEST)

    leaderboard_data = LeaderboardData.objects.exclude(
        submission__created_by__email__in=challenge_hosts_emails
    )

    # Get all the successful submissions related to the challenge phase split
    leaderboard_data = leaderboard_data.filter(
        challenge_phase_split=challenge_phase_split,
        submission__is_flagged=False,
        submission__status=Submission.FINISHED,
    ).order_by("created_at")

    leaderboard_data = leaderboard_data.annotate(
        filtering_score=RawSQL(
            "result->>%s", (default_order_by,), output_field=FloatField()
        )
    ).values(
        "id",
        "submission__participant_team__team_name",
        "challenge_phase_split",
        "result",
        "filtering_score",
        "leaderboard__schema",
        "submission__submitted_at",
    )

    if challenge_phase_split.visibility == ChallengePhaseSplit.PUBLIC:
        leaderboard_data = leaderboard_data.filter(submission__is_public=True)

    sorted_leaderboard_data = sorted(
        leaderboard_data,
        key=lambda k: float(k["filtering_score"]),
        reverse=True,
    )

    distinct_sorted_leaderboard_data = []
    team_list = []

    for data in sorted_leaderboard_data:
        if data["submission__participant_team__team_name"] in team_list:
            continue
        else:
            distinct_sorted_leaderboard_data.append(data)
            team_list.append(data["submission__participant_team__team_name"])

    leaderboard_labels = challenge_phase_split.leaderboard.schema["labels"]
    for item in distinct_sorted_leaderboard_data:
        item["result"] = [
            item["result"][index] for index in leaderboard_labels
        ]

    paginator, result_page = paginated_queryset(
        distinct_sorted_leaderboard_data,
        request,
        pagination_class=StandardResultSetPagination(),
    )
    response_data = result_page
    return paginator.get_paginated_response(response_data)


@api_view(["GET"])
@throttle_classes([UserRateThrottle])
@permission_classes((permissions.IsAuthenticated, HasVerifiedEmail))
@authentication_classes((ExpiringTokenAuthentication,))
def get_remaining_submissions(request, challenge_pk):
    """
    API to get the number of remaining submission for all phases.
    Below is the sample response returned by the API

    {
        "participant_team": "Sample_Participant_Team",
        "participant_team_id": 2,
        "phases": [
            {
                "id": 1,
                "name": "Megan Phase",
                "start_date": "2018-10-28T14:22:53.022639Z",
                "end_date": "2020-06-19T14:22:53.022660Z",
                "limits": {
                    "remaining_submissions_this_month_count": 9,
                    "remaining_submissions_today_count": 5,
                    "remaining_submissions_count": 29
                }
            },
            {
                "id": 2,
                "name": "Molly Phase",
                "start_date": "2018-10-28T14:22:53Z",
                "end_date": "2020-06-19T14:22:53Z",
                "limits": {
                    "message": "You have exhausted this month's submission limit!",
                    "remaining_time": "1481076.929224"  // remaining_time is in seconds
                }
            }
        ]
    }
    """
    phases_data = {}
    challenge = get_challenge_model(challenge_pk)
    challenge_phases = ChallengePhase.objects.filter(
        challenge=challenge
    ).order_by("pk")
    if not is_user_a_host_of_challenge(request.user, challenge_pk):
        challenge_phases = challenge_phases.filter(
            challenge=challenge, is_public=True
        ).order_by("pk")
    phase_data_list = list()
    for phase in challenge_phases:
        remaining_submission_message, response_status = get_remaining_submission_for_a_phase(
            request.user, phase.id, challenge_pk
        )
        if response_status != status.HTTP_200_OK:
            return Response(
                remaining_submission_message, status=response_status
            )
        phase_data_list.append(
            RemainingSubmissionDataSerializer(
                phase, context={"limits": remaining_submission_message}
            ).data
        )
    phases_data["phases"] = phase_data_list
    participant_team = get_participant_team_of_user_for_a_challenge(
        request.user, challenge_pk
    )
    phases_data["participant_team"] = participant_team.team_name
    phases_data["participant_team_id"] = participant_team.id
    return Response(phases_data, status=status.HTTP_200_OK)


@api_view(["GET"])
@throttle_classes([UserRateThrottle])
@permission_classes((permissions.IsAuthenticated, HasVerifiedEmail))
@authentication_classes((ExpiringTokenAuthentication,))
def get_submission_by_pk(request, submission_id):
    """
    API endpoint to fetch the details of a submission.
    Only the submission owner or the challenge hosts are allowed.
    """
    try:
        submission = Submission.objects.get(pk=submission_id)
    except Submission.DoesNotExist:
        response_data = {
            "error": "Submission {} does not exist".format(submission_id)
        }
        return Response(response_data, status=status.HTTP_404_NOT_FOUND)

    host_team = submission.challenge_phase.challenge.creator

    if (
        request.user.id == submission.created_by.id
        or ChallengeHost.objects.filter(
            user=request.user.id, team_name__pk=host_team.pk
        ).exists()
    ):
        serializer = SubmissionSerializer(
            submission, context={"request": request}
        )
        response_data = serializer.data
        return Response(response_data, status=status.HTTP_200_OK)

    response_data = {
        "error": "Sorry, you are not authorized to access this submission."
    }
    return Response(response_data, status=status.HTTP_401_UNAUTHORIZED)


@swagger_auto_schema(
    methods=["put"],
    manual_parameters=[
        openapi.Parameter(
            name="challenge_pk",
            in_=openapi.IN_PATH,
            type=openapi.TYPE_STRING,
            description="Challenge ID",
            required=True,
        )
    ],
    operation_id="update_submission",
    request_body=openapi.Schema(
        type=openapi.TYPE_OBJECT,
        properties={
            "challenge_phase": openapi.Schema(
                type=openapi.TYPE_STRING, description="Challenge Phase ID"
            ),
            "submission": openapi.Schema(
                type=openapi.TYPE_STRING, description="Submission ID"
            ),
            "stdout": openapi.Schema(
                type=openapi.TYPE_STRING,
                description="Submission output file content",
            ),
            "stderr": openapi.Schema(
                type=openapi.TYPE_STRING,
                description="Submission error file content",
            ),
            "submission_status": openapi.Schema(
                type=openapi.TYPE_STRING,
                description="Final status of submission (can take one of these values): CANCELLED/FAILED/FINISHED",
            ),
            "result": openapi.Schema(
                type=openapi.TYPE_ARRAY,
                description="Submission results in array format."
                " API will throw an error if any split and/or metric is missing)",
                items=openapi.Schema(
                    type=openapi.TYPE_OBJECT,
                    properties={
                        "split1": openapi.Schema(
                            type=openapi.TYPE_STRING,
                            description="dataset split 1 codename",
                        ),
                        "show_to_participant": openapi.Schema(
                            type=openapi.TYPE_BOOLEAN,
                            description="Boolean to decide if the results are shown to participant or not",
                        ),
                        "accuracies": openapi.Schema(
                            type=openapi.TYPE_OBJECT,
                            description="Accuracies on different metrics",
                            properties={
                                "metric1": openapi.Schema(
                                    type=openapi.TYPE_NUMBER,
                                    description="Numeric accuracy on metric 1",
                                ),
                                "metric2": openapi.Schema(
                                    type=openapi.TYPE_NUMBER,
                                    description="Numeric accuracy on metric 2",
                                ),
                            },
                        ),
                    },
                ),
            ),
            "metadata": openapi.Schema(
                type=openapi.TYPE_OBJECT,
                description="It contains the metadata related to submission (only visible to challenge hosts)",
                properties={
                    "foo": openapi.Schema(
                        type=openapi.TYPE_STRING,
                        description="Some data relevant to key",
                    )
                },
            ),
        },
    ),
    responses={
        status.HTTP_200_OK: openapi.Response(
            "{'success': 'Submission result has been successfully updated'}"
        ),
        status.HTTP_400_BAD_REQUEST: openapi.Response(
            "{'error': 'Error message goes here'}"
        ),
    },
)
@api_view(["PUT"])
@throttle_classes([UserRateThrottle])
@permission_classes((permissions.IsAuthenticated, HasVerifiedEmail))
@authentication_classes((ExpiringTokenAuthentication,))
def update_submission(request, challenge_pk):
    """
    API endpoint to update submission related attributes

    Query Parameters:

     - ``challenge_phase``: challenge phase id, e.g. 123 (**required**)
     - ``submission``: submission id, e.g. 123 (**required**)
     - ``stdout``: Stdout after evaluation, e.g. "Evaluation completed in 2 minutes" (**required**)
     - ``stderr``: Stderr after evaluation, e.g. "Failed due to incorrect file format" (**required**)
     - ``submission_status``: Status of submission after evaluation
        (can take one of the following values: `FINISHED`/`CANCELLED`/`FAILED`), e.g. FINISHED (**required**)
     - ``result``: contains accuracies for each metric, (**required**) e.g.
            [
                {
                    "split": "split1-codename",
                    "show_to_participant": True,
                    "accuracies": {
                    "metric1": 90
                    }
                },
                {
                    "split": "split2-codename",
                    "show_to_participant": False,
                    "accuracies": {
                    "metric1": 50,
                    "metric2": 40
                    }
                }
            ]
     - ``metadata``: Contains the metadata related to submission (only visible to challenge hosts) e.g:
            {
                "average-evaluation-time": "5 sec",
                "foo": "bar"
            }
    """
    if not is_user_a_host_of_challenge(request.user, challenge_pk):
        response_data = {
            "error": "Sorry, you are not authorized to make this request!"
        }
        return Response(response_data, status=status.HTTP_400_BAD_REQUEST)

    challenge_phase_pk = request.data.get("challenge_phase")
    submission_pk = request.data.get("submission")
    submission_status = request.data.get("submission_status", "").lower()
    stdout_content = request.data.get("stdout", "")
    stderr_content = request.data.get("stderr", "")
    submission_result = request.data.get("result", "")
    metadata = request.data.get("metadata", "")
    submission = get_submission_model(submission_pk)

    public_results = []
    successful_submission = (
        True if submission_status == Submission.FINISHED else False
    )
    if submission_status not in [
        Submission.FAILED,
        Submission.CANCELLED,
        Submission.FINISHED,
    ]:
        response_data = {"error": "Sorry, submission status is invalid"}
        return Response(response_data, status=status.HTTP_400_BAD_REQUEST)

    if successful_submission:
        try:
            results = json.loads(submission_result)
        except ValueError:
            response_data = {
                "error": "`result` key contains invalid data. Please try again with correct format!"
            }
            return Response(response_data, status=status.HTTP_400_BAD_REQUEST)

        leaderboard_data_list = []
        for phase_result in results:
            split = phase_result.get("split")
            accuracies = phase_result.get("accuracies")
            show_to_participant = phase_result.get(
                "show_to_participant", False
            )
            try:
                challenge_phase_split = ChallengePhaseSplit.objects.get(
                    challenge_phase__pk=challenge_phase_pk,
                    dataset_split__codename=split,
                )
            except ChallengePhaseSplit.DoesNotExist:
                response_data = {
                    "error": "Challenge Phase Split does not exist with phase_id: {} and"
                    "split codename: {}".format(challenge_phase_pk, split)
                }
                return Response(
                    response_data, status=status.HTTP_400_BAD_REQUEST
                )

            leaderboard_metrics = challenge_phase_split.leaderboard.schema.get(
                "labels"
            )
            missing_metrics = []
            malformed_metrics = []
            for metric, value in accuracies.items():
                if metric not in leaderboard_metrics:
                    missing_metrics.append(metric)

                if not (isinstance(value, float) or isinstance(value, int)):
                    malformed_metrics.append((metric, type(value)))

            if len(missing_metrics):
                response_data = {
                    "error": "Following metrics are missing in the"
                    "leaderboard data: {}".format(missing_metrics)
                }
                return Response(
                    response_data, status=status.HTTP_400_BAD_REQUEST
                )

            if len(malformed_metrics):
                response_data = {
                    "error": "Values for following metrics are not of"
                    "float/int: {}".format(malformed_metrics)
                }
                return Response(
                    response_data, status=status.HTTP_400_BAD_REQUEST
                )

            data = {"result": accuracies}
            serializer = CreateLeaderboardDataSerializer(
                data=data,
                context={
                    "challenge_phase_split": challenge_phase_split,
                    "submission": submission,
                    "request": request,
                },
            )
            if serializer.is_valid():
                leaderboard_data_list.append(serializer)
            else:
                return Response(
                    serializer.errors, status=status.HTTP_400_BAD_REQUEST
                )

            # Only after checking if the serializer is valid, append the public split results to results file
            if show_to_participant:
                public_results.append(accuracies)

        try:
            with transaction.atomic():
                for serializer in leaderboard_data_list:
                    serializer.save()
        except IntegrityError:
            logger.exception(
                "Failed to update submission_id {} related metadata".format(
                    submission_pk
                )
            )
            response_data = {
                "error": "Failed to update submission_id {} related metadata".format(
                    submission_pk
                )
            }
            return Response(response_data, status=status.HTTP_400_BAD_REQUEST)

    submission.status = submission_status
    submission.completed_at = timezone.now()
    submission.stdout_file.save("stdout.txt", ContentFile(stdout_content))
    submission.stderr_file.save("stderr.txt", ContentFile(stderr_content))
    submission.submission_result_file.save(
        "submission_result.json", ContentFile(str(public_results))
    )
    submission.submission_metadata_file.save(
        "submission_metadata_file.json", ContentFile(str(metadata))
    )
    submission.save()
<<<<<<< HEAD
    response_data = {'success': 'Submission result has been successfully updated'}
    return Response(response_data, status=status.HTTP_200_OK)


@api_view(['POST', ])
@throttle_classes([UserRateThrottle, ])
@permission_classes((permissions.IsAuthenticated, HasVerifiedEmail))
@authentication_classes((ExpiringTokenAuthentication,))
def re_run_submission(request, challenge_id, challenge_phase_id, submission_number):
    """
    API endpoint to re-run a submission.
    Only challenge host has access to this endpoint.
    """
    # check if the challenge exists or not
    try:
        challenge = Challenge.objects.get(pk=challenge_id)
    except Challenge.DoesNotExist:
        response_data = {'error': 'Challenge does not exist'}
        return Response(response_data, status=status.HTTP_400_BAD_REQUEST)

    # check if the challenge phase exists or not
    try:
        challenge_phase = ChallengePhase.objects.get(
            pk=challenge_phase_id, challenge=challenge)
    except ChallengePhase.DoesNotExist:
        response_data = {'error': 'Challenge Phase does not exist'}
        return Response(response_data, status=status.HTTP_400_BAD_REQUEST)

    try:
        submission = Submission.objects.get(submission_number=submission_number)
        logger.info('Submission found with challenge ID {}, submission number {}'
                    .format(challenge_id, submission_number))
    except Submission.DoesNotExist:
        response_data = {'error': 'Submission with submission number {} does not exist'.format(submission_number)}
        return Response(response_data, status=status.HTTP_404_NOT_FOUND)

    if not is_user_a_host_of_challenge(request.user, challenge_id):
        response_data = {
            "error": "You are not allowed to re-run the challenge submission"
        }
        return Response(response_data, status=status.HTTP_403_FORBIDDEN)

    if not challenge.is_active:
        response_data = {'error': 'Challenge is not active'}
        return Response(response_data, status=status.HTTP_406_NOT_ACCEPTABLE)

    # check if challenge phase is active
    if not challenge_phase.is_active:
        response_data = {
            'error': 'Sorry, cannot accept submissions since challenge phase is not active'}
        return Response(response_data, status=status.HTTP_406_NOT_ACCEPTABLE)
    try:
        publish_submission_message(challenge_id, challenge_phase_id, submission.id)
        response_data = {'success': 'Submission result has been successfully updated'}
        return Response(response_data, status=status.HTTP_200_OK)
    except Exception as e:
        logger.info('Error occured while sending to queue:  {}'.format(str(e)))
        response_data = {'error': 'Error occured while sending to queue'}
        return Response(response_data, status=status.HTTP_400_BAD_REQUEST)
=======
    response_data = {
        "success": "Submission result has been successfully updated"
    }
    return Response(response_data, status=status.HTTP_200_OK)


@api_view(["GET"])
@throttle_classes([UserRateThrottle])
@permission_classes((permissions.IsAuthenticated, HasVerifiedEmail))
@authentication_classes((ExpiringTokenAuthentication,))
def get_submissions_for_challenge(request, challenge_pk):

    challenge = get_challenge_model(challenge_pk)

    if not is_user_a_host_of_challenge(request.user, challenge.id):
        response_data = {
            "error": "Sorry, you are not authorized to make this request!"
        }
        return Response(response_data, status=status.HTTP_400_BAD_REQUEST)

    submission_status = request.query_params.get("status", None)

    valid_submission_status = [
        Submission.SUBMITTED,
        Submission.RUNNING,
        Submission.FAILED,
        Submission.CANCELLED,
        Submission.FINISHED,
        Submission.SUBMITTING,
    ]

    if submission_status not in valid_submission_status:
        response_data = {
            "error": "Invalid submission status {}".format(submission_status)
        }
        return Response(response_data, status=status.HTTP_400_BAD_REQUEST)

    submissions_done_in_challenge = Submission.objects.filter(
        challenge_phase__challenge=challenge.id, status=submission_status
    )

    serializer = SubmissionSerializer(
        submissions_done_in_challenge, many=True, context={"request": request}
    )

    return Response(serializer.data, status=status.HTTP_200_OK)
>>>>>>> 343089d6
<|MERGE_RESOLUTION|>--- conflicted
+++ resolved
@@ -860,8 +860,9 @@
         "submission_metadata_file.json", ContentFile(str(metadata))
     )
     submission.save()
-<<<<<<< HEAD
-    response_data = {'success': 'Submission result has been successfully updated'}
+    response_data = {
+        "success": "Submission result has been successfully updated"
+    }
     return Response(response_data, status=status.HTTP_200_OK)
 
 
@@ -920,11 +921,6 @@
         logger.info('Error occured while sending to queue:  {}'.format(str(e)))
         response_data = {'error': 'Error occured while sending to queue'}
         return Response(response_data, status=status.HTTP_400_BAD_REQUEST)
-=======
-    response_data = {
-        "success": "Submission result has been successfully updated"
-    }
-    return Response(response_data, status=status.HTTP_200_OK)
 
 
 @api_view(["GET"])
@@ -966,5 +962,4 @@
         submissions_done_in_challenge, many=True, context={"request": request}
     )
 
-    return Response(serializer.data, status=status.HTTP_200_OK)
->>>>>>> 343089d6
+    return Response(serializer.data, status=status.HTTP_200_OK)