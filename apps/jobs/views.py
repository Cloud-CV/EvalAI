--- conflicted
+++ resolved
@@ -541,7 +541,6 @@
         reverse=True,
     )
 
-<<<<<<< HEAD
     distinct_sorted_leaderboard_data = []
     team_list = []
     for data in sorted_leaderboard_data:
@@ -556,8 +555,6 @@
             distinct_sorted_leaderboard_data.append(data)
             team_list.append(data["submission__participant_team__team_name"])
 
-=======
->>>>>>> 55d89381
     leaderboard_labels = challenge_phase_split.leaderboard.schema["labels"]
     for item in distinct_sorted_leaderboard_data:
         item["result"] = [
