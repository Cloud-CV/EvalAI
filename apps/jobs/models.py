--- conflicted
+++ resolved
@@ -1,13 +1,7 @@
 from __future__ import unicode_literals
 
-<<<<<<< HEAD
 import datetime
 
-=======
-from os.path import join
-
-from django.db import models
->>>>>>> 3875a685
 from django.contrib.auth.models import User
 from django.core.exceptions import PermissionDenied
 from django.db import models
