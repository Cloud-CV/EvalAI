--- conflicted
+++ resolved
@@ -116,11 +116,9 @@
         blank=True,
         null=True,
     )
-<<<<<<< HEAD
-    submission_meta_attributes = JSONField(blank=True, null=True)  # Store the values of meta attributes for the submission here.
-=======
+    # Store the values of meta attributes for the submission here.
+    submission_meta_attributes = JSONField(blank=True, null=True)
     ignore_submission = models.BooleanField(default=False)
->>>>>>> 3d0d3fbf
 
     def __str__(self):
         return "{}".format(self.id)
