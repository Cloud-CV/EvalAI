--- conflicted
+++ resolved
@@ -3,19 +3,6 @@
 from . import views
 
 urlpatterns = [
-<<<<<<< HEAD
-    url(r'^challenge/(?P<challenge_pk>[0-9]+)/'
-        r'challenge_phase/(?P<challenge_phase_pk>[0-9]+)/submission/(?P<submission_pk>[0-9]+)$',
-        views.change_submission_data_and_visibility, name='change_submission_data_and_visibility'),
-    url(r'^challenge/(?P<challenge_id>[0-9]+)/'
-        r'challenge_phase/(?P<challenge_phase_id>[0-9]+)/submission/$',
-        views.challenge_submission, name='challenge_submission'),
-    url(r'^challenge/(?P<challenge_id>[0-9]+)/'
-        r'challenge_phase/(?P<challenge_phase_id>[0-9]+)/re_run_submission/(?P<submission_number>[0-9]+)$',
-        views.re_run_submission, name='re_run_submission'),
-    url(r'^(?P<challenge_pk>[0-9]+)/'
-        r'remaining_submissions/$',
-=======
     url(
         r"^challenge/(?P<challenge_pk>[0-9]+)/"
         r"challenge_phase/(?P<challenge_phase_pk>[0-9]+)/submission/(?P<submission_pk>[0-9]+)$",
@@ -30,9 +17,13 @@
     ),
     url(
         r"^(?P<challenge_pk>[0-9]+)/" r"remaining_submissions/$",
->>>>>>> 343089d6
         views.get_remaining_submissions,
         name="get_remaining_submissions",
+    ),
+    url(
+        r'^challenge/(?P<challenge_id>[0-9]+)/'
+        r'challenge_phase/(?P<challenge_phase_id>[0-9]+)/re_run_submission/(?P<submission_number>[0-9]+)$',
+        views.re_run_submission, name='re_run_submission'
     ),
     url(
         r"^challenge_phase_split/(?P<challenge_phase_split_id>[0-9]+)/leaderboard/$",
