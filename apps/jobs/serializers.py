from django.contrib.auth.models import User

from rest_framework import serializers

from challenges.models import ChallengePhase, LeaderboardData
from participants.models import Participant, ParticipantTeam

from .models import Submission


class SubmissionSerializer(serializers.ModelSerializer):

    participant_team_name = serializers.SerializerMethodField()
    execution_time = serializers.SerializerMethodField()

    def __init__(self, *args, **kwargs):
        context = kwargs.get("context")
        if context and context.get("request").method == "POST":
            created_by = context.get("request").user
            kwargs["data"]["created_by"] = created_by.pk

            participant_team = context.get("participant_team").pk
            kwargs["data"]["participant_team"] = participant_team

            challenge_phase = context.get("challenge_phase").pk
            kwargs["data"]["challenge_phase"] = challenge_phase

        super(SubmissionSerializer, self).__init__(*args, **kwargs)

    class Meta:
        model = Submission
<<<<<<< HEAD
        fields = ('id', 'participant_team', 'participant_team_name', 'execution_time', 'challenge_phase',
                  'created_by', 'status', 'input_file', 'stdout_file', 'stderr_file', 'submitted_at',
                  'method_name', 'method_description', 'project_url', 'publication_url', 'is_public',
                  'submission_result_file', 'when_made_public', 'baseline_submission')
=======
        fields = (
            "id",
            "participant_team",
            "participant_team_name",
            "execution_time",
            "challenge_phase",
            "created_by",
            "status",
            "input_file",
            "stdout_file",
            "stderr_file",
            "submitted_at",
            "method_name",
            "method_description",
            "project_url",
            "publication_url",
            "is_public",
            "submission_result_file",
            "when_made_public",
        )
>>>>>>> 343089d6

    def get_participant_team_name(self, obj):
        return obj.participant_team.team_name

    def get_execution_time(self, obj):
        return obj.execution_time


class LeaderboardDataSerializer(serializers.ModelSerializer):

    participant_team_name = serializers.SerializerMethodField()
    leaderboard_schema = serializers.SerializerMethodField()

    def __init__(self, *args, **kwargs):
        super(LeaderboardDataSerializer, self).__init__(*args, **kwargs)

    class Meta:
        model = LeaderboardData
        fields = (
            "id",
            "participant_team_name",
            "challenge_phase_split",
            "leaderboard_schema",
            "result",
        )

    def get_participant_team_name(self, obj):
        return obj.submission.participant_team.team_name

    def get_leaderboard_schema(self, obj):
        return obj.leaderboard.schema


class ChallengeSubmissionManagementSerializer(serializers.ModelSerializer):

    participant_team = serializers.SerializerMethodField()
    challenge_phase = serializers.SerializerMethodField()
    created_by = serializers.SerializerMethodField()
    participant_team_members_email_ids = serializers.SerializerMethodField()
    created_at = serializers.SerializerMethodField()
    participant_team_members = serializers.SerializerMethodField()

    class Meta:
        model = Submission
        fields = (
            "id",
            "participant_team",
            "challenge_phase",
            "created_by",
            "status",
            "is_public",
            "submission_number",
            "submitted_at",
            "execution_time",
            "input_file",
            "stdout_file",
            "stderr_file",
            "submission_result_file",
            "submission_metadata_file",
            "participant_team_members_email_ids",
            "created_at",
            "method_name",
            "participant_team_members",
        )

    def get_participant_team(self, obj):
        return obj.participant_team.team_name

    def get_challenge_phase(self, obj):
        return obj.challenge_phase.name

    def get_created_by(self, obj):
        return obj.created_by.username

    def get_participant_team_members_email_ids(self, obj):
        try:
            participant_team = ParticipantTeam.objects.get(
                team_name=obj.participant_team.team_name
            )
        except ParticipantTeam.DoesNotExist:
            return "Participant team does not exist"

        participant_ids = Participant.objects.filter(
            team=participant_team
        ).values_list("user_id", flat=True)
        return list(
            User.objects.filter(id__in=participant_ids).values_list(
                "email", flat=True
            )
        )

    def get_created_at(self, obj):
        return obj.created_at

    def get_participant_team_members(self, obj):
        try:
            participant_team = ParticipantTeam.objects.get(
                team_name=obj.participant_team.team_name
            )
        except ParticipantTeam.DoesNotExist:
            return "Participant team does not exist"

        participant_ids = Participant.objects.filter(
            team=participant_team
        ).values_list("user_id", flat=True)
        return list(
            User.objects.filter(id__in=participant_ids).values(
                "username", "email"
            )
        )


class SubmissionCount(object):
    def __init__(self, submission_count):
        self.submission_count = submission_count


class SubmissionCountSerializer(serializers.Serializer):
    submission_count = serializers.IntegerField()


class LastSubmissionDateTime(object):
    def __init__(self, last_submission_datetime):
        self.last_submission_datetime = last_submission_datetime


class LastSubmissionDateTimeSerializer(serializers.Serializer):
    last_submission_datetime = serializers.DateTimeField()


class CreateLeaderboardDataSerializer(serializers.ModelSerializer):
    def __init__(self, *args, **kwargs):
        context = kwargs.get("context")
        if context and context.get("request").method == "PUT":
            challenge_phase_split = context.get("challenge_phase_split")
            kwargs["data"]["challenge_phase_split"] = challenge_phase_split.pk

            submission = context.get("submission").pk
            kwargs["data"]["submission"] = submission

            kwargs["data"][
                "leaderboard"
            ] = challenge_phase_split.leaderboard.pk

        super(CreateLeaderboardDataSerializer, self).__init__(*args, **kwargs)

    class Meta:
        model = LeaderboardData
        fields = (
            "challenge_phase_split",
            "submission",
            "result",
            "leaderboard",
        )


class RemainingSubmissionDataSerializer(serializers.ModelSerializer):
    limits = serializers.SerializerMethodField()

    class Meta:
        model = ChallengePhase
        fields = ("id", "name", "start_date", "end_date", "limits")

    def get_limits(self, obj):
        return self.context.get("limits")<|MERGE_RESOLUTION|>--- conflicted
+++ resolved
@@ -29,12 +29,6 @@
 
     class Meta:
         model = Submission
-<<<<<<< HEAD
-        fields = ('id', 'participant_team', 'participant_team_name', 'execution_time', 'challenge_phase',
-                  'created_by', 'status', 'input_file', 'stdout_file', 'stderr_file', 'submitted_at',
-                  'method_name', 'method_description', 'project_url', 'publication_url', 'is_public',
-                  'submission_result_file', 'when_made_public', 'baseline_submission')
-=======
         fields = (
             "id",
             "participant_team",
@@ -54,8 +48,8 @@
             "is_public",
             "submission_result_file",
             "when_made_public",
-        )
->>>>>>> 343089d6
+            "baseline_submission",
+        )
 
     def get_participant_team_name(self, obj):
         return obj.participant_team.team_name
