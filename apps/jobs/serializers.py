import yaml

from rest_framework import serializers

from participants.serializers import ParticipantTeamSerializer

from .models import Submission


class SubmissionSerializer(serializers.ModelSerializer):

    participant_team_name = serializers.SerializerMethodField()
    execution_time = serializers.SerializerMethodField()

    def __init__(self, *args, **kwargs):
        context = kwargs.get('context')
        if context:
            created_by = context.get('request').user
            kwargs['data']['created_by'] = created_by.pk

            participant_team = context.get('participant_team').pk
            kwargs['data']['participant_team'] = participant_team

            challenge_phase = context.get('challenge_phase').pk
            kwargs['data']['challenge_phase'] = challenge_phase

        super(SubmissionSerializer, self).__init__(*args, **kwargs)

    class Meta:
        model = Submission
        fields = ('participant_team', 'participant_team_name', 'execution_time', 'challenge_phase',
                  'created_by', 'status', 'input_file', 'stdout_file', 'stderr_file', 'submitted_at')


class LeaderboardSerializer(serializers.ModelSerializer):

    participant_team_name = serializers.SerializerMethodField()
    created_by = serializers.SerializerMethodField()
    challenge_phase_name = serializers.SerializerMethodField()
    execution_time = serializers.SerializerMethodField()
    final_result = serializers.SerializerMethodField()

    def __init__(self, *args, **kwargs):
        super(LeaderboardSerializer, self).__init__(*args, **kwargs)

    class Meta:
        model = Submission
        fields = ('participant_team', 'participant_team_name', 'challenge_phase', 'challenge_phase_name',
            'created_by', 'status', 'output', 'id', 'execution_time', 'final_result')

    def get_participant_team_name(self, obj):
        return obj.participant_team.team_name

    def get_created_by(self, obj):
        return obj.created_by.username

    def get_challenge_phase_name(self, obj):
        return obj.challenge_phase.name

    def get_execution_time(self, obj):
        return obj.execution_time

<<<<<<< HEAD
=======

class LeaderboardSerializer(serializers.ModelSerializer):

    participant_team_name = serializers.SerializerMethodField()
    created_by = serializers.SerializerMethodField()
    challenge_phase_name = serializers.SerializerMethodField()
    execution_time = serializers.SerializerMethodField()
    final_result = serializers.SerializerMethodField()

    def __init__(self, *args, **kwargs):
        super(LeaderboardSerializer, self).__init__(*args, **kwargs)

    class Meta:
        model = Submission
        fields = ('participant_team', 'participant_team_name', 'challenge_phase', 'challenge_phase_name',
            'created_by', 'status', 'output', 'id', 'execution_time', 'final_result')

    def get_participant_team_name(self, obj):
        return obj.participant_team.team_name

    def get_created_by(self, obj):
        return obj.created_by.username

    def get_challenge_phase_name(self, obj):
        return obj.challenge_phase.name

    def get_execution_time(self, obj):
        return obj.execution_time

>>>>>>> e55252a5
    def get_final_result(self, obj):
        try:
            return yaml.safe_load(obj.output)
        except:
            return None
<|MERGE_RESOLUTION|>--- conflicted
+++ resolved
@@ -31,6 +31,12 @@
         fields = ('participant_team', 'participant_team_name', 'execution_time', 'challenge_phase',
                   'created_by', 'status', 'input_file', 'stdout_file', 'stderr_file', 'submitted_at')
 
+    def get_participant_team_name(self, obj):
+        return obj.participant_team.team_name
+
+    def get_execution_time(self, obj):
+        return obj.execution_time
+
 
 class LeaderboardSerializer(serializers.ModelSerializer):
 
@@ -60,38 +66,6 @@
     def get_execution_time(self, obj):
         return obj.execution_time
 
-<<<<<<< HEAD
-=======
-
-class LeaderboardSerializer(serializers.ModelSerializer):
-
-    participant_team_name = serializers.SerializerMethodField()
-    created_by = serializers.SerializerMethodField()
-    challenge_phase_name = serializers.SerializerMethodField()
-    execution_time = serializers.SerializerMethodField()
-    final_result = serializers.SerializerMethodField()
-
-    def __init__(self, *args, **kwargs):
-        super(LeaderboardSerializer, self).__init__(*args, **kwargs)
-
-    class Meta:
-        model = Submission
-        fields = ('participant_team', 'participant_team_name', 'challenge_phase', 'challenge_phase_name',
-            'created_by', 'status', 'output', 'id', 'execution_time', 'final_result')
-
-    def get_participant_team_name(self, obj):
-        return obj.participant_team.team_name
-
-    def get_created_by(self, obj):
-        return obj.created_by.username
-
-    def get_challenge_phase_name(self, obj):
-        return obj.challenge_phase.name
-
-    def get_execution_time(self, obj):
-        return obj.execution_time
-
->>>>>>> e55252a5
     def get_final_result(self, obj):
         try:
             return yaml.safe_load(obj.output)
