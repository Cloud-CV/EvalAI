--- conflicted
+++ resolved
@@ -8,11 +8,8 @@
 from django.db.models import FloatField, Q
 from django.db.models.expressions import RawSQL
 from django.utils import timezone
-<<<<<<< HEAD
 from rest_framework.response import Response
-=======
 from rest_framework import status
->>>>>>> 0f857b21
 
 from challenges.models import ChallengePhaseSplit, LeaderboardData
 from participants.models import ParticipantTeam
@@ -154,7 +151,6 @@
         return response_data, status.HTTP_200_OK
 
 
-<<<<<<< HEAD
 def validate_numerical_values_in_result(
     leaderboard_metrics, result_field
 ):
@@ -188,7 +184,7 @@
         )
 
     return None
-=======
+
 def is_url_valid(url):
     """
     Checks that a given URL is reachable.
@@ -415,5 +411,4 @@
                 for index in leaderboard_labels
             ]
 
-    return distinct_sorted_leaderboard_data, status.HTTP_200_OK
->>>>>>> 0f857b21
+    return distinct_sorted_leaderboard_data, status.HTTP_200_OK