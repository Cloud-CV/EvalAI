--- conflicted
+++ resolved
@@ -12,14 +12,11 @@
 
 from rest_framework.exceptions import NotFound, Throttled
 from rest_framework.pagination import PageNumberPagination
-
-<<<<<<< HEAD
 from rest_framework.views import exception_handler
-=======
+
 from sendgrid.helpers.mail import Email, Mail, Personalization
 
 logger = logging.getLogger(__name__)
->>>>>>> 57b400c3
 
 
 class StandardResultSetPagination(PageNumberPagination):
@@ -87,12 +84,11 @@
     """
     decoded = []
     for i in data:
-<<<<<<< HEAD
-        decoded.append(base64.decodestring(i+"=="))
+        decoded.append(base64.decodestring(i + "=="))
     return decoded
 
 
-def custom_exception_handler(exc, context):
+def custom_exception_handler(exc, context): #For sending a user-friendly Throttling message.
     """
     Returns a response with the waiting time in minutes if
     exception type is Throttled.
@@ -107,11 +103,8 @@
         response.data = custom_response_data
 
     return response
-=======
-        decoded.append(base64.decodestring(i + "=="))
-    return decoded
-
-
+
+  
 def send_email(
     sender=settings.CLOUDCV_TEAM_EMAIL,
     recepient=None,
@@ -222,5 +215,4 @@
     queue_name = "{}-{}".format(queue_name, uuid.uuid4())[
         :80
     ]  # The max-length for queue-name is 80 in SQS
-    return queue_name
->>>>>>> 57b400c3
+    return queue_name