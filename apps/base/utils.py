--- conflicted
+++ resolved
@@ -1,29 +1,20 @@
 import base64
-<<<<<<< HEAD
-import logging
-import os
-=======
 import boto3
 import botocore
 import logging
 import os
 import re
->>>>>>> 94ac9d3b
 import sendgrid
 import uuid
 
 from django.conf import settings
 from django.utils.deconstruct import deconstructible
-from sendgrid.helpers.mail import Email, Content, Mail
 
 from rest_framework.exceptions import NotFound
 from rest_framework.pagination import PageNumberPagination
 
-<<<<<<< HEAD
-=======
-from sendgrid.helpers.mail import Email, Mail, Personalization
-
->>>>>>> 94ac9d3b
+from sendgrid.helpers.mail import Email, Mail, Content, Personalization
+
 logger = logging.getLogger(__name__)
 
 
@@ -66,12 +57,6 @@
             model_object = model_name.objects.get(pk=pk)
             return model_object
         except model_name.DoesNotExist:
-<<<<<<< HEAD
-            raise NotFound('{} {} does not exist'.format(
-                model_name.__name__, pk))
-    get_model_by_pk.__name__ = 'get_{}_object'.format(
-        model_name.__name__.lower())
-=======
             raise NotFound(
                 "{} {} does not exist".format(model_name.__name__, pk)
             )
@@ -79,7 +64,6 @@
     get_model_by_pk.__name__ = "get_{}_object".format(
         model_name.__name__.lower()
     )
->>>>>>> 94ac9d3b
     return get_model_by_pk
 
 
@@ -99,31 +83,6 @@
     """
     decoded = []
     for i in data:
-<<<<<<< HEAD
-        decoded.append(base64.decodestring(i+"=="))
-    return decoded
-
-
-def send_email(email="", message=""):
-    """
-    Send email to sendgrid with message
-
-    Keyword Arguments:
-        email {string} -- The email to which the message is to be sent
-        message {string} -- The message which is to be sent to the email
-    """
-    try:
-        sg = sendgrid.SendGridAPIClient(apikey='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')
-        from_email = Email(settings.ADMIN_EMAIL)
-        to_email = Email(email)
-        subject = "Challenge creation"
-        content = Content("text/plain", message)
-        mail = Mail(from_email, subject, to_email, content)
-        sg.client.mail.send.post(request_body=mail.get())
-    except Exception as e:
-        logger.exception(
-            'Exception raised while sending the email. Error details : {}'.format(e))
-=======
         decoded.append(base64.decodestring(i + "=="))
     return decoded
 
@@ -144,7 +103,7 @@
     """
     try:
         sg = sendgrid.SendGridAPIClient(
-            apikey=os.environ.get("SENDGRID_API_KEY")
+            apikey='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'
         )
         sender = Email(sender)
         mail = Mail()
@@ -238,5 +197,4 @@
     queue_name = "{}-{}".format(queue_name, uuid.uuid4())[
         :80
     ]  # The max-length for queue-name is 80 in SQS
-    return queue_name
->>>>>>> 94ac9d3b
+    return queue_name