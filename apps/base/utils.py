--- conflicted
+++ resolved
@@ -202,14 +202,6 @@
     return queue_name
 
 
-<<<<<<< HEAD
-def if_non_prod_aws_mocker(mocker):
-    def decorator(func):
-        if not (settings.DEBUG or settings.TEST):
-            return func
-        return mocker(func)
-    return decorator
-=======
 def send_slack_notification(webhook=settings.SLACK_WEB_HOOK_URL, message=""):
     """
     Send slack notification to any workspace
@@ -236,4 +228,11 @@
         logger.exception(
             "Exception raised while sending slack notification. \n Exception message: {}".format(e)
         )
->>>>>>> e91c595d
+
+
+def if_non_prod_aws_mocker(mocker):
+    def decorator(func):
+        if not (settings.DEBUG or settings.TEST):
+            return func
+        return mocker(func)
+    return decorator