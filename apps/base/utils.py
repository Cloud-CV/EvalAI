--- conflicted
+++ resolved
@@ -153,12 +153,7 @@
     except Exception as e:
         logger.exception(e)
 
-<<<<<<< HEAD
 def get_sqs_service_resource(queue_name=""):
-=======
-
-def get_or_create_sqs_queue_object(queue_name):
->>>>>>> 0dcc0026
     if settings.DEBUG or settings.TEST:
         sqs = boto3.resource(
             "sqs",
