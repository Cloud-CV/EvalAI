from __future__ import unicode_literals

from django.contrib.auth.models import User
from django.db.models.signals import pre_save
from django.dispatch import receiver
from django.utils import timezone
from django.contrib.postgres.fields import ArrayField, JSONField
from django.db import models
from django.db.models import signals

from .aws_utils import restart_workers_signal_callback, create_eks_cluster

from base.models import (
    TimeStampedModel,
    model_field_name,
    create_post_model_field,
)
from base.utils import RandomFileName, get_slug
from participants.models import ParticipantTeam
from hosts.models import ChallengeHost


@receiver(pre_save, sender="challenges.Challenge")
def save_challenge_slug(sender, instance, **kwargs):
    title = get_slug(instance.title)
    instance.slug = "{}-{}".format(title, instance.pk)


class Challenge(TimeStampedModel):

    """Model representing a hosted Challenge"""

    def __init__(self, *args, **kwargs):
        super(Challenge, self).__init__(*args, **kwargs)
        self._original_evaluation_script = self.evaluation_script

    title = models.CharField(max_length=100, db_index=True)
    short_description = models.TextField(null=True, blank=True)
    description = models.TextField(null=True, blank=True)
    terms_and_conditions = models.TextField(null=True, blank=True)
    submission_guidelines = models.TextField(null=True, blank=True)
    evaluation_details = models.TextField(null=True, blank=True)
    image = models.ImageField(
        upload_to=RandomFileName("logos"),
        null=True,
        blank=True,
        verbose_name="Logo",
    )
    start_date = models.DateTimeField(
        null=True, blank=True, verbose_name="Start Date (UTC)", db_index=True
    )
    end_date = models.DateTimeField(
        null=True, blank=True, verbose_name="End Date (UTC)", db_index=True
    )
    creator = models.ForeignKey(
        "hosts.ChallengeHostTeam", related_name="challenge_creator"
    )
    published = models.BooleanField(
        default=False, verbose_name="Publicly Available", db_index=True
    )
    is_registration_open = models.BooleanField(default=True)
    enable_forum = models.BooleanField(default=True)
    forum_url = models.URLField(max_length=100, blank=True, null=True)
    leaderboard_description = models.TextField(null=True, blank=True)
    anonymous_leaderboard = models.BooleanField(default=False)
    participant_teams = models.ManyToManyField(ParticipantTeam, blank=True)
    is_disabled = models.BooleanField(default=False, db_index=True)
    evaluation_script = models.FileField(
        default=False, upload_to=RandomFileName("evaluation_scripts")
    )  # should be zip format
    approved_by_admin = models.BooleanField(
        default=False, verbose_name="Approved By Admin", db_index=True
    )
    featured = models.BooleanField(
        default=False, verbose_name="Featured", db_index=True
    )
    allowed_email_domains = ArrayField(
        models.CharField(max_length=50, blank=True), default=[], blank=True
    )
    blocked_email_domains = ArrayField(
        models.CharField(max_length=50, blank=True), default=[], blank=True
    )
    banned_email_ids = ArrayField(
        models.TextField(null=True, blank=True),
        default=[],
        blank=True,
        null=True,
    )
    remote_evaluation = models.BooleanField(
        default=False, verbose_name="Remote Evaluation", db_index=True
    )
    queue = models.CharField(
        max_length=200,
        default="",
        verbose_name="SQS queue name",
        db_index=True,
    )
    is_docker_based = models.BooleanField(
        default=False, verbose_name="Is Docker Based", db_index=True
    )
    slug = models.SlugField(max_length=200, null=True, unique=True)
    max_docker_image_size = models.BigIntegerField(
        default=42949672960, null=True, blank=True
    )  # Default is 40 GB
    max_concurrent_submission_evaluation = models.PositiveIntegerField(
        default=100000
    )
    aws_account_id = models.CharField(
        max_length=200, default="", null=True, blank=True
    )
    aws_access_key_id = models.CharField(
        max_length=200, default="", null=True, blank=True
    )
    aws_secret_access_key = models.CharField(
        max_length=200, default="", null=True, blank=True
    )
    aws_region = models.CharField(
        max_length=50, default="us-east-1", null=True, blank=True
    )
    use_host_credentials = models.BooleanField(default=False)
    cli_version = models.CharField(
        max_length=20, verbose_name="evalai-cli version", null=True, blank=True
    )
    # The number of active workers on Fargate of the challenge.
    workers = models.IntegerField(null=True, blank=True, default=None)
    # The task definition ARN for the challenge, used for updating and creating service.
    task_def_arn = models.CharField(
        null=True, blank=True, max_length=2048, default=""
    )
    slack_webhook_url = models.URLField(max_length=200, blank=True, null=True)

    class Meta:
        app_label = "challenges"
        db_table = "challenge"

    def __str__(self):
        """Returns the title of Challenge"""
        return self.title

    def get_image_url(self):
        """Returns the url of logo of Challenge"""
        if self.image:
            return self.image.url
        return None

    def get_evaluation_script_path(self):
        """Returns the path of evaluation script"""
        if self.evaluation_script:
            return self.evaluation_script.url
        return None

    def get_start_date(self):
        """Returns the start date of Challenge"""
        return self.start_date

    def get_end_date(self):
        """Returns the end date of Challenge"""
        return self.end_date

    @property
    def is_active(self):
        """Returns if the challenge is active or not"""
        if self.start_date < timezone.now() and self.end_date > timezone.now():
            return True
        return False


signals.post_save.connect(
    model_field_name(field_name="evaluation_script")(create_post_model_field),
    sender=Challenge,
    weak=False,
)
signals.post_save.connect(
    model_field_name(field_name="evaluation_script")(
        restart_workers_signal_callback
    ),
    sender=Challenge,
    weak=False,
)
signals.post_save.connect(
    model_field_name(field_name="approved_by_admin")(create_eks_cluster),
    sender=Challenge,
    weak=False,
)


class DatasetSplit(TimeStampedModel):
    name = models.CharField(max_length=100)
    codename = models.CharField(max_length=100)

    def __str__(self):
        return self.name

    class Meta:
        app_label = "challenges"
        db_table = "dataset_split"


class ChallengePhase(TimeStampedModel):

    """Model representing a Challenge Phase"""

    def __init__(self, *args, **kwargs):
        super(ChallengePhase, self).__init__(*args, **kwargs)
        self._original_test_annotation = self.test_annotation

    name = models.CharField(max_length=100, db_index=True)
    description = models.TextField()
    leaderboard_public = models.BooleanField(default=False)
    start_date = models.DateTimeField(
        null=True, blank=True, verbose_name="Start Date (UTC)", db_index=True
    )
    end_date = models.DateTimeField(
        null=True, blank=True, verbose_name="End Date (UTC)", db_index=True
    )
    challenge = models.ForeignKey("Challenge")
    is_public = models.BooleanField(default=False)
    is_submission_public = models.BooleanField(default=False)
    test_annotation = models.FileField(
        upload_to=RandomFileName("test_annotations"), default=False
    )
    max_submissions_per_day = models.PositiveIntegerField(
        default=100000, db_index=True
    )
    max_submissions_per_month = models.PositiveIntegerField(
        default=100000, db_index=True
    )
    max_submissions = models.PositiveIntegerField(
        default=100000, db_index=True
    )
    max_concurrent_submissions_allowed = models.PositiveIntegerField(default=3)
    codename = models.CharField(max_length=100, default="Phase Code Name")
    dataset_split = models.ManyToManyField(
        DatasetSplit, blank=True, through="ChallengePhaseSplit"
    )
    allowed_email_ids = ArrayField(
        models.TextField(null=True, blank=True),
        default=[],
        blank=True,
        null=True,
    )
    slug = models.SlugField(max_length=200, null=True, unique=True)
    environment_image = models.CharField(
        max_length=2128, null=True, blank=True
    )  # Max length of repository name and tag is 2000 and 128 respectively
    allowed_submission_file_types = models.CharField(
        max_length=200, default=".json, .zip, .txt, .tsv, .gz, .csv, .h5, .npy"
    )
    # Flag to restrict user to select only one submission for leaderboard
    is_restricted_to_select_one_submission = models.BooleanField(default=False)
<<<<<<< HEAD
    # Store the schema for the submission meta attributes of this challenge phase.
    submission_meta_attributes_schema = JSONField(default=None, blank=True, null=True)
=======
    # Flag to allow reporting partial metrics for submission evaluation
    is_partial_submission_evaluation_enabled = models.BooleanField(default=False)
>>>>>>> a451d04d

    class Meta:
        app_label = "challenges"
        db_table = "challenge_phase"
        unique_together = (("codename", "challenge"),)

    def __str__(self):
        """Returns the name of Phase"""
        return self.name

    def get_start_date(self):
        """Returns the start date of Phase"""
        return self.start_date

    def get_end_date(self):
        """Returns the end date of Challenge"""
        return self.end_date

    @property
    def is_active(self):
        """Returns if the challenge is active or not"""
        if self.start_date < timezone.now() and self.end_date > timezone.now():
            return True
        return False

    def save(self, *args, **kwargs):

        # If the max_submissions_per_day is less than the max_concurrent_submissions_allowed.
        if (
            self.max_submissions_per_day
            < self.max_concurrent_submissions_allowed
        ):
            self.max_concurrent_submissions_allowed = (
                self.max_submissions_per_day
            )

        challenge_phase_instance = super(ChallengePhase, self).save(
            *args, **kwargs
        )
        return challenge_phase_instance


signals.post_save.connect(
    model_field_name(field_name="test_annotation")(create_post_model_field),
    sender=ChallengePhase,
    weak=False,
)
signals.post_save.connect(
    model_field_name(field_name="test_annotation")(
        restart_workers_signal_callback
    ),
    sender=ChallengePhase,
    weak=False,
)


class Leaderboard(TimeStampedModel):

    schema = JSONField()

    def __str__(self):
        return "{}".format(self.id)

    class Meta:
        app_label = "challenges"
        db_table = "leaderboard"


class ChallengePhaseSplit(TimeStampedModel):

    # visibility options
    HOST = 1
    OWNER_AND_HOST = 2
    PUBLIC = 3

    VISIBILITY_OPTIONS = (
        (HOST, "host"),
        (OWNER_AND_HOST, "owner and host"),
        (PUBLIC, "public"),
    )

    challenge_phase = models.ForeignKey("ChallengePhase")
    dataset_split = models.ForeignKey("DatasetSplit")
    leaderboard = models.ForeignKey("Leaderboard")
    visibility = models.PositiveSmallIntegerField(
        choices=VISIBILITY_OPTIONS, default=PUBLIC
    )
    leaderboard_decimal_precision = models.PositiveIntegerField(default=2)
    is_leaderboard_order_descending = models.BooleanField(default=True)
    show_leaderboard_by_latest_submission = models.BooleanField(default=False)

    def __str__(self):
        return "{0} : {1}".format(
            self.challenge_phase.name, self.dataset_split.name
        )

    class Meta:
        app_label = "challenges"
        db_table = "challenge_phase_split"


class LeaderboardData(TimeStampedModel):

    challenge_phase_split = models.ForeignKey("ChallengePhaseSplit")
    submission = models.ForeignKey("jobs.Submission")
    leaderboard = models.ForeignKey("Leaderboard")
    result = JSONField()
    error = JSONField(null=True, blank=True)

    def __str__(self):
        return "{0} : {1}".format(self.challenge_phase_split, self.submission)

    class Meta:
        app_label = "challenges"
        db_table = "leaderboard_data"


class ChallengeConfiguration(TimeStampedModel):
    """
    Model to store zip file for challenge creation.
    """

    user = models.ForeignKey(User)
    challenge = models.OneToOneField(Challenge, null=True, blank=True)
    zip_configuration = models.FileField(
        upload_to=RandomFileName("zip_configuration_files/challenge_zip")
    )
    is_created = models.BooleanField(default=False, db_index=True)
    stdout_file = models.FileField(
        upload_to=RandomFileName("zip_configuration_files/challenge_zip"),
        null=True,
        blank=True,
    )
    stderr_file = models.FileField(
        upload_to=RandomFileName("zip_configuration_files/challenge_zip"),
        null=True,
        blank=True,
    )

    class Meta:
        app_label = "challenges"
        db_table = "challenge_zip_configuration"


class StarChallenge(TimeStampedModel):
    """
    Model to star a challenge
    """

    user = models.ForeignKey(User)
    challenge = models.ForeignKey(Challenge)
    is_starred = models.BooleanField(default=False, db_index=True)

    class Meta:
        app_label = "challenges"
        db_table = "starred_challenge"


class UserInvitation(TimeStampedModel):
    """
    Model to store invitation status
    """

    ACCEPTED = "accepted"
    PENDING = "pending"

    STATUS_OPTIONS = ((ACCEPTED, ACCEPTED), (PENDING, PENDING))
    email = models.EmailField(max_length=200)
    invitation_key = models.CharField(max_length=200)
    status = models.CharField(
        max_length=30, choices=STATUS_OPTIONS, db_index=True
    )
    challenge = models.ForeignKey(Challenge, related_name="challenge")
    user = models.ForeignKey(User)
    invited_by = models.ForeignKey(ChallengeHost)

    class Meta:
        app_label = "challenges"
        db_table = "invite_user_to_challenge"

    def __str__(self):
        """Returns the email of the user"""
        return self.email


class ChallengeEvaluationCluster(TimeStampedModel):
    """Model to store the config for Kubernetes cluster for a challenge

    Arguments:
        TimeStampedModel {[model class]} -- An abstract base class model that provides self-managed `created_at` and
                                            `modified_at` fields.
    """

    challenge = models.OneToOneField(Challenge)
    name = models.CharField(max_length=200, unique=True, db_index=True)
    cluster_endpoint = models.URLField(max_length=200, blank=True, null=True)
    cluster_ssl = models.TextField(null=True, blank=True)
    cluster_yaml = models.FileField(
        upload_to=RandomFileName("cluster_yaml"), blank=True, null=True
    )
    kube_config = models.FileField(
        upload_to=RandomFileName("kube_config"), blank=True, null=True
    )

    class Meta:
        app_label = "challenges"
        db_table = "challenge_evaluation_cluster"<|MERGE_RESOLUTION|>--- conflicted
+++ resolved
@@ -248,13 +248,10 @@
     )
     # Flag to restrict user to select only one submission for leaderboard
     is_restricted_to_select_one_submission = models.BooleanField(default=False)
-<<<<<<< HEAD
     # Store the schema for the submission meta attributes of this challenge phase.
     submission_meta_attributes_schema = JSONField(default=None, blank=True, null=True)
-=======
     # Flag to allow reporting partial metrics for submission evaluation
     is_partial_submission_evaluation_enabled = models.BooleanField(default=False)
->>>>>>> a451d04d
 
     class Meta:
         app_label = "challenges"
