from __future__ import unicode_literals

from django.contrib.auth.models import User
from django.db.models.signals import pre_save
from django.dispatch import receiver
from django.utils import timezone
from django.contrib.postgres.fields import ArrayField, JSONField
from django.db import models
from django.db.models import signals

from .aws_utils import restart_workers_signal_callback, create_eks_cluster

from base.models import (
    TimeStampedModel,
    model_field_name,
    create_post_model_field,
)
from base.utils import RandomFileName, get_slug
from challenges.challenge_notification_util import challenge_start_notifier
from participants.models import ParticipantTeam
from hosts.models import ChallengeHost


@receiver(pre_save, sender="challenges.Challenge")
def save_challenge_slug(sender, instance, **kwargs):
    title = get_slug(instance.title)
    instance.slug = "{}-{}".format(title, instance.pk)


class Challenge(TimeStampedModel):

    """Model representing a hosted Challenge"""

    def __init__(self, *args, **kwargs):
        super(Challenge, self).__init__(*args, **kwargs)
        self._original_evaluation_script = self.evaluation_script
        self._original_approved_by_admin = self.approved_by_admin

    title = models.CharField(max_length=100, db_index=True)
    short_description = models.TextField(null=True, blank=True)
    description = models.TextField(null=True, blank=True)
    terms_and_conditions = models.TextField(null=True, blank=True)
    submission_guidelines = models.TextField(null=True, blank=True)
    evaluation_details = models.TextField(null=True, blank=True)
    image = models.ImageField(
        upload_to=RandomFileName("logos"),
        null=True,
        blank=True,
        verbose_name="Logo",
    )
    start_date = models.DateTimeField(
        null=True, blank=True, verbose_name="Start Date (UTC)", db_index=True
    )
    end_date = models.DateTimeField(
        null=True, blank=True, verbose_name="End Date (UTC)", db_index=True
    )
    creator = models.ForeignKey(
        "hosts.ChallengeHostTeam", related_name="challenge_creator"
    )
    published = models.BooleanField(
        default=False, verbose_name="Publicly Available", db_index=True
    )
    is_registration_open = models.BooleanField(default=True)
    enable_forum = models.BooleanField(default=True)
    forum_url = models.URLField(max_length=100, blank=True, null=True)
    leaderboard_description = models.TextField(null=True, blank=True)
    anonymous_leaderboard = models.BooleanField(default=False)
    participant_teams = models.ManyToManyField(ParticipantTeam, blank=True)
    is_disabled = models.BooleanField(default=False, db_index=True)
    evaluation_script = models.FileField(
        default=False, upload_to=RandomFileName("evaluation_scripts")
    )  # should be zip format
    approved_by_admin = models.BooleanField(
        default=False, verbose_name="Approved By Admin", db_index=True
    )
    featured = models.BooleanField(
        default=False, verbose_name="Featured", db_index=True
    )
    allowed_email_domains = ArrayField(
        models.CharField(max_length=50, blank=True), default=[], blank=True
    )
    blocked_email_domains = ArrayField(
        models.CharField(max_length=50, blank=True), default=[], blank=True
    )
    banned_email_ids = ArrayField(
        models.TextField(null=True, blank=True),
        default=[],
        blank=True,
        null=True,
    )
    remote_evaluation = models.BooleanField(
        default=False, verbose_name="Remote Evaluation", db_index=True
    )
    queue = models.CharField(
        max_length=200,
        default="",
        verbose_name="SQS queue name",
        db_index=True,
    )
    is_docker_based = models.BooleanField(
        default=False, verbose_name="Is Docker Based", db_index=True
    )
    slug = models.SlugField(max_length=200, null=True, unique=True)
    max_docker_image_size = models.BigIntegerField(
        default=42949672960, null=True, blank=True
    )  # Default is 40 GB
    max_concurrent_submission_evaluation = models.PositiveIntegerField(
        default=100000
    )
    aws_account_id = models.CharField(
        max_length=200, default="", null=True, blank=True
    )
    aws_access_key_id = models.CharField(
        max_length=200, default="", null=True, blank=True
    )
    aws_secret_access_key = models.CharField(
        max_length=200, default="", null=True, blank=True
    )
    aws_region = models.CharField(
        max_length=50, default="us-east-1", null=True, blank=True
    )
    use_host_credentials = models.BooleanField(default=False)
    cli_version = models.CharField(
        max_length=20, verbose_name="evalai-cli version", null=True, blank=True
    )
    # The number of active workers on Fargate of the challenge.
    workers = models.IntegerField(null=True, blank=True, default=None)
    # The task definition ARN for the challenge, used for updating and creating service.
    task_def_arn = models.CharField(
        null=True, blank=True, max_length=2048, default=""
    )
    slack_webhook_url = models.URLField(max_length=200, blank=True, null=True)

    class Meta:
        app_label = "challenges"
        db_table = "challenge"

    def __str__(self):
        """Returns the title of Challenge"""
        return self.title

    def get_image_url(self):
        """Returns the url of logo of Challenge"""
        if self.image:
            return self.image.url
        return None

    def get_evaluation_script_path(self):
        """Returns the path of evaluation script"""
        if self.evaluation_script:
            return self.evaluation_script.url
        return None

    def get_start_date(self):
        """Returns the start date of Challenge"""
        return self.start_date

    def get_end_date(self):
        """Returns the end date of Challenge"""
        return self.end_date

    @property
    def is_active(self):
        """Returns if the challenge is active or not"""
        if self.start_date < timezone.now() and self.end_date > timezone.now():
            return True
        return False


signals.post_save.connect(
    model_field_name(field_name="evaluation_script")(create_post_model_field),
    sender=Challenge,
    weak=False,
)
signals.post_save.connect(
    model_field_name(field_name="evaluation_script")(
        restart_workers_signal_callback
    ),
    sender=Challenge,
    weak=False,
)
signals.post_save.connect(
<<<<<<< HEAD
    model_field_name(field_name="approved_by_admin")(challenge_start_notifier),
=======
    model_field_name(field_name="approved_by_admin")(create_eks_cluster),
>>>>>>> 89a10a1e
    sender=Challenge,
    weak=False,
)


class DatasetSplit(TimeStampedModel):
    name = models.CharField(max_length=100)
    codename = models.CharField(max_length=100)

    def __str__(self):
        return self.name

    class Meta:
        app_label = "challenges"
        db_table = "dataset_split"


class ChallengePhase(TimeStampedModel):

    """Model representing a Challenge Phase"""

    def __init__(self, *args, **kwargs):
        super(ChallengePhase, self).__init__(*args, **kwargs)
        self._original_test_annotation = self.test_annotation

    name = models.CharField(max_length=100, db_index=True)
    description = models.TextField()
    leaderboard_public = models.BooleanField(default=False)
    start_date = models.DateTimeField(
        null=True, blank=True, verbose_name="Start Date (UTC)", db_index=True
    )
    end_date = models.DateTimeField(
        null=True, blank=True, verbose_name="End Date (UTC)", db_index=True
    )
    challenge = models.ForeignKey("Challenge")
    is_public = models.BooleanField(default=False)
    is_submission_public = models.BooleanField(default=False)
    test_annotation = models.FileField(
        upload_to=RandomFileName("test_annotations"), default=False
    )
    max_submissions_per_day = models.PositiveIntegerField(
        default=100000, db_index=True
    )
    max_submissions_per_month = models.PositiveIntegerField(
        default=100000, db_index=True
    )
    max_submissions = models.PositiveIntegerField(
        default=100000, db_index=True
    )
    max_concurrent_submissions_allowed = models.PositiveIntegerField(default=3)
    codename = models.CharField(max_length=100, default="Phase Code Name")
    dataset_split = models.ManyToManyField(
        DatasetSplit, blank=True, through="ChallengePhaseSplit"
    )
    allowed_email_ids = ArrayField(
        models.TextField(null=True, blank=True),
        default=[],
        blank=True,
        null=True,
    )
    slug = models.SlugField(max_length=200, null=True, unique=True)
    environment_image = models.CharField(
        max_length=2128, null=True, blank=True
    )  # Max length of repository name and tag is 2000 and 128 respectively
    allowed_submission_file_types = models.CharField(
        max_length=200, default=".json, .zip, .txt, .tsv, .gz, .csv, .h5, .npy"
    )
    # Flag to restrict user to select only one submission for leaderboard
    is_restricted_to_select_one_submission = models.BooleanField(default=False)

    class Meta:
        app_label = "challenges"
        db_table = "challenge_phase"
        unique_together = (("codename", "challenge"),)

    def __str__(self):
        """Returns the name of Phase"""
        return self.name

    def get_start_date(self):
        """Returns the start date of Phase"""
        return self.start_date

    def get_end_date(self):
        """Returns the end date of Challenge"""
        return self.end_date

    @property
    def is_active(self):
        """Returns if the challenge is active or not"""
        if self.start_date < timezone.now() and self.end_date > timezone.now():
            return True
        return False

    def save(self, *args, **kwargs):

        # If the max_submissions_per_day is less than the max_concurrent_submissions_allowed.
        if (
            self.max_submissions_per_day
            < self.max_concurrent_submissions_allowed
        ):
            self.max_concurrent_submissions_allowed = (
                self.max_submissions_per_day
            )

        challenge_phase_instance = super(ChallengePhase, self).save(
            *args, **kwargs
        )
        return challenge_phase_instance


signals.post_save.connect(
    model_field_name(field_name="test_annotation")(create_post_model_field),
    sender=ChallengePhase,
    weak=False,
)
signals.post_save.connect(
    model_field_name(field_name="test_annotation")(
        restart_workers_signal_callback
    ),
    sender=ChallengePhase,
    weak=False,
)


class Leaderboard(TimeStampedModel):

    schema = JSONField()

    def __str__(self):
        return "{}".format(self.id)

    class Meta:
        app_label = "challenges"
        db_table = "leaderboard"


class ChallengePhaseSplit(TimeStampedModel):

    # visibility options
    HOST = 1
    OWNER_AND_HOST = 2
    PUBLIC = 3

    VISIBILITY_OPTIONS = (
        (HOST, "host"),
        (OWNER_AND_HOST, "owner and host"),
        (PUBLIC, "public"),
    )

    challenge_phase = models.ForeignKey("ChallengePhase")
    dataset_split = models.ForeignKey("DatasetSplit")
    leaderboard = models.ForeignKey("Leaderboard")
    visibility = models.PositiveSmallIntegerField(
        choices=VISIBILITY_OPTIONS, default=PUBLIC
    )
    leaderboard_decimal_precision = models.PositiveIntegerField(default=2)
    is_leaderboard_order_descending = models.BooleanField(default=True)
    show_leaderboard_by_latest_submission = models.BooleanField(default=False)

    def __str__(self):
        return "{0} : {1}".format(
            self.challenge_phase.name, self.dataset_split.name
        )

    class Meta:
        app_label = "challenges"
        db_table = "challenge_phase_split"


class LeaderboardData(TimeStampedModel):

    challenge_phase_split = models.ForeignKey("ChallengePhaseSplit")
    submission = models.ForeignKey("jobs.Submission")
    leaderboard = models.ForeignKey("Leaderboard")
    result = JSONField()
    error = JSONField(null=True, blank=True)

    def __str__(self):
        return "{0} : {1}".format(self.challenge_phase_split, self.submission)

    class Meta:
        app_label = "challenges"
        db_table = "leaderboard_data"


class ChallengeConfiguration(TimeStampedModel):
    """
    Model to store zip file for challenge creation.
    """

    user = models.ForeignKey(User)
    challenge = models.OneToOneField(Challenge, null=True, blank=True)
    zip_configuration = models.FileField(
        upload_to=RandomFileName("zip_configuration_files/challenge_zip")
    )
    is_created = models.BooleanField(default=False, db_index=True)
    stdout_file = models.FileField(
        upload_to=RandomFileName("zip_configuration_files/challenge_zip"),
        null=True,
        blank=True,
    )
    stderr_file = models.FileField(
        upload_to=RandomFileName("zip_configuration_files/challenge_zip"),
        null=True,
        blank=True,
    )

    class Meta:
        app_label = "challenges"
        db_table = "challenge_zip_configuration"


class StarChallenge(TimeStampedModel):
    """
    Model to star a challenge
    """

    user = models.ForeignKey(User)
    challenge = models.ForeignKey(Challenge)
    is_starred = models.BooleanField(default=False, db_index=True)

    class Meta:
        app_label = "challenges"
        db_table = "starred_challenge"


class UserInvitation(TimeStampedModel):
    """
    Model to store invitation status
    """

    ACCEPTED = "accepted"
    PENDING = "pending"

    STATUS_OPTIONS = ((ACCEPTED, ACCEPTED), (PENDING, PENDING))
    email = models.EmailField(max_length=200)
    invitation_key = models.CharField(max_length=200)
    status = models.CharField(
        max_length=30, choices=STATUS_OPTIONS, db_index=True
    )
    challenge = models.ForeignKey(Challenge, related_name="challenge")
    user = models.ForeignKey(User)
    invited_by = models.ForeignKey(ChallengeHost)

    class Meta:
        app_label = "challenges"
        db_table = "invite_user_to_challenge"

    def __str__(self):
        """Returns the email of the user"""
        return self.email


class ChallengeEvaluationCluster(TimeStampedModel):
    """Model to store the config for Kubernetes cluster for a challenge

    Arguments:
        TimeStampedModel {[model class]} -- An abstract base class model that provides self-managed `created_at` and
                                            `modified_at` fields.
    """

    challenge = models.OneToOneField(Challenge)
    name = models.CharField(max_length=200, unique=True, db_index=True)
    cluster_endpoint = models.URLField(max_length=200, blank=True, null=True)
    cluster_ssl = models.TextField(null=True, blank=True)
    cluster_yaml = models.FileField(
        upload_to=RandomFileName("cluster_yaml"), blank=True, null=True
    )
    kube_config = models.FileField(
        upload_to=RandomFileName("kube_config"), blank=True, null=True
    )

    class Meta:
        app_label = "challenges"
        db_table = "challenge_evaluation_cluster"<|MERGE_RESOLUTION|>--- conflicted
+++ resolved
@@ -180,11 +180,8 @@
     weak=False,
 )
 signals.post_save.connect(
-<<<<<<< HEAD
     model_field_name(field_name="approved_by_admin")(challenge_start_notifier),
-=======
     model_field_name(field_name="approved_by_admin")(create_eks_cluster),
->>>>>>> 89a10a1e
     sender=Challenge,
     weak=False,
 )
