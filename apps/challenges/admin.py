from django.contrib import admin
from .models import Challenge, Phase
# Register your models here.
class challengesAD(admin.ModelAdmin):
  list_display = ['title', 'description', 'terms_and_conditions', 'submission_guidelines', 'evaluation_details', 'image', 'start_date', 'end_date', 'creator', 'published', 'enable_forum', 'anonymous_leaderboard']
  search_fields = ['title', 'description','creator']
  list_filter = ['start_date']
  class Meta:
    models = Challenge
admin.site.register(Challenge, challengesAD)

<<<<<<< HEAD
class phaseAD(admin.ModelAdmin):
  list_display = ['name', 'description', 'leaderboard_public', 'challenge']
  search_fields = ['name', 'description','challenge']
  list_filter = ['']
  class Meta:
    models = Phase
admin.site.register(Phase, phaseAD)
=======
from base.admin import TimeStampedAdmin

from .models import Challenge, ChallengePhase


@admin.register(Challenge)
class ChallengeAdmin(TimeStampedAdmin):
    list_display = ("title", "start_date", "end_date", "creator", "published", "enable_forum", "anonymous_leaderboard")
    list_filter = ("creator", "published", "enable_forum", "anonymous_leaderboard")
    search_fields = ("title", "creator")


@admin.register(ChallengePhase)
class ChallengePhaseAdmin(TimeStampedAdmin):
    list_display = ("name", "challenge", "start_date", "end_date", "test_annotation", "is_public", "leaderboard_public")
    list_filter = ("leaderboard_public", "challenge")
    search_fields = ("name",)
>>>>>>> e014da60
<|MERGE_RESOLUTION|>--- conflicted
+++ resolved
@@ -1,23 +1,5 @@
 from django.contrib import admin
-from .models import Challenge, Phase
-# Register your models here.
-class challengesAD(admin.ModelAdmin):
-  list_display = ['title', 'description', 'terms_and_conditions', 'submission_guidelines', 'evaluation_details', 'image', 'start_date', 'end_date', 'creator', 'published', 'enable_forum', 'anonymous_leaderboard']
-  search_fields = ['title', 'description','creator']
-  list_filter = ['start_date']
-  class Meta:
-    models = Challenge
-admin.site.register(Challenge, challengesAD)
 
-<<<<<<< HEAD
-class phaseAD(admin.ModelAdmin):
-  list_display = ['name', 'description', 'leaderboard_public', 'challenge']
-  search_fields = ['name', 'description','challenge']
-  list_filter = ['']
-  class Meta:
-    models = Phase
-admin.site.register(Phase, phaseAD)
-=======
 from base.admin import TimeStampedAdmin
 
 from .models import Challenge, ChallengePhase
@@ -34,5 +16,4 @@
 class ChallengePhaseAdmin(TimeStampedAdmin):
     list_display = ("name", "challenge", "start_date", "end_date", "test_annotation", "is_public", "leaderboard_public")
     list_filter = ("leaderboard_public", "challenge")
-    search_fields = ("name",)
->>>>>>> e014da60
+    search_fields = ("name",)