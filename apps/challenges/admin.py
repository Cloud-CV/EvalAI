from django.contrib import admin

from base.admin import TimeStampedAdmin

<<<<<<< HEAD
from .models import Challenge, ChallengePhase, DatasetSplit, Leaderboard, ChallengePhaseSplit
=======
from .models import Challenge, ChallengePhase, DatasetSplit, Leaderboard
>>>>>>> 4e487e72


@admin.register(Challenge)
class ChallengeAdmin(TimeStampedAdmin):
    list_display = ("title", "start_date", "end_date", "creator", "published", "enable_forum", "anonymous_leaderboard")
    list_filter = ("creator", "published", "enable_forum", "anonymous_leaderboard")
    search_fields = ("title", "creator")


@admin.register(DatasetSplit)
class DatasetSplitAdmin(TimeStampedAdmin):
    list_display = ("name", "codename")
    list_filter = ("name", "codename")
    search_fields = ("name", "codename")


@admin.register(ChallengePhase)
class ChallengePhaseAdmin(TimeStampedAdmin):
    list_display = ("name", "challenge", "start_date", "end_date", "test_annotation", "is_public", "leaderboard_public")
    list_filter = ("leaderboard_public", "challenge")
    search_fields = ("name",)


@admin.register(Leaderboard)
class LeaderboardAdmin(TimeStampedAdmin):
    list_display = ("id", "schema")
    list_filter = ("id",)
<<<<<<< HEAD
    search_fields = ("id",)


@admin.register(ChallengePhaseSplit)
class ChallengePhaseSplitAdmin(TimeStampedAdmin):
    list_display = ("id", "challenge_phase", "dataset_split", "leaderboard", "visibility")
    list_filter = ("id", "challenge_phase", "dataset_split", "leaderboard", "visibility")
    search_fields = ("challenge_phase", "dataset_split", "leaderboard")
=======
    search_fields = ("id",)
>>>>>>> 4e487e72
<|MERGE_RESOLUTION|>--- conflicted
+++ resolved
@@ -2,12 +2,7 @@
 
 from base.admin import TimeStampedAdmin
 
-<<<<<<< HEAD
 from .models import Challenge, ChallengePhase, DatasetSplit, Leaderboard, ChallengePhaseSplit
-=======
-from .models import Challenge, ChallengePhase, DatasetSplit, Leaderboard
->>>>>>> 4e487e72
-
 
 @admin.register(Challenge)
 class ChallengeAdmin(TimeStampedAdmin):
@@ -34,15 +29,11 @@
 class LeaderboardAdmin(TimeStampedAdmin):
     list_display = ("id", "schema")
     list_filter = ("id",)
-<<<<<<< HEAD
     search_fields = ("id",)
 
-
+    
 @admin.register(ChallengePhaseSplit)
 class ChallengePhaseSplitAdmin(TimeStampedAdmin):
     list_display = ("id", "challenge_phase", "dataset_split", "leaderboard", "visibility")
     list_filter = ("id", "challenge_phase", "dataset_split", "leaderboard", "visibility")
-    search_fields = ("challenge_phase", "dataset_split", "leaderboard")
-=======
-    search_fields = ("id",)
->>>>>>> 4e487e72
+    search_fields = ("challenge_phase", "dataset_split", "leaderboard")