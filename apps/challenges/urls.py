--- conflicted
+++ resolved
@@ -3,23 +3,6 @@
 from . import views
 
 urlpatterns = [
-<<<<<<< HEAD
-
-    url(r'^challenge_host_team/(?P<challenge_host_team_pk>[0-9]+)/challenge$', views.challenge_list,
-        name='get_challenge_list'),
-    url(r'^challenge_host_team/(?P<challenge_host_team_pk>[0-9]+)/challenge/(?P<challenge_pk>[0-9]+)$',
-        views.challenge_detail, name='get_challenge_detail'),
-    url(r'^challenge/(?P<challenge_pk>[0-9]+)/participant_team/team_name$',
-        views.team_name_for_challenge, name='get_team_name_for_challenge'),
-    url(r'^challenge/(?P<challenge_pk>[0-9]+)/participant_team/(?P<participant_team_pk>[0-9]+)$',
-        views.add_participant_team_to_challenge, name='add_participant_team_to_challenge'),
-    url(r'^challenge/(?P<challenge_pk>[0-9]+)/disable$',
-        views.disable_challenge, name='disable_challenge'),
-    url(r'^challenge/(?P<challenge_pk>[0-9]+)/challenge_phase$', views.challenge_phase_list,
-        name='get_challenge_phase_list'),
-    url(r'^challenge/(?P<challenge_pk>[0-9]+)/challenge_phase/(?P<pk>[0-9]+)$',
-        views.challenge_phase_detail, name='get_challenge_phase_detail'),
-=======
     url(
         r"^challenge_host_team/(?P<challenge_host_team_pk>[0-9]+)/challenge$",
         views.challenge_list,
@@ -29,6 +12,11 @@
         r"^challenge_host_team/(?P<challenge_host_team_pk>[0-9]+)/challenge/(?P<challenge_pk>[0-9]+)$",
         views.challenge_detail,
         name="get_challenge_detail",
+    ),
+    url(
+        r"^challenge/(?P<challenge_pk>[0-9]+)/participant_team/team_name$",
+        views.team_name_for_challenge, 
+        name="get_team_name_for_challenge",
     ),
     url(
         r"^challenge/(?P<challenge_pk>[0-9]+)/participant_team/(?P<participant_team_pk>[0-9]+)$",
@@ -50,7 +38,6 @@
         views.challenge_phase_detail,
         name="get_challenge_phase_detail",
     ),
->>>>>>> 422a9559
     # `A-Za-z` because it accepts either of `all, future, past or present` in either case
     url(
         r"^challenge/(?P<challenge_time>[A-Za-z]+)$",
