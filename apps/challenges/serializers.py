from accounts.serializers import UserDetailsSerializer
from hosts.serializers import ChallengeHostTeamSerializer
from rest_framework import serializers

from .models import (
    Challenge,
    ChallengeConfiguration,
    ChallengeEvaluationCluster,
    ChallengePhase,
    ChallengePhaseSplit,
    ChallengePrize,
    ChallengeSponsor,
    ChallengeTemplate,
    DatasetSplit,
    Leaderboard,
    LeaderboardData,
    PWCChallengeLeaderboard,
    StarChallenge,
    UserInvitation,
)


class ChallengeSerializer(serializers.ModelSerializer):

    is_active = serializers.ReadOnlyField()
    domain_name = serializers.SerializerMethodField()

    def get_domain_name(self, obj):
        return obj.get_domain_display()

    def __init__(self, *args, **kwargs):
        super(ChallengeSerializer, self).__init__(*args, **kwargs)
        context = kwargs.get("context")
        if context and context.get("request").method != "GET":
            challenge_host_team = context.get("challenge_host_team")
            kwargs["data"]["creator"] = challenge_host_team.pk
        else:
            self.fields["creator"] = ChallengeHostTeamSerializer()

    class Meta:
        model = Challenge
        fields = (
            "id",
            "title",
            "short_description",
            "description",
            "terms_and_conditions",
            "submission_guidelines",
            "evaluation_details",
            "image",
            "start_date",
            "end_date",
            "creator",
            "domain",
            "domain_name",
            "list_tags",
            "has_prize",
            "has_sponsors",
            "published",
            "submission_time_limit",
            "is_registration_open",
            "enable_forum",
            "anonymous_leaderboard",
            "manual_participant_approval",
            "is_active",
            "leaderboard_description",
            "allowed_email_domains",
            "blocked_email_domains",
            "banned_email_ids",
            "approved_by_admin",
            "forum_url",
            "is_docker_based",
            "is_static_dataset_code_upload",
            "slug",
            "max_docker_image_size",
            "cli_version",
            "remote_evaluation",
            "allow_resuming_submissions",
            "allow_host_cancel_submissions",
            "allow_cancel_running_submissions",
            "allow_participants_resubmissions",
            "workers",
            "created_at",
            "queue",
            "worker_cpu_cores",
            "worker_memory",
            "cpu_only_jobs",
            "job_cpu_cores",
            "job_memory",
            "uses_ec2_worker",
            "ec2_storage",
            "ephemeral_storage",
            "evaluation_module_error",
            "worker_image_url",
            "worker_instance_type",
            "sqs_retention_period",
<<<<<<< HEAD
            "disable_private_submission"
=======
>>>>>>> fd6708af
        )


class ChallengePhaseSerializer(serializers.ModelSerializer):

    is_active = serializers.ReadOnlyField()

    def __init__(self, *args, **kwargs):
        super(ChallengePhaseSerializer, self).__init__(*args, **kwargs)
        context = kwargs.get("context")
        if context:
            challenge = context.get("challenge")
            if challenge:
                kwargs["data"]["challenge"] = challenge.pk

    class Meta:
        model = ChallengePhase
        fields = (
            "id",
            "name",
            "description",
            "leaderboard_public",
            "start_date",
            "end_date",
            "challenge",
            "max_submissions_per_day",
            "max_submissions_per_month",
            "max_submissions",
            "is_public",
            "is_active",
            "codename",
            "slug",
            "max_concurrent_submissions_allowed",
            "is_restricted_to_select_one_submission",
            "submission_meta_attributes",
            "is_partial_submission_evaluation_enabled",
            "allowed_submission_file_types",
            "default_submission_meta_attributes",
            "allowed_email_ids",
            "is_submission_public",
            "disable_logs",
        )


class ChallengeTemplateSerializer(serializers.ModelSerializer):
    def __init__(self, *args, **kwargs):
        super(ChallengeTemplateSerializer, self).__init__(*args, **kwargs)

    class Meta:
        model = ChallengeTemplate
        fields = (
            "id",
            "title",
            "image",
            "dataset",
            "eval_metrics",
            "phases",
            "splits",
        )


class DatasetSplitSerializer(serializers.ModelSerializer):
    def __init__(self, *args, **kwargs):
        super(DatasetSplitSerializer, self).__init__(*args, **kwargs)
        context = kwargs.get("context")
        if context:
            config_id = context.get("config_id")
            if config_id:
                kwargs["data"]["config_id"] = config_id

    class Meta:
        model = DatasetSplit
        fields = ("id", "name", "codename", "config_id")


class ChallengePhaseSplitSerializer(serializers.ModelSerializer):
    """Serialize the ChallengePhaseSplits Model"""

    dataset_split_name = serializers.SerializerMethodField()
    challenge_phase_name = serializers.SerializerMethodField()
    leaderboard_schema = serializers.SerializerMethodField()

    class Meta:
        model = ChallengePhaseSplit
        fields = (
            "id",
            "dataset_split",
            "challenge_phase",
            "challenge_phase_name",
            "dataset_split_name",
            "visibility",
            "show_leaderboard_by_latest_submission",
            "show_execution_time",
            "leaderboard_schema",
            "is_multi_metric_leaderboard",
        )

    def get_leaderboard_schema(self, obj):
        return obj.leaderboard.schema

    def get_dataset_split_name(self, obj):
        return obj.dataset_split.name

    def get_challenge_phase_name(self, obj):
        return obj.challenge_phase.name


class ChallengeConfigSerializer(serializers.ModelSerializer):
    """
    Serialize the ChallengeConfiguration Model.
    """

    def __init__(self, *args, **kwargs):
        super(ChallengeConfigSerializer, self).__init__(*args, **kwargs)
        context = kwargs.get("context")
        if context:
            request = context.get("request")
            kwargs["data"]["user"] = request.user.pk

    class Meta:
        model = ChallengeConfiguration
        fields = ("zip_configuration", "user")


class LeaderboardSerializer(serializers.ModelSerializer):
    """
    Serialize the Leaderboard Model.
    """

    def __init__(self, *args, **kwargs):
        super(LeaderboardSerializer, self).__init__(*args, **kwargs)
        context = kwargs.get("context")
        if context:
            config_id = context.get("config_id")
            if config_id:
                kwargs["data"]["config_id"] = config_id

    class Meta:
        model = Leaderboard
        fields = ("id", "schema", "config_id")


class ZipChallengeSerializer(ChallengeSerializer):
    """
    Serializer used for creating challenge through zip file.
    """

    def __init__(self, *args, **kwargs):
        super(ZipChallengeSerializer, self).__init__(*args, **kwargs)

        context = kwargs.get("context")
        if context:
            image = context.get("image")
            if image:
                kwargs["data"]["image"] = image
            evaluation_script = context.get("evaluation_script")
            if evaluation_script:
                kwargs["data"]["evaluation_script"] = evaluation_script
            github_repository = context.get("github_repository")
            if github_repository:
                kwargs["data"]["github_repository"] = github_repository

    class Meta:
        model = Challenge
        fields = (
            "id",
            "title",
            "short_description",
            "description",
            "terms_and_conditions",
            "submission_guidelines",
            "start_date",
            "end_date",
            "creator",
            "evaluation_details",
            "published",
            "submission_time_limit",
            "is_registration_open",
            "enable_forum",
            "anonymous_leaderboard",
            "leaderboard_description",
            "image",
            "is_active",
            "evaluation_script",
            "allowed_email_domains",
            "blocked_email_domains",
            "banned_email_ids",
            "forum_url",
            "remote_evaluation",
            "allow_resuming_submissions",
            "allow_host_cancel_submissions",
            "allow_cancel_running_submissions",
            "allow_participants_resubmissions",
            "is_docker_based",
            "is_static_dataset_code_upload",
            "slug",
            "max_docker_image_size",
            "cli_version",
            "github_repository",
            "vpc_cidr",
            "subnet_1_cidr",
            "subnet_2_cidr",
            "worker_instance_type",
            "worker_ami_type",
            "worker_disk_size",
            "max_worker_instance",
            "min_worker_instance",
            "desired_worker_instance",
            "cpu_only_jobs",
            "job_cpu_cores",
            "job_memory",
            "uses_ec2_worker",
            "ec2_storage",
            "ephemeral_storage",
            "evaluation_module_error",
            "worker_image_url",
            "sqs_retention_period",
<<<<<<< HEAD
            "disable_private_submission"
=======
>>>>>>> fd6708af
        )


class ZipChallengePhaseSplitSerializer(serializers.ModelSerializer):
    """
    Serializer used for creating challenge phase split through zip file.
    """

    def __init__(self, *args, **kwargs):
        super(ZipChallengePhaseSplitSerializer, self).__init__(*args, **kwargs)

        context = kwargs.get("context")
        if context:
            exclude_fields = context.get("exclude_fields")
            if exclude_fields:
                # check to avoid exception because of invalid fields
                existing = set(self.fields.keys())
                exclude_fields = set(exclude_fields)
                for field in existing.intersection(exclude_fields):
                    self.fields.pop(field)

    class Meta:
        model = ChallengePhaseSplit
        fields = (
            "id",
            "challenge_phase",
            "dataset_split",
            "leaderboard",
            "visibility",
            "leaderboard_decimal_precision",
            "is_leaderboard_order_descending",
            "show_leaderboard_by_latest_submission",
            "show_execution_time",
        )


class ChallengePhaseCreateSerializer(serializers.ModelSerializer):

    is_active = serializers.ReadOnlyField()

    def __init__(self, *args, **kwargs):
        super(ChallengePhaseCreateSerializer, self).__init__(*args, **kwargs)
        context = kwargs.get("context")
        if context:
            challenge = context.get("challenge")
            if challenge:
                kwargs["data"]["challenge"] = challenge.pk
            test_annotation = context.get("test_annotation")
            if test_annotation:
                kwargs["data"]["test_annotation"] = test_annotation
            exclude_fields = context.get("exclude_fields")
            if exclude_fields:
                # check to avoid exception because of invalid fields
                existing = set(self.fields.keys())
                exclude_fields = set(exclude_fields)
                for field in existing.intersection(exclude_fields):
                    self.fields.pop(field)
            config_id = context.get("config_id")
            if config_id:
                kwargs["data"]["config_id"] = config_id

    class Meta:
        model = ChallengePhase
        fields = (
            "id",
            "name",
            "description",
            "leaderboard_public",
            "start_date",
            "end_date",
            "challenge",
            "max_submissions_per_day",
            "max_submissions_per_month",
            "max_submissions",
            "is_public",
            "is_active",
            "is_submission_public",
            "annotations_uploaded_using_cli",
            "codename",
            "test_annotation",
            "slug",
            "max_concurrent_submissions_allowed",
            "environment_image",
            "is_restricted_to_select_one_submission",
            "submission_meta_attributes",
            "is_partial_submission_evaluation_enabled",
            "config_id",
            "allowed_submission_file_types",
            "default_submission_meta_attributes",
            "allowed_email_ids",
            "disable_logs",
        )


class StarChallengeSerializer(serializers.ModelSerializer):

    count = serializers.SerializerMethodField()

    def __init__(self, *args, **kwargs):
        super(StarChallengeSerializer, self).__init__(*args, **kwargs)
        context = kwargs.get("context")
        if context:
            challenge = context.get("challenge")
            if challenge:
                kwargs["data"]["challenge"] = challenge.pk
            request = context.get("request")
            if request:
                kwargs["data"]["user"] = request.user.pk
            starred = context.get("is_starred")
            if starred:
                kwargs["data"]["is_starred"] = starred

    class Meta:
        model = StarChallenge
        fields = ("user", "challenge", "count", "is_starred")

    def get_count(self, obj):
        count = StarChallenge.objects.filter(
            challenge=obj.challenge, is_starred=True
        ).count()
        return count


class UserInvitationSerializer(serializers.ModelSerializer):
    """
    Serializer to store the invitation details
    """

    challenge_title = serializers.SerializerMethodField()
    challenge_host_team_name = serializers.SerializerMethodField()
    user_details = serializers.SerializerMethodField()

    class Meta:
        model = UserInvitation
        fields = (
            "email",
            "invitation_key",
            "status",
            "challenge",
            "user",
            "challenge_title",
            "challenge_host_team_name",
            "invited_by",
            "user_details",
        )

    def get_challenge_title(self, obj):
        return obj.challenge.title

    def get_challenge_host_team_name(self, obj):
        return obj.challenge.creator.team_name

    def get_user_details(self, obj):
        serializer = UserDetailsSerializer(obj.user)
        return serializer.data


class ChallengeEvaluationClusterSerializer(serializers.ModelSerializer):
    class Meta:
        model = ChallengeEvaluationCluster
        fields = (
            "id",
            "challenge",
            "name",
            "cluster_endpoint",
            "cluster_ssl",
            "cluster_yaml",
            "kube_config",
            "eks_arn_role",
            "node_group_arn_role",
            "ecr_all_access_policy_arn",
            "vpc_id",
            "subnet_1_id",
            "subnet_2_id",
            "security_group_id",
            "internet_gateway_id",
            "route_table_id",
            "efs_id",
            "efs_security_group_id",
            "efs_creation_token",
            "efs_mount_target_ids",
        )


class PWCChallengeLeaderboardSerializer(serializers.ModelSerializer):

    challenge_id = serializers.SerializerMethodField()
    leaderboard = serializers.SerializerMethodField()
    leaderboard_decimal_precision = serializers.SerializerMethodField()
    is_leaderboard_order_descending = serializers.SerializerMethodField()

    class Meta:
        model = PWCChallengeLeaderboard
        fields = (
            "challenge_id",
            "phase_split",
            "leaderboard_decimal_precision",
            "is_leaderboard_order_descending",
            "leaderboard",
            "area",
            "task",
            "dataset",
            "enable_sync",
        )

    def get_challenge_id(self, obj):
        return obj.phase_split.challenge_phase.challenge.id

    def get_leaderboard_decimal_precision(self, obj):
        return obj.phase_split.leaderboard_decimal_precision

    def get_is_leaderboard_order_descending(self, obj):
        return obj.phase_split.is_leaderboard_order_descending

    def get_leaderboard(self, obj):
        """Get the leaderboard metrics array

        Note: PWC requires the default sorted by metric at the index '0' of the array

        Args:
            obj ([Model Class Object]): [PWCChallengeLeaderboard model object]

        Returns:
            [array]: [Leaderboard metrics for the phase split]
        """
        leaderboard_schema = obj.phase_split.leaderboard.schema
        default_order_by = leaderboard_schema["default_order_by"]
        labels = leaderboard_schema["labels"]
        default_order_by_index = labels.index(default_order_by)
        # PWC requires the default sorted by metric at the index "0" of the
        # array
        labels.insert(0, labels.pop(default_order_by_index))
        return labels


class LeaderboardDataSerializer(serializers.ModelSerializer):
    """
    Serializer to store the leaderboard data
    """

    def __init__(self, *args, **kwargs):
        super(LeaderboardDataSerializer, self).__init__(*args, **kwargs)
        context = kwargs.get("context")
        if context:
            challenge_phase_split = context.get("challenge_phase_split")
            if challenge_phase_split:
                kwargs["data"][
                    "challenge_phase_split"
                ] = challenge_phase_split.pk
            submission = context.get("submission")
            if submission:
                kwargs["data"]["submission"] = submission.pk

    class Meta:
        model = LeaderboardData
        fields = (
            "id",
            "challenge_phase_split",
            "submission",
            "leaderboard",
            "result",
            "error",
        )


class ChallengePrizeSerializer(serializers.ModelSerializer):
    """
    Serialize the ChallengePrize Model.
    """

    def __init__(self, *args, **kwargs):
        super(ChallengePrizeSerializer, self).__init__(*args, **kwargs)
        context = kwargs.get("context")
        if context:
            challenge = context.get("challenge")
            if challenge:
                kwargs["data"]["challenge"] = challenge.pk

    class Meta:
        model = ChallengePrize
        fields = ("challenge", "amount", "rank", "description")


class ChallengeSponsorSerializer(serializers.ModelSerializer):
    """
    Serialize the ChallengeSponsor Model.
    """

    def __init__(self, *args, **kwargs):
        super(ChallengeSponsorSerializer, self).__init__(*args, **kwargs)
        context = kwargs.get("context")
        if context:
            challenge = context.get("challenge")
            if challenge:
                kwargs["data"]["challenge"] = challenge.pk

    class Meta:
        model = ChallengeSponsor
        fields = ("challenge", "name", "website")<|MERGE_RESOLUTION|>--- conflicted
+++ resolved
@@ -94,10 +94,7 @@
             "worker_image_url",
             "worker_instance_type",
             "sqs_retention_period",
-<<<<<<< HEAD
             "disable_private_submission"
-=======
->>>>>>> fd6708af
         )
 
 
@@ -315,10 +312,7 @@
             "evaluation_module_error",
             "worker_image_url",
             "sqs_retention_period",
-<<<<<<< HEAD
             "disable_private_submission"
-=======
->>>>>>> fd6708af
         )
 
 
