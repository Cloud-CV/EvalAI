from accounts.serializers import UserDetailsSerializer
from hosts.serializers import ChallengeHostTeamSerializer
from rest_framework import serializers

from .models import (
    Challenge,
    ChallengeConfiguration,
    ChallengeEvaluationCluster,
    ChallengePhase,
    ChallengePhaseSplit,
    ChallengePrize,
    ChallengeSponsor,
    ChallengeTemplate,
    DatasetSplit,
    Leaderboard,
    LeaderboardData,
    PWCChallengeLeaderboard,
    StarChallenge,
    UserInvitation,
)


class ChallengeSerializer(serializers.ModelSerializer):

    is_active = serializers.ReadOnlyField()
    domain_name = serializers.SerializerMethodField()

    def get_domain_name(self, obj):
        return obj.get_domain_display()

    def __init__(self, *args, **kwargs):
        super(ChallengeSerializer, self).__init__(*args, **kwargs)
        context = kwargs.get("context")
        if context and context.get("request").method != "GET":
            challenge_host_team = context.get("challenge_host_team")
            kwargs["data"]["creator"] = challenge_host_team.pk
        else:
            self.fields["creator"] = ChallengeHostTeamSerializer()

    class Meta:
        model = Challenge
        fields = (
            "id",
            "title",
            "short_description",
            "description",
            "terms_and_conditions",
            "submission_guidelines",
            "evaluation_details",
            "image",
            "start_date",
            "end_date",
            "creator",
            "domain",
            "domain_name",
            "list_tags",
            "has_prize",
            "has_sponsors",
            "published",
            "submission_time_limit",
            "is_registration_open",
            "enable_forum",
            "anonymous_leaderboard",
            "manual_participant_approval",
            "is_active",
            "leaderboard_description",
            "allowed_email_domains",
            "blocked_email_domains",
            "banned_email_ids",
            "approved_by_admin",
            "forum_url",
            "is_docker_based",
            "is_static_dataset_code_upload",
            "slug",
            "max_docker_image_size",
            "cli_version",
            "remote_evaluation",
            "allow_resuming_submissions",
            "allow_host_cancel_submissions",
            "allow_cancel_running_submissions",
            "allow_participants_resubmissions",
            "workers",
            "created_at",
            "queue",
            "worker_cpu_cores",
            "worker_memory",
            "cpu_only_jobs",
            "job_cpu_cores",
            "job_memory",
            "uses_ec2_worker",
            "ec2_storage",
            "ephemeral_storage",
            "evaluation_module_error",
            "worker_image_url",
            "worker_instance_type",
            "sqs_retention_period",
<<<<<<< HEAD
            "disable_private_submission",
=======
            "github_repository",
>>>>>>> 98336e0b
        )


class ChallengePhaseSerializer(serializers.ModelSerializer):

    is_active = serializers.ReadOnlyField()

    def __init__(self, *args, **kwargs):
        super(ChallengePhaseSerializer, self).__init__(*args, **kwargs)
        context = kwargs.get("context")
        if context:
            challenge = context.get("challenge")
            if challenge:
                kwargs["data"]["challenge"] = challenge.pk

    class Meta:
        model = ChallengePhase
        fields = (
            "id",
            "name",
            "description",
            "leaderboard_public",
            "start_date",
            "end_date",
            "challenge",
            "max_submissions_per_day",
            "max_submissions_per_month",
            "max_submissions",
            "is_public",
            "is_active",
            "codename",
            "slug",
            "max_concurrent_submissions_allowed",
            "is_restricted_to_select_one_submission",
            "submission_meta_attributes",
            "is_partial_submission_evaluation_enabled",
            "allowed_submission_file_types",
            "default_submission_meta_attributes",
            "allowed_email_ids",
            "is_submission_public",
            "disable_logs",
        )


class ChallengeTemplateSerializer(serializers.ModelSerializer):
    def __init__(self, *args, **kwargs):
        super(ChallengeTemplateSerializer, self).__init__(*args, **kwargs)

    class Meta:
        model = ChallengeTemplate
        fields = (
            "id",
            "title",
            "image",
            "dataset",
            "eval_metrics",
            "phases",
            "splits",
        )


class DatasetSplitSerializer(serializers.ModelSerializer):
    def __init__(self, *args, **kwargs):
        super(DatasetSplitSerializer, self).__init__(*args, **kwargs)
        context = kwargs.get("context")
        if context:
            config_id = context.get("config_id")
            if config_id:
                kwargs["data"]["config_id"] = config_id

    class Meta:
        model = DatasetSplit
        fields = ("id", "name", "codename", "config_id")


class ChallengePhaseSplitSerializer(serializers.ModelSerializer):
    """Serialize the ChallengePhaseSplits Model"""

    dataset_split_name = serializers.SerializerMethodField()
    challenge_phase_name = serializers.SerializerMethodField()
    leaderboard_schema = serializers.SerializerMethodField()

    class Meta:
        model = ChallengePhaseSplit
        fields = (
            "id",
            "dataset_split",
            "challenge_phase",
            "challenge_phase_name",
            "dataset_split_name",
            "visibility",
            "show_leaderboard_by_latest_submission",
            "show_execution_time",
            "leaderboard_schema",
            "is_multi_metric_leaderboard",
        )

    def get_leaderboard_schema(self, obj):
        return obj.leaderboard.schema

    def get_dataset_split_name(self, obj):
        return obj.dataset_split.name

    def get_challenge_phase_name(self, obj):
        return obj.challenge_phase.name


class ChallengeConfigSerializer(serializers.ModelSerializer):
    """
    Serialize the ChallengeConfiguration Model.
    """

    def __init__(self, *args, **kwargs):
        super(ChallengeConfigSerializer, self).__init__(*args, **kwargs)
        context = kwargs.get("context")
        if context:
            request = context.get("request")
            kwargs["data"]["user"] = request.user.pk

    class Meta:
        model = ChallengeConfiguration
        fields = ("zip_configuration", "user")


class LeaderboardSerializer(serializers.ModelSerializer):
    """
    Serialize the Leaderboard Model.
    """

    def __init__(self, *args, **kwargs):
        super(LeaderboardSerializer, self).__init__(*args, **kwargs)
        context = kwargs.get("context")
        if context:
            config_id = context.get("config_id")
            if config_id:
                kwargs["data"]["config_id"] = config_id

    class Meta:
        model = Leaderboard
        fields = ("id", "schema", "config_id")


class ZipChallengeSerializer(ChallengeSerializer):
    """
    Serializer used for creating challenge through zip file.
    """

    def __init__(self, *args, **kwargs):
        super(ZipChallengeSerializer, self).__init__(*args, **kwargs)

        context = kwargs.get("context")
        if context:
            image = context.get("image")
            if image:
                kwargs["data"]["image"] = image
            evaluation_script = context.get("evaluation_script")
            if evaluation_script:
                kwargs["data"]["evaluation_script"] = evaluation_script
            github_repository = context.get("github_repository")
            if github_repository:
                kwargs["data"]["github_repository"] = github_repository

    class Meta:
        model = Challenge
        fields = (
            "id",
            "title",
            "short_description",
            "description",
            "terms_and_conditions",
            "submission_guidelines",
            "start_date",
            "end_date",
            "creator",
            "evaluation_details",
            "published",
            "submission_time_limit",
            "is_registration_open",
            "enable_forum",
            "anonymous_leaderboard",
            "leaderboard_description",
            "image",
            "is_active",
            "evaluation_script",
            "allowed_email_domains",
            "blocked_email_domains",
            "banned_email_ids",
            "forum_url",
            "remote_evaluation",
            "allow_resuming_submissions",
            "allow_host_cancel_submissions",
            "allow_cancel_running_submissions",
            "allow_participants_resubmissions",
            "is_docker_based",
            "is_static_dataset_code_upload",
            "slug",
            "max_docker_image_size",
            "cli_version",
            "github_repository",
            "vpc_cidr",
            "subnet_1_cidr",
            "subnet_2_cidr",
            "worker_instance_type",
            "worker_ami_type",
            "worker_disk_size",
            "max_worker_instance",
            "min_worker_instance",
            "desired_worker_instance",
            "cpu_only_jobs",
            "job_cpu_cores",
            "job_memory",
            "uses_ec2_worker",
            "ec2_storage",
            "ephemeral_storage",
            "evaluation_module_error",
            "worker_image_url",
            "sqs_retention_period",
            "disable_private_submission",
        )


class ZipChallengePhaseSplitSerializer(serializers.ModelSerializer):
    """
    Serializer used for creating challenge phase split through zip file.
    """

    def __init__(self, *args, **kwargs):
        super(ZipChallengePhaseSplitSerializer, self).__init__(*args, **kwargs)

        context = kwargs.get("context")
        if context:
            exclude_fields = context.get("exclude_fields")
            if exclude_fields:
                # check to avoid exception because of invalid fields
                existing = set(self.fields.keys())
                exclude_fields = set(exclude_fields)
                for field in existing.intersection(exclude_fields):
                    self.fields.pop(field)

    class Meta:
        model = ChallengePhaseSplit
        fields = (
            "id",
            "challenge_phase",
            "dataset_split",
            "leaderboard",
            "visibility",
            "leaderboard_decimal_precision",
            "is_leaderboard_order_descending",
            "show_leaderboard_by_latest_submission",
            "show_execution_time",
        )


class ChallengePhaseCreateSerializer(serializers.ModelSerializer):

    is_active = serializers.ReadOnlyField()

    def __init__(self, *args, **kwargs):
        super(ChallengePhaseCreateSerializer, self).__init__(*args, **kwargs)
        context = kwargs.get("context")
        if context:
            challenge = context.get("challenge")
            if challenge:
                kwargs["data"]["challenge"] = challenge.pk
            test_annotation = context.get("test_annotation")
            if test_annotation:
                kwargs["data"]["test_annotation"] = test_annotation
            exclude_fields = context.get("exclude_fields")
            if exclude_fields:
                # check to avoid exception because of invalid fields
                existing = set(self.fields.keys())
                exclude_fields = set(exclude_fields)
                for field in existing.intersection(exclude_fields):
                    self.fields.pop(field)
            config_id = context.get("config_id")
            if config_id:
                kwargs["data"]["config_id"] = config_id

    class Meta:
        model = ChallengePhase
        fields = (
            "id",
            "name",
            "description",
            "leaderboard_public",
            "start_date",
            "end_date",
            "challenge",
            "max_submissions_per_day",
            "max_submissions_per_month",
            "max_submissions",
            "is_public",
            "is_active",
            "is_submission_public",
            "annotations_uploaded_using_cli",
            "codename",
            "test_annotation",
            "slug",
            "max_concurrent_submissions_allowed",
            "environment_image",
            "is_restricted_to_select_one_submission",
            "submission_meta_attributes",
            "is_partial_submission_evaluation_enabled",
            "config_id",
            "allowed_submission_file_types",
            "default_submission_meta_attributes",
            "allowed_email_ids",
            "disable_logs",
        )


class StarChallengeSerializer(serializers.ModelSerializer):

    count = serializers.SerializerMethodField()

    def __init__(self, *args, **kwargs):
        super(StarChallengeSerializer, self).__init__(*args, **kwargs)
        context = kwargs.get("context")
        if context:
            challenge = context.get("challenge")
            if challenge:
                kwargs["data"]["challenge"] = challenge.pk
            request = context.get("request")
            if request:
                kwargs["data"]["user"] = request.user.pk
            starred = context.get("is_starred")
            if starred:
                kwargs["data"]["is_starred"] = starred

    class Meta:
        model = StarChallenge
        fields = ("user", "challenge", "count", "is_starred")

    def get_count(self, obj):
        count = StarChallenge.objects.filter(
            challenge=obj.challenge, is_starred=True
        ).count()
        return count


class UserInvitationSerializer(serializers.ModelSerializer):
    """
    Serializer to store the invitation details
    """

    challenge_title = serializers.SerializerMethodField()
    challenge_host_team_name = serializers.SerializerMethodField()
    user_details = serializers.SerializerMethodField()

    class Meta:
        model = UserInvitation
        fields = (
            "email",
            "invitation_key",
            "status",
            "challenge",
            "user",
            "challenge_title",
            "challenge_host_team_name",
            "invited_by",
            "user_details",
        )

    def get_challenge_title(self, obj):
        return obj.challenge.title

    def get_challenge_host_team_name(self, obj):
        return obj.challenge.creator.team_name

    def get_user_details(self, obj):
        serializer = UserDetailsSerializer(obj.user)
        return serializer.data


class ChallengeEvaluationClusterSerializer(serializers.ModelSerializer):
    class Meta:
        model = ChallengeEvaluationCluster
        fields = (
            "id",
            "challenge",
            "name",
            "cluster_endpoint",
            "cluster_ssl",
            "cluster_yaml",
            "kube_config",
            "eks_arn_role",
            "node_group_arn_role",
            "ecr_all_access_policy_arn",
            "vpc_id",
            "subnet_1_id",
            "subnet_2_id",
            "security_group_id",
            "internet_gateway_id",
            "route_table_id",
            "efs_id",
            "efs_security_group_id",
            "efs_creation_token",
            "efs_mount_target_ids",
        )


class PWCChallengeLeaderboardSerializer(serializers.ModelSerializer):

    challenge_id = serializers.SerializerMethodField()
    leaderboard = serializers.SerializerMethodField()
    leaderboard_decimal_precision = serializers.SerializerMethodField()
    is_leaderboard_order_descending = serializers.SerializerMethodField()

    class Meta:
        model = PWCChallengeLeaderboard
        fields = (
            "challenge_id",
            "phase_split",
            "leaderboard_decimal_precision",
            "is_leaderboard_order_descending",
            "leaderboard",
            "area",
            "task",
            "dataset",
            "enable_sync",
        )

    def get_challenge_id(self, obj):
        return obj.phase_split.challenge_phase.challenge.id

    def get_leaderboard_decimal_precision(self, obj):
        return obj.phase_split.leaderboard_decimal_precision

    def get_is_leaderboard_order_descending(self, obj):
        return obj.phase_split.is_leaderboard_order_descending

    def get_leaderboard(self, obj):
        """Get the leaderboard metrics array

        Note: PWC requires the default sorted by metric at the index '0' of the array

        Args:
            obj ([Model Class Object]): [PWCChallengeLeaderboard model object]

        Returns:
            [array]: [Leaderboard metrics for the phase split]
        """
        leaderboard_schema = obj.phase_split.leaderboard.schema
        default_order_by = leaderboard_schema["default_order_by"]
        labels = leaderboard_schema["labels"]
        default_order_by_index = labels.index(default_order_by)
        # PWC requires the default sorted by metric at the index "0" of the
        # array
        labels.insert(0, labels.pop(default_order_by_index))
        return labels


class LeaderboardDataSerializer(serializers.ModelSerializer):
    """
    Serializer to store the leaderboard data
    """

    def __init__(self, *args, **kwargs):
        super(LeaderboardDataSerializer, self).__init__(*args, **kwargs)
        context = kwargs.get("context")
        if context:
            challenge_phase_split = context.get("challenge_phase_split")
            if challenge_phase_split:
                kwargs["data"][
                    "challenge_phase_split"
                ] = challenge_phase_split.pk
            submission = context.get("submission")
            if submission:
                kwargs["data"]["submission"] = submission.pk

    class Meta:
        model = LeaderboardData
        fields = (
            "id",
            "challenge_phase_split",
            "submission",
            "leaderboard",
            "result",
            "error",
        )


class ChallengePrizeSerializer(serializers.ModelSerializer):
    """
    Serialize the ChallengePrize Model.
    """

    def __init__(self, *args, **kwargs):
        super(ChallengePrizeSerializer, self).__init__(*args, **kwargs)
        context = kwargs.get("context")
        if context:
            challenge = context.get("challenge")
            if challenge:
                kwargs["data"]["challenge"] = challenge.pk

    class Meta:
        model = ChallengePrize
        fields = ("challenge", "amount", "rank", "description")


class ChallengeSponsorSerializer(serializers.ModelSerializer):
    """
    Serialize the ChallengeSponsor Model.
    """

    def __init__(self, *args, **kwargs):
        super(ChallengeSponsorSerializer, self).__init__(*args, **kwargs)
        context = kwargs.get("context")
        if context:
            challenge = context.get("challenge")
            if challenge:
                kwargs["data"]["challenge"] = challenge.pk

    class Meta:
        model = ChallengeSponsor
        fields = ("challenge", "name", "website")<|MERGE_RESOLUTION|>--- conflicted
+++ resolved
@@ -94,11 +94,8 @@
             "worker_image_url",
             "worker_instance_type",
             "sqs_retention_period",
-<<<<<<< HEAD
+            "github_repository",
             "disable_private_submission",
-=======
-            "github_repository",
->>>>>>> 98336e0b
         )
 
 
