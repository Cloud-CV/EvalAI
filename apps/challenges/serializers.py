--- conflicted
+++ resolved
@@ -255,11 +255,8 @@
             "codename",
             "test_annotation",
             "slug",
-<<<<<<< HEAD
             "max_concurrent_submissions_allowed",
-=======
             "environment_image",
->>>>>>> 235c0f06
         )
 
 
