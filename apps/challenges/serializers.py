--- conflicted
+++ resolved
@@ -84,12 +84,8 @@
             "cpu_only_jobs",
             "job_cpu_cores",
             "job_memory",
-<<<<<<< HEAD
-            "uses_ec2_worker"
-=======
+            "uses_ec2_worker",
             "ec2_storage",
->>>>>>> 9a700d8a
-        )
 
 
 class ChallengePhaseSerializer(serializers.ModelSerializer):
@@ -300,6 +296,7 @@
             "cpu_only_jobs",
             "job_cpu_cores",
             "job_memory",
+            "uses_ec2_worker",
             "ec2_storage",
         )
 
