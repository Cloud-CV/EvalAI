import os
import json
import logging
import uuid

from botocore.exceptions import ClientError
from moto import mock_ecr, mock_sts

from base.utils import (
    get_model_object,
    get_boto3_client,
    mock_if_non_prod_aws,
)

from .models import (
    Challenge,
    ChallengePhase,
    Leaderboard,
    DatasetSplit,
    ChallengePhaseSplit,
)

logger = logging.getLogger(__name__)

get_challenge_model = get_model_object(Challenge)

get_challenge_phase_model = get_model_object(ChallengePhase)

get_leaderboard_model = get_model_object(Leaderboard)

get_dataset_split_model = get_model_object(DatasetSplit)

get_challenge_phase_split_model = get_model_object(ChallengePhaseSplit)


def get_file_content(file_path, mode):
    if os.path.isfile(file_path):
        with open(file_path, mode) as file_content:
            return file_content.read()


def convert_to_aws_ecr_compatible_format(string):
    """Make string compatible with AWS ECR repository naming

    Arguments:
        string {string} -- Desired ECR repository name

    Returns:
        string -- Valid ECR repository name
    """
    return string.replace(" ", "-").lower()


def convert_to_aws_federated_user_format(string):
    """Make string compatible with AWS ECR repository naming

    Arguments:
        string {string} -- Desired ECR repository name

    Returns:
        string -- Valid ECR repository name
    """
    string = string.replace(" ", "-")
    result = ""
    for ch in string:
        if ch.isalnum() or ch in ["=", ",", ".", "@", "-"]:
            result += ch
    return result


def get_aws_credentials_for_challenge(challenge_pk):
    """
    Return the AWS credentials for a challenge using challenge pk
    Arguments:get_aws_credentials_for_challenge
        challenge_pk {int} -- challenge pk for which credentails are to be fetched
    Returns:
        aws_key {dict} -- Dict containing aws keys for a challenge
    """
    challenge = get_challenge_model(challenge_pk)
    if challenge.use_host_credentials:
        aws_keys = {
            "AWS_ACCOUNT_ID": challenge.aws_account_id,
            "AWS_ACCESS_KEY_ID": challenge.aws_access_key_id,
            "AWS_SECRET_ACCESS_KEY": challenge.aws_secret_access_key,
            "AWS_REGION": challenge.aws_region,
        }
    else:
        aws_keys = {
            "AWS_ACCOUNT_ID": os.environ.get("AWS_ACCOUNT_ID", "x"),
            "AWS_ACCESS_KEY_ID": os.environ.get("AWS_ACCESS_KEY_ID", "x"),
            "AWS_SECRET_ACCESS_KEY": os.environ.get("AWS_SECRET_ACCESS_KEY", "x"),
            "AWS_REGION": os.environ.get("AWS_DEFAULT_REGION", "us-east-1"),
        }
    return aws_keys


def get_or_create_ecr_repository(name, aws_keys):
    """Get or create AWS ECR Repository

    Arguments:
        name {string} -- name of ECR repository

    Keyword Arguments:
        aws_keys {dict} -- AWS keys where the ECR repositories will be created

    Returns:
        tuple -- Contains repository dict and boolean field to represent whether ECR repository was created
        Eg: (
                {
                    'repositoryArn': 'arn:aws:ecr:us-east-1:1234567890:repository/some-repository-name',
                    'registryId': '1234567890',
                    'repositoryName': 'some-repository-name',
                    'repositoryUri': '1234567890.dkr.ecr.us-east-1.amazonaws.com/some-repository-name',
                    'createdAt': datetime.datetime(2019, 2, 6, 9, 12, 5, tzinfo=tzlocal())
                },
                False
            )
    """
    repository, created = None, False
    client = get_boto3_client("ecr", aws_keys)
    try:
        response = client.describe_repositories(
            registryId=aws_keys.get("AWS_ACCOUNT_ID"), repositoryNames=[name]
        )
        repository = response["repositories"][0]
    except ClientError as e:
        if e.response["Error"]["Code"] == "RepositoryNotFoundException" or\
           e.response["Error"]["Code"] == "400":
            response = client.create_repository(repositoryName=name)
            repository = response["repository"]
            created = True
        else:
            logger.exception(e)
    return (repository, created)


def create_federated_user(name, repository, aws_keys):
    """Create AWS federated user

    Arguments:
        name {string} -- Name of participant team for which federated user is to be created
        repository {string} -- Name of the AWS ECR repository to which user should be granted permission

    Returns:
        dict -- Dict containing user related credentials such as access_key_id, access_secret etc.
        Eg:
        {
            'Credentials': {
                'AccessKeyId': 'ABCDEFGHIJKLMNOPQRTUVWXYZ',
                'SecretAccessKey': 'NMgBB75gfVBCDEFGHIJK8g00qVyyzQW+4XjJGQALMNOPQRSTUV',
                'SessionToken': 'FQoGZX.....',
                'Expiration': datetime.datetime(2019, 2, 7, 5, 43, 58, tzinfo=tzutc())
            },
            'FederatedUser': {
                'FederatedUserId': '1234567890:test-user',
                'Arn': 'arn:aws:sts::1234567890:federated-user/test-user'
            },
            'PackedPolicySize': 28,
            'ResponseMetadata': {
                'RequestId': 'fb47f78b-2a92-11e9-84b9-33527429b818',
                'HTTPStatusCode': 200,
                'HTTPHeaders': {
                'x-amzn-requestid': 'fb47f78b-2a92-11e9-84b9-33527429b818',
                'content-type': 'text/xml',
                'content-length': '1245',
                'date': 'Thu, 07 Feb 2019 04:43:57 GMT'
                },
                'RetryAttempts': 0
            }
        }
    """
    AWS_ACCOUNT_ID = aws_keys.get("AWS_ACCOUNT_ID")
    AWS_REGION = aws_keys.get("AWS_REGION")
    policy = {
        "Version": "2012-10-17",
        "Statement": [
            {
                "Effect": "Allow",
                "Action": "ecr:*",
                "Resource": "arn:aws:ecr:{}:{}:repository/{}".format(
                    AWS_REGION, AWS_ACCOUNT_ID, repository
                ),
            },
            {
                "Effect": "Allow",
                "Action": ["ecr:GetAuthorizationToken"],
                "Resource": "*",
            },
        ],
    }
    client = get_boto3_client("sts", aws_keys)
    response = client.get_federation_token(
        Name=convert_to_aws_federated_user_format(name),
        Policy=json.dumps(policy),
        DurationSeconds=43200,
    )
    return response


<<<<<<< HEAD
@mock_if_non_prod_aws(mock_ecr)
@mock_if_non_prod_aws(mock_sts)
def get_aws_credentials_for_submission(challenge, participant_team):
    """
        Method to generate AWS Credentails for CLI's Push
        Wrappers:
            - mock_ecr: To mock ECR requests to generate ecr credemntials
            - mock_sts: To mock STS requests to generated federated user
        Args:
            - challenge: Challenge model
            - participant_team: Participant Team Model
        Returns:
            - dict: {
                "federated_user"
                "docker_repository_uri"
            }
    """
    aws_keys = get_aws_credentials_for_challenge(challenge.pk)
    ecr_repository_name = "{}-participant-team-{}".format(
        challenge.slug, participant_team.pk
    )
    ecr_repository_name = convert_to_aws_ecr_compatible_format(
        ecr_repository_name
    )
    repository, created = get_or_create_ecr_repository(
        ecr_repository_name, aws_keys
    )
    name = str(uuid.uuid4())[:32]
    docker_repository_uri = repository["repositoryUri"]
    federated_user = create_federated_user(name, ecr_repository_name, aws_keys)
    return {
        "federated_user": federated_user,
        "docker_repository_uri": docker_repository_uri,
    }
=======
def is_user_in_allowed_email_domains(email, challenge_pk):
    challenge = get_challenge_model(challenge_pk)
    for domain in challenge.allowed_email_domains:
        if domain.lower() in email.lower():
            return True
    return False


def is_user_in_blocked_email_domains(email, challenge_pk):
    challenge = get_challenge_model(challenge_pk)
    for domain in challenge.blocked_email_domains:
        domain = "@" + domain
        if domain.lower() in email.lower():
            return True
    return False
>>>>>>> 70dd6848
<|MERGE_RESOLUTION|>--- conflicted
+++ resolved
@@ -196,8 +196,6 @@
     )
     return response
 
-
-<<<<<<< HEAD
 @mock_if_non_prod_aws(mock_ecr)
 @mock_if_non_prod_aws(mock_sts)
 def get_aws_credentials_for_submission(challenge, participant_team):
@@ -232,7 +230,7 @@
         "federated_user": federated_user,
         "docker_repository_uri": docker_repository_uri,
     }
-=======
+
 def is_user_in_allowed_email_domains(email, challenge_pk):
     challenge = get_challenge_model(challenge_pk)
     for domain in challenge.allowed_email_domains:
@@ -247,5 +245,4 @@
         domain = "@" + domain
         if domain.lower() in email.lower():
             return True
-    return False
->>>>>>> 70dd6848
+    return False