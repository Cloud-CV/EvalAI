import logging
import os
import random
import string
<<<<<<< HEAD
import time
=======
import yaml
>>>>>>> 89a10a1e

from botocore.exceptions import ClientError
from django.conf import settings
from django.core.files.temp import NamedTemporaryFile
from http import HTTPStatus

from base.utils import get_boto3_client


logger = logging.getLogger(__name__)

DJANGO_SETTINGS_MODULE = os.environ.get("DJANGO_SETTINGS_MODULE")
ENV = DJANGO_SETTINGS_MODULE.split(".")[-1]
aws_keys = {
    "AWS_ACCOUNT_ID": os.environ.get("AWS_ACCOUNT_ID", "x"),
    "AWS_ACCESS_KEY_ID": os.environ.get("AWS_ACCESS_KEY_ID", "x"),
    "AWS_SECRET_ACCESS_KEY": os.environ.get("AWS_SECRET_ACCESS_KEY", "x"),
    "AWS_REGION": os.environ.get("AWS_DEFAULT_REGION", "us-east-1"),
    "AWS_STORAGE_BUCKET_NAME": os.environ.get(
        "AWS_STORAGE_BUCKET_NAME", "evalai-s3-bucket"
    ),
}


COMMON_SETTINGS_DICT = {
    "AWS_DEFAULT_REGION": aws_keys["AWS_REGION"],
    "AWS_ACCOUNT_ID": aws_keys["AWS_ACCOUNT_ID"],
    "AWS_ACCESS_KEY_ID": aws_keys["AWS_ACCESS_KEY_ID"],
    "AWS_SECRET_ACCESS_KEY": aws_keys["AWS_SECRET_ACCESS_KEY"],
    "AWS_STORAGE_BUCKET_NAME": aws_keys["AWS_STORAGE_BUCKET_NAME"],
    "EXECUTION_ROLE_ARN": os.environ.get(
        "EXECUTION_ROLE_ARN",
        "arn:aws:iam::{}:role/evalaiTaskExecutionRole".format(
            aws_keys["AWS_ACCOUNT_ID"]
        ),
    ),
    "WORKER_IMAGE": os.environ.get(
        "WORKER_IMAGE",
        "{}.dkr.ecr.us-east-1.amazonaws.com/evalai-{}-worker:latest".format(
            aws_keys["AWS_ACCOUNT_ID"], ENV
        ),
    ),
    "CPU": os.environ.get("CPU", 1024),
    "MEMORY": os.environ.get("MEMORY", 2048),
    "CLUSTER": os.environ.get("CLUSTER", "evalai-prod-cluster"),
    "DJANGO_SERVER": os.environ.get("DJANGO_SERVER", "localhost"),
    "DEBUG": settings.DEBUG,
    "EMAIL_HOST": settings.EMAIL_HOST,
    "EMAIL_HOST_PASSWORD": settings.EMAIL_HOST_PASSWORD,
    "EMAIL_HOST_USER": settings.EMAIL_HOST_USER,
    "EMAIL_PORT": settings.EMAIL_PORT,
    "EMAIL_USE_TLS": settings.EMAIL_USE_TLS,
    "MEMCACHED_LOCATION": os.environ.get("MEMCACHED_LOCATION", None),
    "RDS_DB_NAME": settings.DATABASES["default"]["NAME"],
    "RDS_HOSTNAME": settings.DATABASES["default"]["HOST"],
    "RDS_PASSWORD": settings.DATABASES["default"]["PASSWORD"],
    "RDS_USERNAME": settings.DATABASES["default"]["USER"],
    "RDS_PORT": settings.DATABASES["default"]["PORT"],
    "SECRET_KEY": settings.SECRET_KEY,
    "SENTRY_URL": os.environ.get("SENTRY_URL"),
}

VPC_DICT = {
    "SUBNET_1": os.environ.get("SUBNET_1", "subnet-e260d5be"),
    "SUBNET_2": os.environ.get("SUBNET_2", "subnet-300ea557"),
    "SUBNET_SECURITY_GROUP": os.environ.get(
        "SUBNET_SECURITY_GROUP", "sg-148b4a5e"
    ),
}


task_definition = """
{{
    "family":"{queue_name}",
    "executionRoleArn":"{EXECUTION_ROLE_ARN}",
    "networkMode":"awsvpc",
    "containerDefinitions":[
        {{
            "name": "{container_name}",
            "image": "{WORKER_IMAGE}",
            "essential": True,
            "environment": [
                {{
                  "name": "AWS_DEFAULT_REGION",
                  "value": "{AWS_DEFAULT_REGION}"
                }},
                {{
                  "name": "AWS_ACCOUNT_ID",
                  "value": "{AWS_ACCOUNT_ID}"
                }},
                {{
                  "name": "AWS_ACCESS_KEY_ID",
                  "value": "{AWS_ACCESS_KEY_ID}"
                }},
                {{
                  "name": "AWS_SECRET_ACCESS_KEY",
                  "value": "{AWS_SECRET_ACCESS_KEY}"
                }},
                {{
                  "name": "AWS_STORAGE_BUCKET_NAME",
                  "value": "{AWS_STORAGE_BUCKET_NAME}"
                }},
                {{
                  "name": "CHALLENGE_PK",
                  "value": "{challenge_pk}"
                }},
                {{
                  "name": "CHALLENGE_QUEUE",
                  "value": "{queue_name}"
                }},
                {{
                  "name": "DJANGO_SERVER",
                  "value": "{DJANGO_SERVER}"
                }},
                {{
                  "name": "DJANGO_SETTINGS_MODULE",
                  "value": "settings.{ENV}"
                }},
                {{
                  "name": "DEBUG",
                  "value": "{DEBUG}"
                }},
                {{
                  "name": "EMAIL_HOST",
                  "value": "{EMAIL_HOST}"
                }},
                {{
                  "name": "EMAIL_HOST_PASSWORD",
                  "value": "{EMAIL_HOST_PASSWORD}"
                }},
                {{
                  "name": "EMAIL_HOST_USER",
                  "value": "{EMAIL_HOST_USER}"
                }},
                {{
                  "name": "EMAIL_PORT",
                  "value": "{EMAIL_PORT}"
                }},
                {{
                  "name": "EMAIL_USE_TLS",
                  "value": "{EMAIL_USE_TLS}"
                }},
                {{
                  "name": "MEMCACHED_LOCATION",
                  "value": "{MEMCACHED_LOCATION}"
                }},
                {{
                    "name": "PYTHONUNBUFFERED",
                    "value": "1"
                }},
                {{
                  "name": "RDS_DB_NAME",
                  "value": "{RDS_DB_NAME}"
                }},
                {{
                  "name": "RDS_HOSTNAME",
                  "value": "{RDS_HOSTNAME}"
                }},
                {{
                  "name": "RDS_PASSWORD",
                  "value": "{RDS_PASSWORD}"
                }},
                {{
                  "name": "RDS_USERNAME",
                  "value": "{RDS_USERNAME}"
                }},
                {{
                  "name": "RDS_PORT",
                  "value": "{RDS_PORT}"
                }},
                {{
                  "name": "SECRET_KEY",
                  "value": "{SECRET_KEY}"
                }},
                {{
                  "name": "SENTRY_URL",
                  "value": "{SENTRY_URL}"
                }},
            ],
            "workingDirectory": "/code",
            "readonlyRootFilesystem": False,
            "logConfiguration": {{
                "logDriver": "awslogs",
                "options": {{
                    "awslogs-group": "challenge-pk-{challenge_pk}-workers",
                    "awslogs-region": "us-east-1",
                    "awslogs-stream-prefix": "{queue_name}",
                }},
            }},
        }}
    ],
    "requiresCompatibilities":[
        "FARGATE"
    ],
    "cpu": "{CPU}",
    "memory": "{MEMORY}",
}}
"""

service_definition = """
{{
    "cluster":"{CLUSTER}",
    "serviceName":"{service_name}",
    "taskDefinition":"{task_def_arn}",
    "desiredCount":1,
    "clientToken":"{client_token}",
    "launchType":"FARGATE",
    "platformVersion":"LATEST",
    "networkConfiguration":{{
        "awsvpcConfiguration": {{
            "subnets": [
                "{SUBNET_1}",
                "{SUBNET_2}",
            ],
            'securityGroups': [
                "{SUBNET_SECURITY_GROUP}",
            ],
            "assignPublicIp": "ENABLED"
        }}
    }},
    "schedulingStrategy":"REPLICA",
    "deploymentController":{{
        "type": "ECS"
    }},
}}
"""

update_service_args = """
{{
    "cluster":"{CLUSTER}",
    "service":"{service_name}",
    "desiredCount":num_of_tasks,
    "taskDefinition":"{task_def_arn}",
    "forceNewDeployment":{force_new_deployment}
}}
"""

delete_service_args = """
{{
    "cluster": "{CLUSTER}",
    "service": "{service_name}",
    "force": False
}}
"""


def client_token_generator():
    """
    Returns a 32 characters long client token to ensure idempotency with create_service boto3 requests.

    Parameters: None

    Returns:
    str: string of size 32 composed of digits and letters
    """

    client_token = "".join(
        random.choices(string.ascii_letters + string.digits, k=32)
    )
    return client_token


def register_task_def_by_challenge_pk(client, queue_name, challenge):
    """
    Registers the task definition of the worker for a challenge, before creating a service.

    Parameters:
    client (boto3.client): the client used for making requests to ECS.
    queue_name (str): queue_name is the queue field of the Challenge model used in many parameters fof the task def.
    challenge (<class 'challenges.models.Challenge'>): The challenge object for whom the task definition is being registered.

    Returns:
    dict: A dict of the task definition and it's ARN if succesful, and an error dictionary if not
    """
    container_name = "worker_{}".format(queue_name)
    execution_role_arn = COMMON_SETTINGS_DICT["EXECUTION_ROLE_ARN"]

    if execution_role_arn:
        definition = task_definition.format(
            queue_name=queue_name,
            container_name=container_name,
            ENV=ENV,
            challenge_pk=challenge.pk,
            **COMMON_SETTINGS_DICT
        )
        definition = eval(definition)
        if not challenge.task_def_arn:
            try:
                response = client.register_task_definition(**definition)
                if (
                    response["ResponseMetadata"]["HTTPStatusCode"]
                    == HTTPStatus.OK
                ):
                    task_def_arn = response["taskDefinition"][
                        "taskDefinitionArn"
                    ]
                    challenge.task_def_arn = task_def_arn
                    challenge.save()
                return response
            except ClientError as e:
                logger.exception(e)
                return e.response
        else:
            message = "Error. Task definition already registered for challenge {}.".format(
                challenge.pk
            )
            return {
                "Error": message,
                "ResponseMetadata": {"HTTPStatusCode": HTTPStatus.BAD_REQUEST},
            }
    else:
        message = "Please ensure that the TASK_EXECUTION_ROLE_ARN is appropriately passed as an environment varible."
        return {
            "Error": message,
            "ResponseMetadata": {"HTTPStatusCode": HTTPStatus.BAD_REQUEST},
        }


def create_service_by_challenge_pk(client, challenge, client_token):
    """
    Creates the worker service for a challenge, and sets the number of workers to one.

    Parameters:
    client (boto3.client): the client used for making requests to ECS
    challenge (<class 'challenges.models.Challenge'>): The challenge object  for whom the task definition is being registered.
    client_token (str): The client token generated by client_token_generator()

    Returns:
    dict: The response returned by the create_service method from boto3. If unsuccesful, returns an error dictionary
    """

    queue_name = challenge.queue
    service_name = "{}_service".format(queue_name)
    if (
        challenge.workers is None
    ):  # Verify if the challenge is new (i.e, service not yet created.).
        if challenge.task_def_arn == "" or challenge.task_def_arn is None:
            response = register_task_def_by_challenge_pk(
                client, queue_name, challenge
            )
            if response["ResponseMetadata"]["HTTPStatusCode"] != HTTPStatus.OK:
                return response
        task_def_arn = challenge.task_def_arn
        definition = service_definition.format(
            CLUSTER=COMMON_SETTINGS_DICT["CLUSTER"],
            service_name=service_name,
            task_def_arn=task_def_arn,
            client_token=client_token,
            **VPC_DICT
        )
        definition = eval(definition)
        try:
            response = client.create_service(**definition)
            if response["ResponseMetadata"]["HTTPStatusCode"] == HTTPStatus.OK:
                challenge.workers = 1
                challenge.save()
            return response
        except ClientError as e:
            logger.exception(e)
            return e.response
    else:
        message = "Worker service for challenge {} already exists. Please scale, stop or delete.".format(
            challenge.pk
        )
        return {
            "Error": message,
            "ResponseMetadata": {"HTTPStatusCode": HTTPStatus.BAD_REQUEST},
        }


def update_service_by_challenge_pk(
    client, challenge, num_of_tasks, force_new_deployment=False
):
    """
    Updates the worker service for a challenge, and scales the number of workers to num_of_tasks.

    Parameters:
    client (boto3.client): the client used for making requests to ECS
    challenge (<class 'challenges.models.Challenge'>): The challenge object  for whom the task definition is being registered.
    num_of_tasks (int): Number of workers to scale to for the challenge.
    force_new_deployment (bool): Set True (mainly for restarting) to specify if you want to redploy with the latest image from ECR. Default is False.

    Returns:
    dict: The response returned by the update_service method from boto3. If unsuccesful, returns an error dictionary
    """

    queue_name = challenge.queue
    service_name = "{}_service".format(queue_name)
    task_def_arn = challenge.task_def_arn

    kwargs = update_service_args.format(
        CLUSTER=COMMON_SETTINGS_DICT["CLUSTER"],
        service_name=service_name,
        task_def_arn=task_def_arn,
        force_new_deployment=force_new_deployment,
    )
    kwargs = eval(kwargs)

    try:
        response = client.update_service(**kwargs)
        if response["ResponseMetadata"]["HTTPStatusCode"] == HTTPStatus.OK:
            challenge.workers = num_of_tasks
            challenge.save()
        return response
    except ClientError as e:
        logger.exception(e)
        return e.response


def delete_service_by_challenge_pk(challenge):
    """
    Deletes the workers service of a challenge.

    Before deleting, it scales down the number of workers in the service to 0, then proceeds to delete the service.

    Parameters:
    challenge (<class 'challenges.models.Challenge'>): The challenge object for whom the task definition is being registered.

    Returns:
    dict: The response returned by the delete_service method from boto3
    """
    client = get_boto3_client("ecs", aws_keys)
    queue_name = challenge.queue
    service_name = "{}_service".format(queue_name)
    kwargs = delete_service_args.format(
        CLUSTER=COMMON_SETTINGS_DICT["CLUSTER"],
        service_name=service_name,
        force=True,
    )
    kwargs = eval(kwargs)
    try:
        if challenge.workers != 0:
            response = update_service_by_challenge_pk(
                client, challenge, 0, False
            )
            if response["ResponseMetadata"]["HTTPStatusCode"] != HTTPStatus.OK:
                return response

        response = client.delete_service(**kwargs)
        if response["ResponseMetadata"]["HTTPStatusCode"] == HTTPStatus.OK:
            challenge.workers = None
            challenge.save()
            client.deregister_task_definition(
                taskDefinition=challenge.task_def_arn
            )
            challenge.task_def_arn = ""
            challenge.save()
        return response
    except ClientError as e:
        logger.exception(e)
        return e.response


def service_manager(
    client, challenge, num_of_tasks=None, force_new_deployment=False
):
    """
    This method determines if the challenge is new or not, and accordingly calls <update or create>_by_challenge_pk.

    Called by: Start, Stop & Scale methods for multiple workers.

    Parameters:
    client (boto3.client): the client used for making requests to ECS.
    challenge (): The challenge object for whom the task definition is being registered.
    num_of_tasks: The number of workers to scale to (relevant only if the challenge is not new).
                  default: None

    Returns:
    dict: The response returned by the respective functions update_service_by_challenge_pk or create_service_by_challenge_pk
    """
    if challenge.workers is not None:
        response = update_service_by_challenge_pk(
            client, challenge, num_of_tasks, force_new_deployment
        )
        return response
    else:
        client_token = client_token_generator()
        response = create_service_by_challenge_pk(
            client, challenge, client_token
        )
        return response


def start_workers(queryset):
    """
    The function called by the admin action method to start all the selected workers.

    Calls the service_manager method. Before calling, checks if all the workers are incactive.

    Parameters:
    queryset (<class 'django.db.models.query.QuerySet'>): The queryset of selected challenges in the django admin page.

    Returns:
    dict: keys-> 'count': the number of workers successfully started.
                 'failures': a dict of all the failures with their error messages and the challenge pk
    """
    client = get_boto3_client("ecs", aws_keys)
    count = 0
    failures = []
    for challenge in queryset:
        if (challenge.workers == 0) or (challenge.workers is None):
            response = service_manager(
                client, challenge=challenge, num_of_tasks=1
            )
            if response["ResponseMetadata"]["HTTPStatusCode"] != HTTPStatus.OK:
                failures.append(
                    {
                        "message": response["Error"],
                        "challenge_pk": challenge.pk,
                    }
                )
                continue
            count += 1
        else:
            response = "Please select challenge with inactive workers only."
            failures.append(
                {"message": response, "challenge_pk": challenge.pk}
            )
    return {"count": count, "failures": failures}


def stop_workers(queryset):
    """
    The function called by the admin action method to stop all the selected workers.

    Calls the service_manager method. Before calling, verifies that the challenge is not new, and is active.

    Parameters:
    queryset (<class 'django.db.models.query.QuerySet'>): The queryset of selected challenges in the django admin page.

    Returns:
    dict: keys-> 'count': the number of workers successfully stopped.
                 'failures': a dict of all the failures with their error messages and the challenge pk
    """
    client = get_boto3_client("ecs", aws_keys)
    count = 0
    failures = []
    for challenge in queryset:
        if (challenge.workers is not None) and (challenge.workers > 0):
            response = service_manager(
                client, challenge=challenge, num_of_tasks=0
            )
            if response["ResponseMetadata"]["HTTPStatusCode"] != HTTPStatus.OK:
                failures.append(
                    {
                        "message": response["Error"],
                        "challenge_pk": challenge.pk,
                    }
                )
                continue
            count += 1
        else:
            response = "Please select challenges with active workers only."
            failures.append(
                {"message": response, "challenge_pk": challenge.pk}
            )
    return {"count": count, "failures": failures}


def scale_workers(queryset, num_of_tasks):
    """
    The function called by the admin action method to scale all the selected workers.

    Calls the service_manager method. Before calling, checks if the target scaling number is different than current.

    Parameters:
    queryset (<class 'django.db.models.query.QuerySet'>): The queryset of selected challenges in the django admin page.

    Returns:
    dict: keys-> 'count': the number of workers successfully started.
                 'failures': a dict of all the failures with their error messages and the challenge pk
    """
    client = get_boto3_client("ecs", aws_keys)
    count = 0
    failures = []
    for challenge in queryset:
        if challenge.workers is None:
            response = "Please start worker(s) before scaling."
            failures.append(
                {"message": response, "challenge_pk": challenge.pk}
            )
            continue
        if num_of_tasks == challenge.workers:
            response = "Please scale to a different number. Challenge has {} worker(s).".format(
                num_of_tasks
            )
            failures.append(
                {"message": response, "challenge_pk": challenge.pk}
            )
            continue
        response = service_manager(
            client, challenge=challenge, num_of_tasks=num_of_tasks
        )
        if response["ResponseMetadata"]["HTTPStatusCode"] != HTTPStatus.OK:
            failures.append(
                {"message": response["Error"], "challenge_pk": challenge.pk}
            )
            continue
        count += 1
    return {"count": count, "failures": failures}


def delete_workers(queryset):
    """
    The function called by the admin action method to delete all the selected workers.

    Calls the delete_service_by_challenge_pk method. Before calling, verifies that the challenge is not new.

    Parameters:
    queryset (<class 'django.db.models.query.QuerySet'>): The queryset of selected challenges in the django admin page.

    Returns:
    dict: keys-> 'count': the number of workers successfully stopped.
                 'failures': a dict of all the failures with their error messages and the challenge pk
    """
    count = 0
    failures = []
    for challenge in queryset:
        if challenge.workers is not None:
            response = delete_service_by_challenge_pk(challenge=challenge)
            if response["ResponseMetadata"]["HTTPStatusCode"] != HTTPStatus.OK:
                failures.append(
                    {
                        "message": response["Error"],
                        "challenge_pk": challenge.pk,
                    }
                )
                continue
            count += 1
        else:
            response = "Please select challenges with active workers only."
            failures.append(
                {"message": response, "challenge_pk": challenge.pk}
            )
    return {"count": count, "failures": failures}


def restart_workers(queryset):
    """
    The function called by the admin action method to restart all the selected workers.

    Calls the service_manager method. Before calling, verifies that the challenge worker(s) is(are) active.

    Parameters:
    queryset (<class 'django.db.models.query.QuerySet'>): The queryset of selected challenges in the django admin page.

    Returns:
    dict: keys-> 'count': the number of workers successfully stopped.
                 'failures': a dict of all the failures with their error messages and the challenge pk
    """
    client = get_boto3_client("ecs", aws_keys)
    count = 0
    failures = []
    for challenge in queryset:
        if (challenge.workers is not None) and (challenge.workers > 0):
            response = service_manager(
                client,
                challenge,
                num_of_tasks=challenge.workers,
                force_new_deployment=True,
            )
            if response["ResponseMetadata"]["HTTPStatusCode"] != HTTPStatus.OK:
                failures.append(
                    {
                        "message": response["Error"],
                        "challenge_pk": challenge.pk,
                    }
                )
                continue
            count += 1
        else:
            response = "Please select challenges with active workers only."
            failures.append(
                {"message": response, "challenge_pk": challenge.pk}
            )
    return {"count": count, "failures": failures}


def restart_workers_signal_callback(sender, instance, field_name, **kwargs):
    """
    Called when either evaluation_script or test_annotation_script for challenge
    is updated, to restart the challenge workers.
    """
    prev = getattr(instance, "_original_{}".format(field_name))
    curr = getattr(instance, "{}".format(field_name))
    if prev != curr:
        if field_name == "test_annotation":
            challenge = instance.challenge
        else:
            challenge = instance
        restart_workers([challenge])
        logger.info(
            "The worker service for challenge {} was restarted, as {} was changed.".format(
                instance.pk, field_name
            )
        )

<<<<<<< HEAD
def get_logs_from_cloudwatch(log_group_name, log_stream_prefix, start_time, end_time, pattern=""):
    """
    To fetch logs of a container from cloudwatch within a specific time frame.
    """
    client = get_boto3_client("logs", aws_keys)
    logs = []
    try:
        response = client.filter_log_events(
            logGroupName=log_group_name,
            logStreamNamePrefix=log_stream_prefix,
            startTime=start_time,
            endTime=end_time,
            filterPattern=pattern
        )
        for event in response["events"]:
            logs.append(event["message"])
    except ClientError as e:
        logger.exception(e)
        return ["There was some error in displaying the logs."]

    return logs
=======

def create_eks_nodegroup(challenge, cluster_name):
    """
    Creates a nodegroup when a EKS cluster is created by the EvalAI admin
    Arguments:
        instance {<class 'django.db.models.query.QuerySet'>} -- instance of the model calling the post hook
        cluster_name {str} -- name of eks cluster
    """
    nodegroup_name = "{0}-nodegroup".format(challenge.title.replace(" ", "-"))
    client = get_boto3_client("eks", aws_keys)
    # TODO: Move the hardcoded cluster configuration such as the
    # instance_type, subnets, AMI to challenge configuration later.
    try:
        response = client.create_nodegroup(
            clusterName=cluster_name,
            nodegroupName=nodegroup_name,
            scalingConfig={"minSize": 1, "maxSize": 10, "desiredSize": 1},
            diskSize=100,
            subnets=[VPC_DICT["SUBNET_1"], VPC_DICT["SUBNET_2"], ],
            instanceTypes=["g4dn.xlarge"],
            amiType="AL2_x86_64_GPU",
            nodeRole=settings.EKS_NODEGROUP_ROLE_ARN,
        )
    except ClientError as e:
        logger.exception(e)
        return response
    waiter = client.get_waiter("nodegroup_active")
    waiter.wait(
        clusterName=cluster_name, nodegroupName=nodegroup_name,
    )


def create_eks_cluster(sender, challenge, field_name, **kwargs):
    """
    Called when Challenge is approved by the EvalAI admin
    calls the create_eks_nodegroup function

    Arguments:
        sender {type} -- model field called the post hook
        instance {<class 'django.db.models.query.QuerySet'>} -- instance of the model calling the post hook
    """
    from .models import ChallengeEvaluationCluster

    cluster_name = "{0}-cluster".format(challenge.title.replace(" ", "-"))
    if challenge.approved_by_admin and challenge.is_docker_based:
        client = get_boto3_client("eks", aws_keys)
        try:
            response = client.create_cluster(
                name=cluster_name,
                version="1.15",
                roleArn=settings.EKS_CLUSTER_ROLE_ARN,
                resourcesVpcConfig={
                    "subnetIds": [VPC_DICT["SUBNET_1"], VPC_DICT["SUBNET_2"], ],
                    "securityGroupIds": [VPC_DICT["SUBNET_SECURITY_GROUP"], ],
                },
            )
            waiter = client.get_waiter("cluster_active")
            waiter.wait(name=cluster_name)
            # creating kubeconfig
            cluster = client.describe_cluster(name=cluster_name)
            cluster_cert = cluster["cluster"]["certificateAuthority"]["data"]
            cluster_ep = cluster["cluster"]["endpoint"]
            cluster_config = {
                "apiVersion": "v1",
                "kind": "Config",
                "clusters": [
                    {
                        "cluster": {
                            "server": str(cluster_ep),
                            "certificate-authority-data": str(cluster_cert),
                        },
                        "name": "kubernetes",
                    }
                ],
                "contexts": [
                    {
                        "context": {"cluster": "kubernetes", "user": "aws"},
                        "name": "aws",
                    }
                ],
                "current-context": "aws",
                "preferences": {},
                "users": [
                    {
                        "name": "aws",
                        "user": {
                            "exec": {
                                "apiVersion": "client.authentication.k8s.io/v1alpha1",
                                "command": "heptio-authenticator-aws",
                                "args": ["token", "-i", cluster_name],
                            }
                        },
                    }
                ],
            }

            # Write in YAML.
            config_text = yaml.dump(cluster_config, default_flow_style=False)
            config_file = NamedTemporaryFile(delete=True)
            config_file.write(config_text.encode())
            ChallengeEvaluationCluster.objects.create(
                challenge=challenge,
                name=cluster_name,
                cluster_endpoint=cluster_ep,
                cluster_ssl=cluster_cert,
            )
            # Creating nodegroup
            create_eks_nodegroup(challenge, cluster_name)
            return response
        except ClientError as e:
            logger.exception(e)
            return
>>>>>>> 89a10a1e
<|MERGE_RESOLUTION|>--- conflicted
+++ resolved
@@ -2,11 +2,8 @@
 import os
 import random
 import string
-<<<<<<< HEAD
 import time
-=======
 import yaml
->>>>>>> 89a10a1e
 
 from botocore.exceptions import ClientError
 from django.conf import settings
@@ -704,7 +701,7 @@
             )
         )
 
-<<<<<<< HEAD
+
 def get_logs_from_cloudwatch(log_group_name, log_stream_prefix, start_time, end_time, pattern=""):
     """
     To fetch logs of a container from cloudwatch within a specific time frame.
@@ -726,7 +723,7 @@
         return ["There was some error in displaying the logs."]
 
     return logs
-=======
+
 
 def create_eks_nodegroup(challenge, cluster_name):
     """
@@ -838,5 +835,4 @@
             return response
         except ClientError as e:
             logger.exception(e)
-            return
->>>>>>> 89a10a1e
+            return