import logging
import requests
import zipfile
import yaml

from django.core.files.base import ContentFile

from os.path import basename, isfile, join
from challenges.models import ChallengePhase, ChallengePhaseSplit, DatasetSplit, Leaderboard, Challenge
from rest_framework import status

from yaml.scanner import ScannerError

from .serializers import (
    ChallengePhaseCreateSerializer,
    DatasetSplitSerializer,
    LeaderboardSerializer,
    ZipChallengePhaseSplitSerializer,
    ZipChallengeSerializer,
)
from .utils import (
    get_file_content,
    get_missing_keys_from_dict,
    read_file_data_as_content_file,
)

logger = logging.getLogger(__name__)


def write_file(output_path, mode, file_content):
    with open(output_path, mode) as file:
        file.write(file_content)


def extract_zip_file(file_path, mode, output_path):
    zip_ref = zipfile.ZipFile(file_path, mode)
    zip_ref.extractall(output_path)
    logger.info("Zip file extracted to {}".format(output_path))
    zip_ref.close()
    return zip_ref


def get_yaml_files_from_challenge_config(zip_ref):
    """
    Arguments:
        zip_ref {zipfile} -- reference to challenge config zip
    Returns:
        yaml_file_count {int} -- number of yaml files in zip file
        yaml_file_name {string} -- name of yaml file in the zip file
        extracted_folder_name {string} -- zip file extraction folder name
    """
    yaml_file_count = 0
    yaml_file_name = None
    extracted_folder_name = None
    for name in zip_ref.namelist():
        if (name.endswith(".yaml") or name.endswith(".yml")) and (
            not name.startswith("__MACOSX")
        ):
            yaml_file_name = name
            extracted_folder_name = yaml_file_name.split(
                basename(yaml_file_name)
            )[0]
            yaml_file_count += 1

    if not yaml_file_count:
        return yaml_file_count, None, None
    return yaml_file_count, yaml_file_name, extracted_folder_name


def read_yaml_file(file_path, mode):
    with open(file_path, mode) as stream:
        yaml_file_data = yaml.safe_load(stream)
    return yaml_file_data


def get_yaml_read_error(exc):
    """
    Arguments:
        exc {Exception} -- Exception object
    Returns:
        error_description {string} -- description of yaml read error
        line_number {int} -- line number of error field in yaml file
        column_number {int} -- column number of error field in yaml file
    """
    error_description = None
    line_number = None
    column_number = None
    # To get the problem description
    if hasattr(exc, "problem"):
        error_description = exc.problem
        # To capitalize the first alphabet of the problem description as default is in lowercase
        error_description = error_description[0:].capitalize()
    # To get the error line and column number
    if hasattr(exc, "problem_mark"):
        mark = exc.problem_mark
        line_number = mark.line + 1
        column_number = mark.column + 1
    return error_description, line_number, column_number


def is_challenge_config_yaml_html_field_valid(
    yaml_file_data, key, base_location
):
    """
    Arguments:
        yaml_file_data {dict} -- challenge config yaml dict
        key {string} -- key of the validation field
        base_location {string} -- path of extracted config zip
    Returns:
        is_valid {boolean} -- flag for field validation is success
        message {string} -- error message if any
    """
    value = join(base_location, yaml_file_data.get(key))
    message = ""
    is_valid = False
    if value:
        if not isfile(value):
            message = "File at path {} not found. Please specify a valid file path".format(key)
        elif not value.endswith(
            ".html"
        ):
            message = "File {} is not a HTML file. Please specify a valid HTML file".format(key)
        else:
            is_valid = True
    else:
        message = "ERROR: There is no key for {} in YAML file".format(key)
    return is_valid, message


def is_challenge_phase_config_yaml_html_field_valid(
    yaml_file_data, key, base_location
):
    """
    Arguments:
        yaml_file_data {dict} -- challenge config yaml dict
        key {string} -- key of the validation field
        base_location {string} -- path of extracted config zip
    Returns:
        is_valid {boolean} -- flag for field validation is success
        message {string} -- error message if any
    """
    value = yaml_file_data.get(key)
    message = ""
    is_valid = False
    if value:
        is_valid = True
    else:
        message = " ERROR: There is no key for {} in phase {}.".format(
            key, yaml_file_data["name"]
        )
    return is_valid, message


def download_and_write_file(url, stream, output_path, mode):
    """
    Arguments:
        url {string} -- source file url
        stream {boolean} -- flag for download in stream mode
        output_path {string} -- path to write file
        model {string} -- access mode to write file
    Returns:
        is_success {boolean} -- flag for download and write is success
        message {string} -- error message if any
    """
    is_success = False
    message = None
    try:
        response = requests.get(url, stream=stream)
        try:
            if response and response.status_code == status.HTTP_200_OK:
                write_file(output_path, mode, response.content)
                is_success = True
        except IOError:
            message = (
                "Unable to process the uploaded zip file. " "Please try again!"
            )
    except requests.exceptions.RequestException:
        message = (
            "A server error occured while processing zip file. "
            "Please try again!"
        )
    return is_success, message


def is_challenge_phase_split_mapping_valid(
    phase_ids, leaderboard_ids, dataset_split_ids, phase_split, challenge_phase_split_index
):
    """
    Arguments:
        phase_ids {array} -- list of phase ids
        leaderboard_ids {array} -- list of leaderboard ids
        dataset_split_ids {array} -- list of dataset split ids
        phase_split {dict} -- challenge phase split config
    Returns:
        is_success {boolean} -- flag for validation success
    """
    phase_id = phase_split["challenge_phase_id"]
    leaderboard_id = phase_split["leaderboard_id"]
    dataset_split_id = phase_split["dataset_split_id"]
    error_messages = []

    if leaderboard_id not in leaderboard_ids:
        error_messages.append("ERROR: Invalid leaderboard id {} found in challenge phase split {}.".format(leaderboard_id, challenge_phase_split_index))
    if phase_id not in phase_ids:
        error_messages.append("ERROR: Invalid phased id {} found in challenge phase split {}.".format(phase_id, challenge_phase_split_index))
    if dataset_split_id not in dataset_split_ids:
        error_messages.append("ERROR: Invalid dataset split id {} found in challenge phase split {}.".format(dataset_split_id, challenge_phase_split_index))

    if error_messages:
        return False, error_messages
    else:
        return True, error_messages


def get_value_from_field(data, base_location, field_name):
    file_path = join(base_location, data.get(field_name))
    field_value = None
    if file_path.endswith(".html") and isfile(file_path):
        field_value = get_file_content(file_path, "rb").decode("utf-8")
    return field_value


error_message_dict = {
    "no_yaml_file": "There is no YAML file in the zip file you uploaded!",
    "multiple_yaml_files": "There are {} YAML files instead of one in the zip file!",
    "yaml_file_read_error": "\n{} in line {}, column {}\n",
    "missing_challenge_title": "Please add the challenge title",
    "missing_challenge_description": "Please add the challenge description",
    "missing_evaluation_details": "Please add the evaluation details",
    "missing_terms_and_conditions": "Please add the terms and conditions.",
    "missing_submission_guidelines": "Please add the submission guidelines.",
    "missing_evaluation_script": "ERROR: No evaluation script is present in the zip file. Please add it and then try again!",
    "missing_evaluation_script_key": "ERROR: There is no key for the evaluation script in the YAML file. Please add it and then try again!",
    "missing_leaderboard_id": "ERROR: There is no leaderboard ID for the leaderboard.",
    "missing_leaderboard_schema": "ERROR: There is no leaderboard schema for the leaderboard with ID: {}.",
    "missing_leaderboard_default_order_by": "ERROR: There is no 'default_order_by' key in the schema for the leaderboard with ID: {}.",
    "missing_leaderboard_key": "ERROR: There is no key for the leaderboard in the YAML file. Please add it and then try again!",
    "incorrect_default_order_by": "ERROR: The 'default_order_by' value '{}' in the schema for the leaderboard with ID: {} is not a valid label.",
    "leaderboard_schema_error": "ERROR: The leaderboard with ID: {} has the following schema errors:\n {}",
    "leaderboard_additon_after_creation": "ERROR: The leaderboard with ID: {} doesn't exist. Addition of a new leaderboard after challenge creation is not allowed.",
    "leaderboard_deletion_after_creation": "ERROR: The leaderboard with ID: {} not found in config. Deletion of an existing leaderboard after challenge creation is not allowed.",
    "missing_leaderboard_labels": "ERROR: There is no 'labels' key in the schema for the leaderboard with ID: {}.",
    "missing_challenge_phases": "ERROR: No challenge phase key found. Please add challenge phases in the YAML file and try again!",
    "missing_challenge_phase_codename": "ERROR: No codename found for the challenge phase. Please add the codename and try again!",
    "missing_test_annotation_file": "ERROR: No test annotation file found in the zip file for challenge phase {}.",
    "missing_submission_meta_attribute_keys": "ERROR: Please enter the following keys to the submission meta attribute in challenge phase {}: {}",
    "invalid_submission_meta_attribute_types": "ERROR: Please ensure that the submission meta attribute types for the attribute '{}' in challenge phase {} are among the following: boolean, text, radio, or checkbox.",
    "missing_challenge_phase_id": "ERROR: Challenge phase {} doesn't exist. Addition of a new challenge phase after challenge creation is not allowed.",
    "missing_challenge_phase_id_config": "ERROR: Challenge phase {} doesn't exist. Addition of a new challenge phase after challenge creation is not allowed.",
    "missing_leaderboard_id_config": "ERROR: The leaderboard with ID: {} doesn't exist. Addition of a new leaderboard after challenge creation is not allowed.",
    "missing_existing_leaderboard_id": "ERROR: The leaderboard with ID: {} was not found in the configuration. Deletion of an existing leaderboard after challenge creation is not allowed.",
    "missing_existing_challenge_phase_id": "ERROR: Challenge phase {} was not found in the configuration. Deletion of an existing challenge phase after challenge creation is not allowed.",
    "missing_dataset_splits_key": "ERROR: There is no key for dataset splits.",
    "missing_dataset_split_name": "ERROR: There is no name for dataset split {}.",
    "missing_dataset_split_codename": "ERROR: There is no codename for dataset split {}.",
    "duplicate_dataset_split_codename": "ERROR: Duplicate codename {} for dataset split {}. Please ensure codenames are unique.",
    "dataset_split_schema_errors": "ERROR: Dataset split {} has the following schema errors:\n {}",
    "dataset_split_addition": "ERROR: Dataset split {} doesn't exist. Addition of a new dataset split after challenge creation is not allowed.",
    "missing_existing_dataset_split_id": "ERROR: Dataset split {} not found in config. Deletion of existing dataset split after challenge creation is not allowed.",
    "challenge_phase_split_not_exist": "ERROR: Challenge phase split (leaderboard_id: {}, challenge_phase_id: {}, dataset_split_id: {}) doesn't exist. Addition of challenge phase split after challenge creation is not allowed.",
    "challenge_phase_split_schema_errors": "ERROR: Challenge phase split {} has the following schema errors:\n {}",
    "missing_keys_in_challenge_phase_splits": "ERROR: The following keys are missing in the challenge phase splits of YAML file (phase_split: {}): {}",
    "challenge_phase_split_not_found": "ERROR: Challenge phase split (leaderboard_id: {}, challenge_phase_id: {}, dataset_split_id: {}) not found in config. Deletion of existing challenge phase split after challenge creation is not allowed.",
    "no_key_for_challenge_phase_splits": "ERROR: There is no key for challenge phase splits.",
    "no_codename_for_challenge_phase": "ERROR: No codename found for the challenge phase. Please add a codename and try again!",
    "duplicate_codename_for_phase": "ERROR: Duplicate codename {} for phase {}. Please ensure codenames are unique",
    "no_test_annotation_file_found": "ERROR: No test annotation file found in the zip file for challenge phase {}",
    "submission_meta_attribute_option_missing": "ERROR: Please include at least one option in the attribute for challenge phase {}",
    "missing_submission_meta_attribute_fields": "ERROR: Please enter the following fields for the submission meta attribute in challenge phase {}: {}",
    "challenge_phase_schema_errors": "ERROR: Challenge phase {} has the following schema errors:\n {}",
    "challenge_phase_addition": "ERROR: Challenge phase {} doesn't exist. Addition of a new challenge phase after challenge creation is not allowed.",
    "challenge_phase_not_found": "ERROR: Challenge phase {} not found in config. Deletion of existing challenge phase after challenge creation is not allowed.",
    "is_submission_public_restricted": "ERROR: is_submission_public can't be 'True' for challenge phase '{}' with is_restricted_to_select_one_submission 'True'. Please change is_submission_public to 'False' and try again!",
    "missing_option_in_submission_meta_attribute": "ERROR: Please include at least one option in the attribute for challenge phase {}",
    "missing_fields_in_submission_meta_attribute": "ERROR: Please enter the following fields for the submission meta attribute in challenge phase {}: {}",
    "missing_date": "ERROR: Please add the start_date and end_date.",
    "start_date_greater_than_end_date": "ERROR: Start date cannot be greater than end date.",
    "missing_dates_challenge_phase": "ERROR: Please add the start_date and end_date in challenge phase {}.",
    "start_date_greater_than_end_date_challenge_phase": "ERROR: Start date cannot be greater than end date in challenge phase {}.",
}


class ValidateChallengeConfigUtil:
    def __init__(
        self,
        request,
        challenge_host_team,
        base_location,
        unique_folder_name,
        zip_ref,
        current_challenge,
    ):
        """
        Class containing methods to validate the challenge configuration

        Arguments:
            request {HttpRequest} -- The request object
            challenge_host_team {int} -- the team creating the challenge
            base_location {str} -- The temp base directory for storing all the files and folders while validating the zip file
            unique_folder_name {str} -- name of the challenge zip file and the parent dir of extracted folder
            zip_ref {zipfile.ZipFile} -- reference to challenge config zip
            current_challenge {apps.challenges.models.Challenge} - the existing challenge for the github repo, if any
        """
        self.request = request
        self.challenge_host_team = challenge_host_team
        self.base_location = base_location
        self.unique_folder_name = unique_folder_name
        self.zip_ref = zip_ref
        self.current_challenge = current_challenge

        self.error_messages = []
        self.files = {}
        self.yaml_file_data = None
        self.error_messages_dict = error_message_dict

        (
            self.yaml_file_count,
            self.yaml_file,
            self.extracted_folder_name,
        ) = get_yaml_files_from_challenge_config(self.zip_ref)

        self.challenge_config_location = join(
            self.base_location,
            self.unique_folder_name,
            self.extracted_folder_name,
        )
        self.phase_ids = []
        self.leaderboard_ids = []

    def read_and_validate_yaml(self):
        if not self.yaml_file_count:
            message = self.error_messages_dict.get("no_yaml_file")
            self.error_messages.append(message)

        if self.yaml_file_count > 1:
            message = self.error_messages_dict.get(
                "multiple_yaml_files"
            ).format(self.yaml_file_count)
            self.error_messages.append(message)

        # YAML Read Error
        try:
            self.yaml_file_path = join(
                self.base_location, self.unique_folder_name, self.yaml_file
            )
            self.yaml_file_data = read_yaml_file(self.yaml_file_path, "r")
        except (yaml.YAMLError, ScannerError) as exc:
            (
                error_description,
                line_number,
                column_number,
            ) = get_yaml_read_error(exc)
            message = self.error_messages_dict.get(
                "yaml_file_read_error"
            ).format(error_description, line_number, column_number)
            self.error_messages.append(message)

    def validate_challenge_title(self):
        challenge_title = self.yaml_file_data.get("title")
        if not challenge_title or len(challenge_title) == 0:
            message = self.error_messages_dict.get("missing_challenge_title")
            self.error_messages.append(message)

    def validate_challenge_logo(self):
        image = self.yaml_file_data.get("image")
        if image and (
            image.endswith(".jpg")
            or image.endswith(".jpeg")
            or image.endswith(".png")
        ):
            self.challenge_image_path = join(
                self.base_location,
                self.unique_folder_name,
                self.extracted_folder_name,
                image,
            )

            if isfile(self.challenge_image_path):
                self.challenge_image_file = ContentFile(
                    get_file_content(self.challenge_image_path, "rb"), image
                )
            else:
                self.challenge_image_file = None
        else:
            self.challenge_image_file = None
        self.files["challenge_image_file"] = self.challenge_image_file

    def validate_challenge_description(self):
        challenge_description = self.yaml_file_data.get("description")
        if not challenge_description or len(challenge_description) == 0:
            message = self.error_messages_dict.get(
                "missing_challenge_description"
            )
            self.error_messages.append(message)
        else:
            is_valid, message = is_challenge_config_yaml_html_field_valid(
                self.yaml_file_data,
                "description",
                self.challenge_config_location,
            )
            if not is_valid:
                self.error_messages.append(message)
            else:
                self.yaml_file_data["description"] = get_value_from_field(
                    self.yaml_file_data,
                    self.challenge_config_location,
                    "description",
                )

    # Check for evaluation details file
    def validate_evaluation_details_file(self):
        evaluation_details = self.yaml_file_data.get("evaluation_details")
        if not evaluation_details or len(evaluation_details) == 0:
            message = self.error_messages_dict.get(
                "missing_evaluation_details"
            )
            self.error_messages.append(message)
        else:
            is_valid, message = is_challenge_config_yaml_html_field_valid(
                self.yaml_file_data,
                "evaluation_details",
                self.challenge_config_location,
            )
            if not is_valid:
                self.error_messages.append(message)
            else:
                self.yaml_file_data[
                    "evaluation_details"
                ] = get_value_from_field(
                    self.yaml_file_data,
                    self.challenge_config_location,
                    "evaluation_details",
                )

    # Validate terms and conditions file
    def validate_terms_and_conditions_file(self):
        terms_and_conditions = self.yaml_file_data.get("terms_and_conditions")
        if not terms_and_conditions or len(terms_and_conditions) == 0:
            message = self.error_messages_dict.get(
                "missing_terms_and_conditions"
            )
            self.error_messages.append(message)
        else:
            is_valid, message = is_challenge_config_yaml_html_field_valid(
                self.yaml_file_data,
                "terms_and_conditions",
                self.challenge_config_location,
            )
            if not is_valid:
                self.error_messages.append(message)
            else:
                self.yaml_file_data[
                    "terms_and_conditions"
                ] = get_value_from_field(
                    self.yaml_file_data,
                    self.challenge_config_location,
                    "terms_and_conditions",
                )

    # Validate  ubmission guidelines file
    def validate_submission_guidelines_file(self):
        submission_guidelines = self.yaml_file_data.get(
            "submission_guidelines"
        )
        if not submission_guidelines or len(submission_guidelines) == 0:
            message = self.error_messages_dict.get(
                "missing_submission_guidelines"
            )
            self.error_messages.append(message)
        else:
            is_valid, message = is_challenge_config_yaml_html_field_valid(
                self.yaml_file_data,
                "submission_guidelines",
                self.challenge_config_location,
            )
            if not is_valid:
                self.error_messages.append(message)
            else:
                self.yaml_file_data[
                    "submission_guidelines"
                ] = get_value_from_field(
                    self.yaml_file_data,
                    self.challenge_config_location,
                    "submission_guidelines",
                )

    def validate_evaluation_script_file(self):
        evaluation_script = self.yaml_file_data.get("evaluation_script")
        if evaluation_script:
            evaluation_script_path = join(
                self.challenge_config_location, evaluation_script
            )
            # Check for evaluation script file in extracted zip folder
            if isfile(evaluation_script_path):
                self.challenge_evaluation_script_file = (
                    read_file_data_as_content_file(
                        evaluation_script_path, "rb", evaluation_script_path
                    )
                )
                self.files[
                    "challenge_evaluation_script_file"
                ] = self.challenge_evaluation_script_file
            else:
                message = self.error_messages_dict.get(
                    "missing_evaluation_script"
                )
                self.error_messages.append(message)
        else:
            message = self.error_messages_dict.get(
                "missing_evaluation_script_key"
            )
            self.error_messages.append(message)

    def validate_dates(self):
        start_date = self.yaml_file_data.get("start_date")
        end_date = self.yaml_file_data.get("end_date")

        if not start_date or not end_date:
            message = self.error_messages_dict.get("missing_date")
            self.error_messages.append(message)
        if start_date and end_date:
            if start_date > end_date:
                message = self.error_messages_dict.get(
                    "start_date_greater_than_end_date"
                )
                self.error_messages.append(message)

    def validate_serializer(self):
        if not len(self.error_messages):
            serializer = ZipChallengeSerializer(
                data=self.yaml_file_data,
                context={
                    "request": self.request,
                    "challenge_host_team": self.challenge_host_team,
                    "image": self.challenge_image_file,
                    "evaluation_script": self.challenge_evaluation_script_file,
                    "github_repository": self.request.data[
                        "GITHUB_REPOSITORY"
                    ],
                },
            )
            if not serializer.is_valid():
                message = self.error_messages_dict[
                    "challenge_metadata_schema_errors"
                ].format(str(serializer.errors))
                self.error_messages.append(message)

    # Check for leaderboards
    def validate_leaderboards(self, current_leaderboard_config_ids):
        leaderboard = self.yaml_file_data.get("leaderboard")
        if leaderboard:
            for data in leaderboard:
                error = False
                if "id" not in data:
                    message = self.error_messages_dict.get(
                        "missing_leaderboard_id"
                    )
                    self.error_messages.append(message)
                    error = True
                if "schema" not in data:
                    message = self.error_messages_dict.get(
                        "missing_leaderboard_schema"
                    ).format(data.get("id"))
                    self.error_messages.append(message)
                    error = True
                else:
                    if "labels" not in data["schema"]:
                        message = self.error_messages_dict.get(
                            "missing_leaderboard_labels"
                        ).format(data.get("id"))
                        self.error_messages.append(message)
                        error = True
                    if "default_order_by" not in data["schema"]:
                        message = self.error_messages_dict.get(
                            "missing_leaderboard_default_order_by"
                        ).format(data.get("id"))
                        self.error_messages.append(message)
                        error = True
                    else:
                        default_order_by = data["schema"]["default_order_by"]
                        if (
                            "labels" in data["schema"]
                            and default_order_by
                            not in data["schema"]["labels"]
                        ):
                            message = self.error_messages_dict.get(
                                "incorrect_default_order_by"
                            ).format(default_order_by, data.get("id"))
                            self.error_messages.append(message)
                            error = True
                if not error:
                    serializer = LeaderboardSerializer(
                        data=data, context={"config_id": data["id"]}
                    )
                    if not serializer.is_valid():
                        serializer_error = str(serializer.errors)
                        message = self.error_messages_dict.get(
                            "leaderboard_schema_error"
                        ).format(data["id"], serializer_error)
                        self.error_messages.append(message)
                    else:
                        if (
                            current_leaderboard_config_ids
                            and int(data["id"])
                            not in current_leaderboard_config_ids
                        ):
                            message = self.error_messages_dict.get(
                                "leaderboard_additon_after_creation"
                            ).format(data["id"])
                            self.error_messages.append(message)
                        self.leaderboard_ids.append(data["id"])
        else:
            message = self.error_messages_dict.get("missing_leaderboard_key")
            self.error_messages.append(message)

        for current_leaderboard_id in current_leaderboard_config_ids:
            if current_leaderboard_id not in self.leaderboard_ids:
                message = self.error_messages_dict.get(
                    "leaderboard_deletion_after_creation"
                ).format(current_leaderboard_id)
                self.error_messages.append(message)

    # Check for challenge phases
<<<<<<< HEAD
    challenge_phases_data = yaml_file_data.get("challenge_phases")
    if not challenge_phases_data:
        message = "ERROR: No challenge phase key found. Please add challenge phases in YAML file and try again!"
        error_messages.append(message)
        return error_messages, yaml_file_data, files

        # Verify Tags are limited to 4
    if "tags" in yaml_file_data:
        tags_data = yaml_file_data["tags"]
        if len(tags_data) > 4:
            message = (
                "ERROR: Tags are limited to 4. Please remove extra tags"
                " then try again!"
            )
            error_messages.append(message)

    # Verify Domain name is correct
    if "domain" in yaml_file_data:
        domain_value = yaml_file_data["domain"]
        domain_choice = [option[0] for option in Challenge.DOMAIN_OPTIONS]
        if domain_value not in domain_choice:
            message = (
                "ERROR: Domain name is incorrect. Please enter correct domain name"
                " then try again!"
            )
            error_messages.append(message)

    phase_ids = []
    phase_codenames = []
    files["challenge_test_annotation_files"] = []
    for data in challenge_phases_data:
        if data["codename"] not in phase_codenames:
            phase_codenames.append(data["codename"])
        else:
            error_messages.append("ERROR: Duplicate codename {} for phase {}. Please ensure codenames are unique".format(data["codename"], data["name"]))
        test_annotation_file = data.get("test_annotation_file")
        if test_annotation_file:
            test_annotation_file_path = join(
                challenge_config_location, test_annotation_file
            )
            if isfile(test_annotation_file_path):
                challenge_test_annotation_file = (
                    read_file_data_as_content_file(
                        test_annotation_file_path,
                        "rb",
                        test_annotation_file_path,
                    )
=======
    def validate_challenge_phases(self, current_phase_config_ids):
        challenge_phases_data = self.yaml_file_data.get("challenge_phases")
        if not challenge_phases_data:
            message = self.error_messages_dict["missing_challenge_phases"]
            self.error_messages.append(message)
            return self.error_messages, self.yaml_file_data, self.files

        self.phase_ids = []
        phase_codenames = []
        self.files["challenge_test_annotation_files"] = []
        for data in challenge_phases_data:
            if "codename" not in data:
                self.error_messages.append(
                    self.error_messages_dict["no_codename_for_challenge_phase"]
>>>>>>> 07756701
                )
            else:
                if data["codename"] not in phase_codenames:
                    phase_codenames.append(data["codename"])
                else:
                    message = self.error_messages_dict[
                        "duplicate_codename_for_phase"
                    ].format(data["codename"], data["name"])
                    self.error_messages.append(message)
            test_annotation_file = data.get("test_annotation_file")
            if test_annotation_file:
                test_annotation_file_path = join(
                    self.challenge_config_location, test_annotation_file
                )
                if isfile(test_annotation_file_path):
                    challenge_test_annotation_file = (
                        read_file_data_as_content_file(
                            test_annotation_file_path,
                            "rb",
                            test_annotation_file_path,
                        )
                    )
                    self.files["challenge_test_annotation_files"].append(
                        challenge_test_annotation_file
                    )
                else:
                    message = self.error_messages_dict[
                        "no_test_annotation_file_found"
                    ].format(data["name"])
                    self.error_messages.append(message)
            else:
                test_annotation_file_path = None
                self.files["challenge_test_annotation_files"].append(None)

            if data.get("max_submissions_per_month", None) is None:
                data["max_submissions_per_month"] = data.get(
                    "max_submissions", None
                )

            (
                is_valid,
                message,
            ) = is_challenge_phase_config_yaml_html_field_valid(
                data, "description", self.challenge_config_location
            )
            if not is_valid:
                self.error_messages.append(message)
            else:
                data["description"] = get_value_from_field(
                    data, self.challenge_config_location, "description"
                )

            if data.get("is_submission_public") and data.get(
                "is_restricted_to_select_one_submission"
            ):
                message = self.error_messages_dict[
                    "is_submission_public_restricted"
                ].format(data["name"])
                self.error_messages.append(message)

            start_date = data.get("start_date")
            end_date = data.get("end_date")
            if not start_date or not end_date:
                message = self.error_messages_dict.get(
                    "missing_dates_challenge_phase"
                ).format(data.get("id"))
                self.error_messages.append(message)
            if start_date and end_date:
                if start_date > end_date:
                    message = self.error_messages_dict.get(
                        "start_date_greater_than_end_date_challenge_phase"
                    ).format(data.get("id"))
                    self.error_messages.append(message)

            # To ensure that the schema for submission meta attributes is valid
            if data.get("submission_meta_attributes"):
                for attribute in data["submission_meta_attributes"]:
                    keys = ["name", "description", "type"]
                    missing_keys = get_missing_keys_from_dict(attribute, keys)

                    if len(missing_keys) == 0:
                        valid_attribute_types = [
                            "boolean",
                            "text",
                            "radio",
                            "checkbox",
                        ]
                        attribute_type = attribute["type"]
                        if attribute_type in valid_attribute_types:
                            if (
                                attribute_type == "radio"
                                or attribute_type == "checkbox"
                            ):
                                options = attribute.get("options")
                                if not options or not len(options):
                                    message = self.error_messages_dict[
                                        "missing_option_in_submission_meta_attribute"
                                    ].format(data["id"])
                                    self.error_messages.append(message)
                        else:
                            message = self.error_messages_dict[
                                "invalid_submission_meta_attribute_types"
                            ].format(attribute_type, data["id"])
                            self.error_messages.append(message)
                    else:
                        missing_keys_string = ", ".join(missing_keys)
                        message = self.error_messages_dict[
                            "missing_fields_in_submission_meta_attribute"
                        ].format(data["id"], missing_keys_string)
                        self.error_messages.append(message)

            if test_annotation_file_path is not None and isfile(
                test_annotation_file_path
            ):
                serializer = ChallengePhaseCreateSerializer(
                    data=data,
                    context={
                        "exclude_fields": ["challenge"],
                        "test_annotation": challenge_test_annotation_file,
                        "config_id": data["id"],
                    },
                )
            else:
                serializer = ChallengePhaseCreateSerializer(
                    data=data,
                    context={
                        "exclude_fields": ["challenge"],
                        "config_id": data["id"],
                    },
                )
            if not serializer.is_valid():
                serializer_error = str(serializer.errors)
                message = self.error_messages_dict[
                    "challenge_phase_schema_errors"
                ].format(data["id"], serializer_error)
                self.error_messages.append(message)
            else:
                if (
                    current_phase_config_ids
                    and int(data["id"]) not in current_phase_config_ids
                ):
                    message = self.error_messages_dict[
                        "challenge_phase_addition"
                    ].format(data["id"])
                    self.error_messages.append(message)
                self.phase_ids.append(data["id"])

        for current_challenge_phase_id in current_phase_config_ids:
            if current_challenge_phase_id not in self.phase_ids:
                message = self.error_messages_dict[
                    "challenge_phase_not_found"
                ].format(current_challenge_phase_id)
                self.error_messages.append(message)

    def validate_challenge_phase_splits(self, current_phase_split_ids):
        challenge_phase_splits = self.yaml_file_data.get(
            "challenge_phase_splits"
        )
        challenge_phase_split_uuids = []
        if challenge_phase_splits:
            phase_split = 1
            exclude_fields = [
                "challenge_phase",
                "dataset_split",
                "leaderboard",
            ]
            for data in challenge_phase_splits:
                expected_keys = {
                    "is_leaderboard_order_descending",
                    "leaderboard_decimal_precision",
                    "visibility",
                    "dataset_split_id",
                    "leaderboard_id",
                    "challenge_phase_id",
                }
                if expected_keys.issubset(data.keys()):
                    if (
                        current_phase_split_ids
                        and (
                            data["leaderboard_id"],
                            data["challenge_phase_id"],
                            data["dataset_split_id"],
                        )
                        not in current_phase_split_ids
                    ):
                        message = self.error_messages_dict[
                            "challenge_phase_split_not_exist"
                        ].format(
                            data["leaderboard_id"],
                            data["challenge_phase_id"],
                            data["dataset_split_id"],
                        )
                        self.error_messages.append(message)
                    else:
                        challenge_phase_split_uuids.append(
                            (
                                data["leaderboard_id"],
                                data["challenge_phase_id"],
                                data["dataset_split_id"],
                            )
                        )

                    (
                        is_mapping_valid,
                        messages,
                    ) = is_challenge_phase_split_mapping_valid(
                        self.phase_ids,
                        self.leaderboard_ids,
                        self.dataset_splits_ids,
                        data,
                        phase_split,
                    )
                    self.error_messages += messages

                    serializer = ZipChallengePhaseSplitSerializer(
                        data=data, context={"exclude_fields": exclude_fields}
                    )
                    if not serializer.is_valid():
                        serializer_error = str(serializer.errors)
                        message = self.error_messages_dict[
                            "challenge_phase_split_schema_errors"
                        ].format(phase_split, serializer_error)
                        self.error_messages.append(message)
                    phase_split += 1
                else:
                    missing_keys = expected_keys - data.keys()
                    missing_keys_string = ", ".join(missing_keys)
                    message = self.error_messages_dict[
                        "missing_keys_in_challenge_phase_splits"
                    ].format(phase_split, missing_keys_string)
                    self.error_messages.append(message)
            for uuid in current_phase_split_ids:
                if uuid not in challenge_phase_split_uuids:
                    message = self.error_messages_dict[
                        "challenge_phase_split_not_found"
                    ].format(uuid[0], uuid[1], uuid[2])
                    self.error_messages.append(message)
        else:
            message = self.error_messages_dict[
                "no_key_for_challenge_phase_splits"
            ]
            self.error_messages.append(message)

    # Check for dataset splits
    def validate_dataset_splits(self, current_dataset_config_ids):
        dataset_splits = self.yaml_file_data.get("dataset_splits")
        dataset_split_codenames = []
        self.dataset_splits_ids = []
        if dataset_splits:
            for split in dataset_splits:
                name = split.get("name")
                if not name:
                    message = self.error_messages_dict[
                        "missing_dataset_split_name"
                    ].format(split.get("id"))
                    self.error_messages.append(message)
                if "codename" not in split:
                    message = self.error_messages_dict[
                        "missing_dataset_split_codename"
                    ].format(split.get("id"))
                    self.error_messages.append(message)
                else:
                    if split["codename"] not in dataset_split_codenames:
                        dataset_split_codenames.append(split["codename"])
                    else:
                        message = self.error_messages_dict[
                            "duplicate_dataset_split_codename"
                        ].format(split["codename"], split["name"])
                        self.error_messages.append(message)
            for split in dataset_splits:
                serializer = DatasetSplitSerializer(
                    data=split, context={"config_id": split["id"]}
                )
                if not serializer.is_valid():
                    serializer_error = str(serializer.errors)
                    message = self.error_messages_dict[
                        "dataset_split_schema_errors"
                    ].format(split["id"], serializer_error)
                    self.error_messages.append(message)
                else:
                    if (
                        current_dataset_config_ids
                        and int(split["id"]) not in current_dataset_config_ids
                    ):
                        message = self.error_messages_dict[
                            "dataset_split_addition"
                        ].format(split["id"])
                        self.error_messages.append(message)
                    self.dataset_splits_ids.append(split["id"])
        else:
            message = self.error_messages_dict["missing_dataset_splits_key"]
            self.error_messages.append(message)

        for current_dataset_split_config_id in current_dataset_config_ids:
            if current_dataset_split_config_id not in self.dataset_splits_ids:
                message = self.error_messages_dict[
                    "missing_existing_dataset_split_id"
                ].format(current_dataset_split_config_id)
                self.error_messages.append(message)


def validate_challenge_config_util(
    request,
    challenge_host_team,
    BASE_LOCATION,
    unique_folder_name,
    zip_ref,
    current_challenge,
):
    """
    Function to validate a challenge config

    Arguments:
        request {HttpRequest} -- The request object
        BASE_LOCATION {str} -- The temp base directory for storing all the files and folders while validating the zip file
        unique_folder_name {str} -- name of the challenge zip file and the parent dir of extracted folder
        zip_ref {zipfile.ZipFile} -- reference to challenge config zip
        current_challenge {apps.challenges.models.Challenge} - the existing challenge for the github repo, if any
    """

    val_config_util = ValidateChallengeConfigUtil(
        request,
        challenge_host_team,
        BASE_LOCATION,
        unique_folder_name,
        zip_ref,
        current_challenge,
    )

    # Read and validate YAML file
    val_config_util.read_and_validate_yaml()

    # # Validate challenge title
    val_config_util.validate_challenge_title()

    # Validate challenge logo
    val_config_util.validate_challenge_logo()

    # Validate challenge description
    val_config_util.validate_challenge_description()

    # Validate evaluation details
    val_config_util.validate_evaluation_details_file()

    # Validate terms and conditions
    val_config_util.validate_terms_and_conditions_file()

    # Validate submission guidelines
    val_config_util.validate_submission_guidelines_file()

    # Validate evaluation script
    val_config_util.validate_evaluation_script_file()

    val_config_util.validate_dates()

    val_config_util.validate_serializer()

    # Get existing config IDs for leaderboards and dataset splits
    if current_challenge:
        current_challenge_phases = ChallengePhase.objects.filter(
            challenge=current_challenge.id
        )
        current_challenge_phase_splits = ChallengePhaseSplit.objects.filter(
            challenge_phase__in=current_challenge_phases
        )
        current_leaderboards = Leaderboard.objects.filter(
            id__in=current_challenge_phase_splits.values("leaderboard")
        )
        current_dataset_splits = DatasetSplit.objects.filter(
            id__in=current_challenge_phase_splits.values("dataset_split")
        )

        current_leaderboard_config_ids = [
            int(x.config_id) for x in current_leaderboards
        ]
        current_dataset_config_ids = [
            int(x.config_id) for x in current_dataset_splits
        ]
        current_phase_config_ids = [
            int(x.config_id) for x in current_challenge_phases
        ]
        current_phase_split_ids = [
            (
                split.leaderboard.config_id,
                split.challenge_phase.config_id,
                split.dataset_split.config_id,
            )
            for split in current_challenge_phase_splits
        ]
    else:
        current_leaderboard_config_ids = []
        current_dataset_config_ids = []
        current_phase_config_ids = []
        current_phase_split_ids = []

    # Validate leaderboards
    val_config_util.validate_leaderboards(current_leaderboard_config_ids)

    # Validate challenge phases
    val_config_util.validate_challenge_phases(current_phase_config_ids)

    # Validate dataset splits
    val_config_util.validate_dataset_splits(current_dataset_config_ids)

    # Validate challenge phase splits
    val_config_util.validate_challenge_phase_splits(current_phase_split_ids)

    return (
        val_config_util.error_messages,
        val_config_util.yaml_file_data,
        val_config_util.files,
    )<|MERGE_RESOLUTION|>--- conflicted
+++ resolved
@@ -621,55 +621,6 @@
                 self.error_messages.append(message)
 
     # Check for challenge phases
-<<<<<<< HEAD
-    challenge_phases_data = yaml_file_data.get("challenge_phases")
-    if not challenge_phases_data:
-        message = "ERROR: No challenge phase key found. Please add challenge phases in YAML file and try again!"
-        error_messages.append(message)
-        return error_messages, yaml_file_data, files
-
-        # Verify Tags are limited to 4
-    if "tags" in yaml_file_data:
-        tags_data = yaml_file_data["tags"]
-        if len(tags_data) > 4:
-            message = (
-                "ERROR: Tags are limited to 4. Please remove extra tags"
-                " then try again!"
-            )
-            error_messages.append(message)
-
-    # Verify Domain name is correct
-    if "domain" in yaml_file_data:
-        domain_value = yaml_file_data["domain"]
-        domain_choice = [option[0] for option in Challenge.DOMAIN_OPTIONS]
-        if domain_value not in domain_choice:
-            message = (
-                "ERROR: Domain name is incorrect. Please enter correct domain name"
-                " then try again!"
-            )
-            error_messages.append(message)
-
-    phase_ids = []
-    phase_codenames = []
-    files["challenge_test_annotation_files"] = []
-    for data in challenge_phases_data:
-        if data["codename"] not in phase_codenames:
-            phase_codenames.append(data["codename"])
-        else:
-            error_messages.append("ERROR: Duplicate codename {} for phase {}. Please ensure codenames are unique".format(data["codename"], data["name"]))
-        test_annotation_file = data.get("test_annotation_file")
-        if test_annotation_file:
-            test_annotation_file_path = join(
-                challenge_config_location, test_annotation_file
-            )
-            if isfile(test_annotation_file_path):
-                challenge_test_annotation_file = (
-                    read_file_data_as_content_file(
-                        test_annotation_file_path,
-                        "rb",
-                        test_annotation_file_path,
-                    )
-=======
     def validate_challenge_phases(self, current_phase_config_ids):
         challenge_phases_data = self.yaml_file_data.get("challenge_phases")
         if not challenge_phases_data:
@@ -684,7 +635,6 @@
             if "codename" not in data:
                 self.error_messages.append(
                     self.error_messages_dict["no_codename_for_challenge_phase"]
->>>>>>> 07756701
                 )
             else:
                 if data["codename"] not in phase_codenames:
