--- conflicted
+++ resolved
@@ -113,17 +113,7 @@
     message = ""
     is_valid = False
     if value:
-<<<<<<< HEAD
-        file_path = join(base_location, value)
-        if file_path.endswith(".html") and isfile(file_path):
-            is_valid = True
-        else:
-            message = "ERROR: No {}.html file is present in the zip file.".format(
-                key
-            )
-=======
         is_valid = True
->>>>>>> 47af1db8
     else:
         message = "ERROR: There is no key for {} in YAML file".format(key)
     return is_valid, message
@@ -145,18 +135,7 @@
     message = ""
     is_valid = False
     if value:
-<<<<<<< HEAD
-        file_path = join(base_location, value)
-        if file_path.endswith(".html") and isfile(file_path):
-            is_valid = True
-        else:
-            message = (
-                " ERROR: There is no html file present for key"
-                " {} in phase {}.".format(key, yaml_file_data["name"])
-            )
-=======
         is_valid = True
->>>>>>> 47af1db8
     else:
         message = " ERROR: There is no key for {} in phase {}.".format(
             key, yaml_file_data["name"]
