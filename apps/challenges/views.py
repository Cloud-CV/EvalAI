import csv
import logging
import random
import requests
import shutil
import string
import tempfile
import uuid
import yaml
import zipfile

from os.path import basename, isfile, join

from django.conf import settings
from django.contrib.auth.hashers import make_password
from django.contrib.auth.models import User
from django.core.files.base import ContentFile
from django.db import transaction
from django.http import HttpResponse
from django.utils import timezone

from rest_framework import permissions, status
from rest_framework.decorators import (
    api_view,
    authentication_classes,
    permission_classes,
    throttle_classes,
)
from rest_framework.response import Response
from rest_framework_expiring_authtoken.authentication import (
    ExpiringTokenAuthentication,
)
from rest_framework.throttling import UserRateThrottle, AnonRateThrottle

from yaml.scanner import ScannerError

from allauth.account.models import EmailAddress
from accounts.permissions import HasVerifiedEmail
<<<<<<< HEAD
from base.utils import paginated_queryset, send_email
from challenges.utils import (get_challenge_model,
                              get_challenge_phase_model,
                              get_challenge_phase_split_model,
                              get_dataset_split_model,
                              get_leaderboard_model)
=======
from accounts.serializers import UserDetailsSerializer
from base.utils import (
    get_queue_name,
    get_url_from_hostname,
    paginated_queryset,
    send_email,
    send_slack_notification
)
from challenges.utils import (
    get_challenge_model,
    get_challenge_phase_model,
    get_challenge_phase_split_model,
    get_dataset_split_model,
    get_leaderboard_model,
)
>>>>>>> 0ab75e17
from hosts.models import ChallengeHost, ChallengeHostTeam
from hosts.utils import (
    get_challenge_host_teams_for_user,
    is_user_a_host_of_challenge,
    get_challenge_host_team_model,
)
from jobs.filters import SubmissionFilter
from jobs.models import Submission
from jobs.serializers import (
    SubmissionSerializer,
    ChallengeSubmissionManagementSerializer,
)
from participants.models import Participant, ParticipantTeam
from participants.utils import (
    get_participant_teams_for_user,
    has_user_participated_in_challenge,
    get_participant_team_id_of_user_for_a_challenge,
    get_participant_team_of_user_for_a_challenge,
)

from .models import (
    Challenge,
    ChallengePhase,
    ChallengePhaseSplit,
    ChallengeConfiguration,
    StarChallenge,
    UserInvitation,
)
from .permissions import IsChallengeCreator
from .serializers import (
    ChallengeConfigSerializer,
    ChallengePhaseSerializer,
    ChallengePhaseCreateSerializer,
    ChallengePhaseSplitSerializer,
    ChallengeSerializer,
    DatasetSplitSerializer,
    LeaderboardSerializer,
    StarChallengeSerializer,
    UserInvitationSerializer,
    ZipChallengeSerializer,
    ZipChallengePhaseSplitSerializer,
)
from .utils import (
    create_federated_user,
    convert_to_aws_ecr_compatible_format,
    get_aws_credentials_for_challenge,
    get_file_content,
    get_or_create_ecr_repository,
)

logger = logging.getLogger(__name__)

try:
    xrange  # Python 2
except NameError:
    xrange = range  # Python 3


@api_view(["GET", "POST"])
@throttle_classes([UserRateThrottle])
@permission_classes((permissions.IsAuthenticated, HasVerifiedEmail))
@authentication_classes((ExpiringTokenAuthentication,))
def challenge_list(request, challenge_host_team_pk):
    try:
        challenge_host_team = ChallengeHostTeam.objects.get(
            pk=challenge_host_team_pk
        )
    except ChallengeHostTeam.DoesNotExist:
        response_data = {"error": "ChallengeHostTeam does not exist"}
        return Response(response_data, status=status.HTTP_406_NOT_ACCEPTABLE)

    if request.method == "GET":
        challenge = Challenge.objects.filter(
            creator=challenge_host_team, is_disabled=False
        ).order_by("-id")
        paginator, result_page = paginated_queryset(challenge, request)
        serializer = ChallengeSerializer(
            result_page, many=True, context={"request": request}
        )
        response_data = serializer.data
        return paginator.get_paginated_response(response_data)

    elif request.method == "POST":
        if not ChallengeHost.objects.filter(
            user=request.user, team_name_id=challenge_host_team_pk
        ).exists():
            response_data = {
                "error": "Sorry, you do not belong to this Host Team!"
            }
            return Response(response_data, status=status.HTTP_401_UNAUTHORIZED)

        serializer = ZipChallengeSerializer(
            data=request.data,
            context={
                "challenge_host_team": challenge_host_team,
                "request": request,
            },
        )
        if serializer.is_valid():
            serializer.save()
            challenge = get_challenge_model(serializer.instance.pk)
            serializer = ChallengeSerializer(challenge)
            response_data = serializer.data
            return Response(response_data, status=status.HTTP_201_CREATED)
        return Response(serializer.errors, status=status.HTTP_400_BAD_REQUEST)


@api_view(["GET", "PUT", "PATCH", "DELETE"])
@throttle_classes([UserRateThrottle])
@permission_classes(
    (permissions.IsAuthenticated, HasVerifiedEmail, IsChallengeCreator)
)
@authentication_classes((ExpiringTokenAuthentication,))
def challenge_detail(request, challenge_host_team_pk, challenge_pk):
    try:
        challenge_host_team = ChallengeHostTeam.objects.get(
            pk=challenge_host_team_pk
        )
    except ChallengeHostTeam.DoesNotExist:
        response_data = {"error": "ChallengeHostTeam does not exist"}
        return Response(response_data, status=status.HTTP_406_NOT_ACCEPTABLE)

    try:
        challenge = Challenge.objects.get(pk=challenge_pk)
    except Challenge.DoesNotExist:
        response_data = {"error": "Challenge does not exist"}
        return Response(response_data, status=status.HTTP_406_NOT_ACCEPTABLE)

    if request.method == "GET":
        serializer = ChallengeSerializer(
            challenge, context={"request": request}
        )
        response_data = serializer.data
        return Response(response_data, status=status.HTTP_200_OK)

    elif request.method in ["PUT", "PATCH"]:
        if request.method == "PATCH":
            serializer = ZipChallengeSerializer(
                challenge,
                data=request.data,
                context={
                    "challenge_host_team": challenge_host_team,
                    "request": request,
                },
                partial=True,
            )
        else:
            serializer = ZipChallengeSerializer(
                challenge,
                data=request.data,
                context={
                    "challenge_host_team": challenge_host_team,
                    "request": request,
                },
            )
        if serializer.is_valid():
            serializer.save()
            challenge = get_challenge_model(serializer.instance.pk)
            serializer = ChallengeSerializer(challenge)
            response_data = serializer.data
            return Response(response_data, status=status.HTTP_200_OK)
        else:
            return Response(
                serializer.errors, status=status.HTTP_400_BAD_REQUEST
            )

    elif request.method == "DELETE":
        challenge.delete()
        return Response(status=status.HTTP_204_NO_CONTENT)


@api_view(["POST"])
@throttle_classes([UserRateThrottle])
@permission_classes((permissions.IsAuthenticated, HasVerifiedEmail))
@authentication_classes((ExpiringTokenAuthentication,))
def add_participant_team_to_challenge(
    request, challenge_pk, participant_team_pk
):

    try:
        challenge = Challenge.objects.get(pk=challenge_pk)
    except Challenge.DoesNotExist:
        response_data = {"error": "Challenge does not exist"}
        return Response(response_data, status=status.HTTP_406_NOT_ACCEPTABLE)

    if not challenge.is_registration_open:
        response_data = {
            "error": "Registration is closed for this challenge!"
        }
        return Response(response_data, status=status.HTTP_406_NOT_ACCEPTABLE)

    if (
        challenge.end_date < timezone.now()
        or challenge.start_date > timezone.now()
    ):
        response_data = {
            "error": "Sorry, cannot accept participant team since challenge is not active."
        }
        return Response(response_data, status=status.HTTP_406_NOT_ACCEPTABLE)

    try:
        participant_team = ParticipantTeam.objects.get(pk=participant_team_pk)
    except ParticipantTeam.DoesNotExist:
        response_data = {"error": "ParticipantTeam does not exist"}
        return Response(response_data, status=status.HTTP_406_NOT_ACCEPTABLE)

    # Check if user is banned
    if len(challenge.banned_email_ids) > 0:
        for participant_email in participant_team.get_all_participants_email():
            if participant_email in challenge.banned_email_ids:
                message = "You're a part of {} team and it has been banned from this challenge. \
                Please contact the challenge host.".format(participant_team.team_name)
                response_data = {
                    "error": message
                }
                return Response(
                    response_data, status=status.HTTP_406_NOT_ACCEPTABLE
                )

    # Check if user is in allowed list.
    user_email = request.user.email
    if len(challenge.allowed_email_domains) > 0:
        present = False
        for domain in challenge.allowed_email_domains:
            if domain.lower() in user_email.lower():
                present = True
                break
        if not present:
            message = "Sorry, users with {} email domain(s) are only allowed to participate in this challenge."
            domains = ""
            for domain in challenge.allowed_email_domains:
                domains = "{}{}{}".format(domains, "/", domain)
            domains = domains[1:]
            response_data = {"error": message.format(domains)}
            return Response(
                response_data, status=status.HTTP_406_NOT_ACCEPTABLE
            )

    # Check if user is in blocked list.
    for domain in challenge.blocked_email_domains:
        domain = "@" + domain
        if domain.lower() in user_email.lower():
            message = "Sorry, users with {} email domain(s) are not allowed to participate in this challenge."
            domains = ""
            for domain in challenge.blocked_email_domains:
                domains = "{}{}{}".format(domains, "/", domain)
            domains = domains[1:]
            response_data = {"error": message.format(domains)}
            return Response(
                response_data, status=status.HTTP_406_NOT_ACCEPTABLE
            )

    # check to disallow the user if he is a Challenge Host for this challenge
    participant_team_user_ids = set(
        Participant.objects.select_related("user")
        .filter(team__id=participant_team_pk)
        .values_list("user", flat=True)
    )

    for user in participant_team_user_ids:
        if has_user_participated_in_challenge(user, challenge_pk):
            response_data = {
                "error": "Sorry, other team member(s) have already participated in the Challenge."
                " Please participate with a different team!",
                "challenge_id": int(challenge_pk),
                "participant_team_id": int(participant_team_pk),
            }
            return Response(
                response_data, status=status.HTTP_406_NOT_ACCEPTABLE
            )

    if participant_team.challenge_set.filter(id=challenge_pk).exists():
        response_data = {
            "error": "Team already exists",
            "challenge_id": int(challenge_pk),
            "participant_team_id": int(participant_team_pk),
        }
        return Response(response_data, status=status.HTTP_200_OK)
    else:
        challenge.participant_teams.add(participant_team)
        return Response(status=status.HTTP_201_CREATED)


@api_view(["POST"])
@throttle_classes([UserRateThrottle])
@permission_classes(
    (permissions.IsAuthenticated, HasVerifiedEmail, IsChallengeCreator)
)
@authentication_classes((ExpiringTokenAuthentication,))
def disable_challenge(request, challenge_pk):
    try:
        challenge = Challenge.objects.get(pk=challenge_pk)
    except Challenge.DoesNotExist:
        response_data = {"error": "Challenge does not exist"}
        return Response(response_data, status=status.HTTP_406_NOT_ACCEPTABLE)

    challenge.is_disabled = True
    challenge.save()
    return Response(status=status.HTTP_204_NO_CONTENT)


@api_view(["GET"])
@throttle_classes([AnonRateThrottle])
def get_all_challenges(request, challenge_time):
    """
    Returns the list of all challenges
    """
    # make sure that a valid url is requested.
    if challenge_time.lower() not in ("all", "future", "past", "present"):
        response_data = {"error": "Wrong url pattern!"}
        return Response(response_data, status=status.HTTP_406_NOT_ACCEPTABLE)

    q_params = {"published": True, "approved_by_admin": True}
    if challenge_time.lower() == "past":
        q_params["end_date__lt"] = timezone.now()

    elif challenge_time.lower() == "present":
        q_params["start_date__lt"] = timezone.now()
        q_params["end_date__gt"] = timezone.now()

    elif challenge_time.lower() == "future":
        q_params["start_date__gt"] = timezone.now()
    # for `all` we dont need any condition in `q_params`

    # don't return disabled challenges
    q_params["is_disabled"] = False

    challenge = Challenge.objects.filter(**q_params).order_by("-pk")
    paginator, result_page = paginated_queryset(challenge, request)
    serializer = ChallengeSerializer(
        result_page, many=True, context={"request": request}
    )
    response_data = serializer.data
    return paginator.get_paginated_response(response_data)


@api_view(["GET"])
@throttle_classes([AnonRateThrottle])
def get_featured_challenges(request):
    """
    Returns the list of featured challenges
    """
    challenge = Challenge.objects.filter(
        featured=True,
        published=True,
        approved_by_admin=True,
        is_disabled=False,
    ).order_by("-id")
    paginator, result_page = paginated_queryset(challenge, request)
    serializer = ChallengeSerializer(
        result_page, many=True, context={"request": request}
    )
    response_data = serializer.data
    return paginator.get_paginated_response(response_data)


@api_view(["GET"])
@throttle_classes([AnonRateThrottle])
def get_challenge_by_pk(request, pk):
    """
    Returns a particular challenge by id
    """
    try:
        if is_user_a_host_of_challenge(request.user, pk):
            challenge = Challenge.objects.get(pk=pk)
        else:
            challenge = Challenge.objects.get(
                pk=pk, approved_by_admin=True, published=True
            )
        if challenge.is_disabled:
            response_data = {"error": "Sorry, the challenge was removed!"}
            return Response(
                response_data, status=status.HTTP_406_NOT_ACCEPTABLE
            )
        serializer = ChallengeSerializer(
            challenge, context={"request": request}
        )
        response_data = serializer.data
        return Response(response_data, status=status.HTTP_200_OK)
    except Challenge.DoesNotExist:
        response_data = {"error": "Challenge does not exist!"}
        return Response(response_data, status=status.HTTP_406_NOT_ACCEPTABLE)


@api_view(["GET"])
@throttle_classes([UserRateThrottle])
@permission_classes((permissions.IsAuthenticated, HasVerifiedEmail))
@authentication_classes((ExpiringTokenAuthentication,))
def get_challenges_based_on_teams(request):
    q_params = {"approved_by_admin": True, "published": True}
    participant_team_id = request.query_params.get("participant_team", None)
    challenge_host_team_id = request.query_params.get("host_team", None)
    mode = request.query_params.get("mode", None)

    if not participant_team_id and not challenge_host_team_id and not mode:
        response_data = {"error": "Invalid url pattern!"}
        return Response(response_data, status=status.HTTP_406_NOT_ACCEPTABLE)

    # either mode should be there or one of paricipant team and host team
    if mode and (participant_team_id or challenge_host_team_id):
        response_data = {"error": "Invalid url pattern!"}
        return Response(response_data, status=status.HTTP_406_NOT_ACCEPTABLE)

    if participant_team_id:
        q_params["participant_teams__pk"] = participant_team_id
    if challenge_host_team_id:
        q_params["creator__id"] = challenge_host_team_id

    if mode == "participant":
        participant_team_ids = get_participant_teams_for_user(request.user)
        q_params["participant_teams__pk__in"] = participant_team_ids

    elif mode == "host":
        host_team_ids = get_challenge_host_teams_for_user(request.user)
        q_params["creator__id__in"] = host_team_ids

    challenge = Challenge.objects.filter(**q_params).order_by("id")
    paginator, result_page = paginated_queryset(challenge, request)
    serializer = ChallengeSerializer(
        result_page, many=True, context={"request": request}
    )
    response_data = serializer.data
    return paginator.get_paginated_response(response_data)


@api_view(["GET", "POST"])
@throttle_classes([UserRateThrottle])
@permission_classes(
    (
        permissions.IsAuthenticatedOrReadOnly,
        HasVerifiedEmail,
        IsChallengeCreator,
    )
)
@authentication_classes((ExpiringTokenAuthentication,))
def challenge_phase_list(request, challenge_pk):
    try:
        challenge = Challenge.objects.get(pk=challenge_pk)
    except Challenge.DoesNotExist:
        response_data = {"error": "Challenge does not exist"}
        return Response(response_data, status=status.HTTP_406_NOT_ACCEPTABLE)

    if request.method == "GET":
        if is_user_a_host_of_challenge(request.user, challenge_pk):
            challenge_phase = ChallengePhase.objects.filter(
                challenge=challenge
            ).order_by("pk")
        else:
            challenge_phase = ChallengePhase.objects.filter(
                challenge=challenge, is_public=True
            ).order_by("pk")
        paginator, result_page = paginated_queryset(challenge_phase, request)
        serializer = ChallengePhaseSerializer(result_page, many=True)
        response_data = serializer.data
        return paginator.get_paginated_response(response_data)

    elif request.method == "POST":
        serializer = ChallengePhaseCreateSerializer(
            data=request.data, context={"challenge": challenge}
        )
        if serializer.is_valid():
            serializer.save()
            challenge_phase = get_challenge_phase_model(serializer.instance.pk)
            serializer = ChallengePhaseSerializer(challenge_phase)
            response_data = serializer.data
            return Response(response_data, status=status.HTTP_201_CREATED)
        return Response(serializer.errors, status=status.HTTP_400_BAD_REQUEST)


@api_view(["GET", "PUT", "PATCH", "DELETE"])
@throttle_classes([UserRateThrottle])
@permission_classes(
    (
        permissions.IsAuthenticatedOrReadOnly,
        HasVerifiedEmail,
        IsChallengeCreator,
    )
)
@authentication_classes((ExpiringTokenAuthentication,))
def challenge_phase_detail(request, challenge_pk, pk):
    try:
        challenge = Challenge.objects.get(pk=challenge_pk)
    except Challenge.DoesNotExist:
        response_data = {"error": "Challenge does not exist"}
        return Response(response_data, status=status.HTTP_406_NOT_ACCEPTABLE)

    try:
        challenge_phase = ChallengePhase.objects.get(challenge=challenge, pk=pk)
    except ChallengePhase.DoesNotExist:
        response_data = {"error": "Challenge phase {} does not exist for challenge {}".format(pk, challenge.pk)}
        return Response(response_data, status=status.HTTP_406_NOT_ACCEPTABLE)

    if request.method == "GET":
        if not is_user_a_host_of_challenge(request.user, challenge.id):
            serializer = ChallengePhaseSerializer(challenge_phase)
            response_data = serializer.data
            return Response(response_data, status=status.HTTP_200_OK)
        else:
            serializer = ChallengePhaseCreateSerializer(
                challenge_phase, context={"request": request}
            )
            response_data = serializer.data
            return Response(response_data, status=status.HTTP_200_OK)

    elif request.method in ["PUT", "PATCH"]:
        if request.method == "PATCH":
            serializer = ChallengePhaseCreateSerializer(
                challenge_phase,
                data=request.data.copy(),
                context={"challenge": challenge},
                partial=True,
            )
        else:
            serializer = ChallengePhaseCreateSerializer(
                challenge_phase,
                data=request.data.copy(),
                context={"challenge": challenge},
            )
        if serializer.is_valid():
            serializer.save()
            challenge_phase = get_challenge_phase_model(serializer.instance.pk)
            serializer = ChallengePhaseSerializer(challenge_phase)
            response_data = serializer.data
            return Response(response_data, status=status.HTTP_200_OK)
        else:
            return Response(
                serializer.errors, status=status.HTTP_400_BAD_REQUEST
            )

    elif request.method == "DELETE":
        challenge_phase.delete()
        return Response(status=status.HTTP_204_NO_CONTENT)


@api_view(["GET"])
@throttle_classes([AnonRateThrottle])
def challenge_phase_split_list(request, challenge_pk):
    """
    Returns the list of Challenge Phase Splits for a particular challenge
    """
    try:
        challenge = Challenge.objects.get(pk=challenge_pk)
    except Challenge.DoesNotExist:
        response_data = {"error": "Challenge does not exist"}
        return Response(response_data, status=status.HTTP_406_NOT_ACCEPTABLE)

    challenge_phase_split = ChallengePhaseSplit.objects.filter(
        challenge_phase__challenge=challenge
    )

    # Check if user is a challenge host or participant
    challenge_host = is_user_a_host_of_challenge(request.user, challenge_pk)

    if not challenge_host:
        challenge_phase_split = challenge_phase_split.filter(
            visibility=ChallengePhaseSplit.PUBLIC
        )

    serializer = ChallengePhaseSplitSerializer(
        challenge_phase_split, many=True
    )
    response_data = serializer.data
    return Response(response_data, status=status.HTTP_200_OK)


@api_view(["POST"])
@throttle_classes([UserRateThrottle])
@permission_classes((permissions.IsAuthenticated, HasVerifiedEmail))
@authentication_classes((ExpiringTokenAuthentication,))
def create_challenge_using_zip_file(request, challenge_host_team_pk):
    """
    Creates a challenge using a zip file.
    """
    user = User.objects.get(username=request.user)
    email = user.email
    challenge_creation_error_message = """
    Hi,

    We noticed that you tried to create a challenge on EvalAI recently and you could not create it due to some reason.
    Please let us know if you need help in creating the challenge configuration for your challenge.
    We would be more than happy to help in creating the challenge.

    Thanks,
    EvalAI Team
    """
    challenge_creation_success_message = """
    Hi,

    We noticed that you created a challenge on EvalAI recently and the challenge you created is in review.
    Please contact us for details regarding the challenge hosting process.
    We would be more than happy to help in hosting the challenge.

    Thanks,
    EvalAI Team
    """

    challenge_host_team = get_challenge_host_team_model(challenge_host_team_pk)

    serializer = ChallengeConfigSerializer(
        data=request.data, context={"request": request}
    )
    if serializer.is_valid():
        uploaded_zip_file = serializer.save()
        uploaded_zip_file_path = serializer.data["zip_configuration"]
    else:
        response_data = serializer.errors
        send_email(email=email, message=challenge_creation_error_message)
        return Response(response_data, status=status.HTTP_400_BAD_REQUEST)

    # All files download and extract location.
    BASE_LOCATION = tempfile.mkdtemp()
    try:
        response = requests.get(uploaded_zip_file_path, stream=True)
        unique_folder_name = "".join(
            [
                random.choice(string.ascii_letters + string.digits)
                for i in xrange(10)
            ]
        )
        CHALLENGE_ZIP_DOWNLOAD_LOCATION = join(
            BASE_LOCATION, "{}.zip".format(unique_folder_name)
        )
        try:
            if response and response.status_code == 200:
                with open(CHALLENGE_ZIP_DOWNLOAD_LOCATION, "wb") as zip_file:
                    zip_file.write(response.content)
        except IOError:
            message = (
                "Unable to process the uploaded zip file. " "Please try again!"
            )
            response_data = {"error": message}
            logger.exception(message)
            send_email(email=email, message=challenge_creation_error_message)
            return Response(response_data, status=status.HTTP_400_BAD_REQUEST)

    except requests.exceptions.RequestException:
        message = (
            "A server error occured while processing zip file. "
            "Please try again!"
        )
        response_data = {"error": message}
        logger.exception(message)
        send_email(email=email, message=challenge_creation_error_message)
        return Response(response_data, status=status.HTTP_406_NOT_ACCEPTABLE)

    # Extract zip file
    try:
        zip_ref = zipfile.ZipFile(CHALLENGE_ZIP_DOWNLOAD_LOCATION, "r")
        zip_ref.extractall(join(BASE_LOCATION, unique_folder_name))
        zip_ref.close()
    except zipfile.BadZipfile:
<<<<<<< HEAD
        message = ('The zip file contents cannot be extracted. '
                   'Please check the format!')
        response_data = {
            'error': message
        }
        send_email(email=email, message=challenge_creation_error_message)
=======
        message = (
            "The zip file contents cannot be extracted. "
            "Please check the format!"
        )
        response_data = {"error": message}
>>>>>>> 0ab75e17
        return Response(response_data, status=status.HTTP_400_BAD_REQUEST)

    # Search for yaml file
    yaml_file_count = 0
    for name in zip_ref.namelist():
        if (name.endswith(".yaml") or name.endswith(".yml")) and (
            not name.startswith("__MACOSX")
        ):  # Ignore YAML File in __MACOSX Directory
            yaml_file = name
            extracted_folder_name = yaml_file.split(basename(yaml_file))[0]
            yaml_file_count += 1

    if not yaml_file_count:
        message = "There is no YAML file in zip file you uploaded!"
        response_data = {"error": message}
        logger.info(message)
        send_email(email=email, message=challenge_creation_error_message)
        return Response(response_data, status=status.HTTP_406_NOT_ACCEPTABLE)

    if yaml_file_count > 1:
        message = "There are {0} YAML files instead of one in zip folder!".format(
            yaml_file_count
        )
        response_data = {"error": message}
        logger.info(message)
        send_email(email=email, message=challenge_creation_error_message)
        return Response(response_data, status=status.HTTP_406_NOT_ACCEPTABLE)

    try:
        with open(
            join(BASE_LOCATION, unique_folder_name, yaml_file), "r"
        ) as stream:
            yaml_file_data = yaml.safe_load(stream)
    except (yaml.YAMLError, ScannerError) as exc:
<<<<<<< HEAD
        message = 'Error in creating challenge. Please check the yaml configuration!'
        response_data = {
            'error': message
        }
        logger.exception(exc)
        send_email(email=email, message=challenge_creation_error_message)
=======
        # To get the problem description
        if hasattr(exc, "problem"):
            error_description = exc.problem
            # To capitalize the first alphabet of the problem description as default is in lowercase
            error_description = error_description[0:].capitalize()
        # To get the error line and column number
        if hasattr(exc, "problem_mark"):
            mark = exc.problem_mark
            line_number = mark.line + 1
            column_number = mark.column + 1
        message = "{} in line {}, column {}".format(
            error_description, line_number, column_number
        )
        response_data = {"error": message}
>>>>>>> 0ab75e17
        return Response(response_data, status=status.HTTP_406_NOT_ACCEPTABLE)

    # Check for evaluation script path in yaml file.
    try:
        evaluation_script = yaml_file_data["evaluation_script"]
        evaluation_script_path = join(
            BASE_LOCATION,
            unique_folder_name,
            extracted_folder_name,
            evaluation_script,
        )
    except KeyError:
<<<<<<< HEAD
        message = ('There is no key for evaluation script in YAML file. '
                   'Please add it and then try again!')
        response_data = {
            'error': message
        }
        logger.exception(message)
        send_email(email=email, message=challenge_creation_error_message)
=======
        message = (
            "There is no key for evaluation script in YAML file. "
            "Please add it and then try again!"
        )
        response_data = {"error": message}
>>>>>>> 0ab75e17
        return Response(response_data, status=status.HTTP_406_NOT_ACCEPTABLE)

    # Check for evaluation script file in extracted zip folder.
    if isfile(evaluation_script_path):
        with open(evaluation_script_path, "rb") as challenge_evaluation_script:
            challenge_evaluation_script_file = ContentFile(
                challenge_evaluation_script.read(), evaluation_script_path
            )
    else:
<<<<<<< HEAD
        message = ('No evaluation script is present in the zip file. '
                   'Please add it and then try again!')
        response_data = {
            'error': message
        }
        logger.exception(message)
        send_email(email=email, message=challenge_creation_error_message)
=======
        message = (
            "No evaluation script is present in the zip file. "
            "Please add it and then try again!"
        )
        response_data = {"error": message}
>>>>>>> 0ab75e17
        return Response(response_data, status=status.HTTP_406_NOT_ACCEPTABLE)

    # Check for test annotation file path in yaml file.
    try:
        challenge_phases_data = yaml_file_data["challenge_phases"]
    except KeyError:
<<<<<<< HEAD
        message = ('No challenge phase key found. '
                   'Please add challenge phases in YAML file and try again!')
        response_data = {
            'error': message
        }
        logger.exception(message)
        send_email(email=email, message=challenge_creation_error_message)
=======
        message = (
            "No challenge phase key found. "
            "Please add challenge phases in YAML file and try again!"
        )
        response_data = {"error": message}
>>>>>>> 0ab75e17
        return Response(response_data, status=status.HTTP_406_NOT_ACCEPTABLE)

    for data in challenge_phases_data:
        test_annotation_file = data["test_annotation_file"]
        if test_annotation_file:
            test_annotation_file_path = join(
                BASE_LOCATION,
                unique_folder_name,
                extracted_folder_name,
                test_annotation_file,
            )
        else:
<<<<<<< HEAD
            message = ('There is no key for test annotation file for'
                       'challenge phase {} in yaml file. Please add it'
                       ' and then try again!'.format(data['name']))
            response_data = {
                'error': message
            }
            logger.exception(message)
            send_email(email=email, message=challenge_creation_error_message)
=======
            message = (
                "There is no key for test annotation file for"
                "challenge phase {} in yaml file. Please add it"
                " and then try again!".format(data["name"])
            )
            response_data = {"error": message}
>>>>>>> 0ab75e17
            return Response(
                response_data, status=status.HTTP_406_NOT_ACCEPTABLE
            )

        if not isfile(test_annotation_file_path):
<<<<<<< HEAD
            message = ('No test annotation file found in zip file'
                       'for challenge phase \'{}\'. Please add it and '
                       ' then try again!'.format(data['name']))
            response_data = {
                'error': message
            }
            logger.exception(message)
            send_email(email=email, message=challenge_creation_error_message)
=======
            message = (
                "No test annotation file found in zip file"
                "for challenge phase '{}'. Please add it and "
                " then try again!".format(data["name"])
            )
            response_data = {"error": message}
>>>>>>> 0ab75e17
            return Response(
                response_data, status=status.HTTP_406_NOT_ACCEPTABLE
            )

    # Check for challenge image in yaml file.
    image = yaml_file_data.get("image")
    if image and (
        image.endswith(".jpg")
        or image.endswith(".jpeg")
        or image.endswith(".png")
    ):
        challenge_image_path = join(
            BASE_LOCATION, unique_folder_name, extracted_folder_name, image
        )
        if isfile(challenge_image_path):
            challenge_image_file = ContentFile(
                get_file_content(challenge_image_path, "rb"), image
            )
        else:
            challenge_image_file = None
    else:
        challenge_image_file = None

    # check for challenge description file
    try:
        challenge_description_file_path = join(
            BASE_LOCATION,
            unique_folder_name,
            extracted_folder_name,
            yaml_file_data["description"],
        )
        if challenge_description_file_path.endswith(".html") and isfile(
            challenge_description_file_path
        ):
            yaml_file_data["description"] = get_file_content(
                challenge_description_file_path, "rb"
            ).decode("utf-8")
        else:
            yaml_file_data["description"] = None
    except KeyError:
<<<<<<< HEAD
        message = ('There is no key for description. '
                   'Please add it and then try again!')
        response_data = {
            'error': message
        }
        logger.exception(message)
        send_email(email=email, message=challenge_creation_error_message)
=======
        message = (
            "There is no key for description. "
            "Please add it and then try again!"
        )
        response_data = {"error": message}
>>>>>>> 0ab75e17
        return Response(response_data, status.HTTP_406_NOT_ACCEPTABLE)

    # check for evaluation details file
    try:
        challenge_evaluation_details_file_path = join(
            BASE_LOCATION,
            unique_folder_name,
            extracted_folder_name,
            yaml_file_data["evaluation_details"],
        )

        if challenge_evaluation_details_file_path.endswith(".html") and isfile(
            challenge_evaluation_details_file_path
        ):
            yaml_file_data["evaluation_details"] = get_file_content(
                challenge_evaluation_details_file_path, "rb"
            ).decode("utf-8")
        else:
            yaml_file_data["evaluation_details"] = None
    except KeyError:
<<<<<<< HEAD
        message = ('There is no key for evalutaion details. '
                   'Please add it and then try again!')
        response_data = {
            'error': message
        }
        logger.exception(message)
        send_email(email=email, message=challenge_creation_error_message)
=======
        message = (
            "There is no key for evalutaion details. "
            "Please add it and then try again!"
        )
        response_data = {"error": message}
>>>>>>> 0ab75e17
        return Response(response_data, status.HTTP_406_NOT_ACCEPTABLE)

    # check for terms and conditions file
    try:
        challenge_terms_and_cond_file_path = join(
            BASE_LOCATION,
            unique_folder_name,
            extracted_folder_name,
            yaml_file_data["terms_and_conditions"],
        )
        if challenge_terms_and_cond_file_path.endswith(".html") and isfile(
            challenge_terms_and_cond_file_path
        ):
            yaml_file_data["terms_and_conditions"] = get_file_content(
                challenge_terms_and_cond_file_path, "rb"
            ).decode("utf-8")
        else:
            yaml_file_data["terms_and_conditions"] = None
    except KeyError:
<<<<<<< HEAD
        message = ('There is no key for terms and conditions. '
                   'Please add it and then try again!')
        response_data = {
            'error': message
        }
        logger.exception(message)
        send_email(email=email, message=challenge_creation_error_message)
=======
        message = (
            "There is no key for terms and conditions. "
            "Please add it and then try again!"
        )
        response_data = {"error": message}
>>>>>>> 0ab75e17
        return Response(response_data, status.HTTP_406_NOT_ACCEPTABLE)

    # check for submission guidelines file
    try:
        submission_guidelines_file_path = join(
            BASE_LOCATION,
            unique_folder_name,
            extracted_folder_name,
            yaml_file_data["submission_guidelines"],
        )
        if submission_guidelines_file_path.endswith(".html") and isfile(
            submission_guidelines_file_path
        ):
            yaml_file_data["submission_guidelines"] = get_file_content(
                submission_guidelines_file_path, "rb"
            ).decode("utf-8")
        else:
            yaml_file_data["submission_guidelines"] = None
    except KeyError:
<<<<<<< HEAD
        message = ('There is no key for submission guidelines. '
                   'Please add it and then try again!')
        response_data = {
            'error': message
        }
        logger.exception(message)
        send_email(email=email, message=challenge_creation_error_message)
=======
        message = (
            "There is no key for submission guidelines. "
            "Please add it and then try again!"
        )
        response_data = {"error": message}
>>>>>>> 0ab75e17
        return Response(response_data, status.HTTP_406_NOT_ACCEPTABLE)

    # Check for leaderboard schema in YAML file
    leaderboard_schema = yaml_file_data.get("leaderboard")
    """
    Format of leaderboard data is:
    [
      {
        'id': 1,
        'schema': {
          'default_order_by': 'bleu',
          'labels': ['bleu']
        }
      }
    ]
    """
    if leaderboard_schema:
        if 'schema' not in leaderboard_schema[0]:
            message = ('There is no leaderboard schema in the YAML '
                       'configuration file. Please add it and then try again!')
            response_data = {
                'error': message
            }
<<<<<<< HEAD
            logger.exception(message)
            send_email(email=email, message=challenge_creation_error_message)
=======
>>>>>>> 0ab75e17
            return Response(response_data, status.HTTP_406_NOT_ACCEPTABLE)
        if 'default_order_by' not in leaderboard_schema[0].get('schema'):
            message = ('There is no \'default_order_by\' key in leaderboard '
                       'schema. Please add it and then try again!')
            response_data = {
                'error': message
            }
<<<<<<< HEAD
            logger.exception(message)
            send_email(email=email, message=challenge_creation_error_message)
            return Response(response_data, status.HTTP_406_NOT_ACCEPTABLE)
    else:
        message = ('There is no key \'leaderboard\' '
                   'in the YAML file. Please add it and then try again!')
        response_data = {
            'error': message
        }
        logger.exception(message)
        send_email(email=email, message=challenge_creation_error_message)
=======
            return Response(response_data, status.HTTP_406_NOT_ACCEPTABLE)
        if "labels" not in leaderboard_schema[0].get("schema"):
            message = (
                "There is no 'labels' key in leaderboard "
                "schema. Please add it and then try again!"
            )
            response_data = {"error": message}
            return Response(response_data, status.HTTP_406_NOT_ACCEPTABLE)
    else:
        message = (
            "There is no key 'leaderboard' "
            "in the YAML file. Please add it and then try again!"
        )
        response_data = {"error": message}
>>>>>>> 0ab75e17
        return Response(response_data, status.HTTP_406_NOT_ACCEPTABLE)

    try:
        with transaction.atomic():
            serializer = ZipChallengeSerializer(
                data=yaml_file_data,
                context={
                    "request": request,
                    "challenge_host_team": challenge_host_team,
                    "image": challenge_image_file,
                    "evaluation_script": challenge_evaluation_script_file,
                },
            )
            if serializer.is_valid():
                serializer.save()
                challenge = serializer.instance
                queue_name = get_queue_name(challenge.title)
                challenge.queue = queue_name
                challenge.save()
            else:
                response_data = serializer.errors
                # transaction.set_rollback(True)
                # return Response(response_data, status.HTTP_406_NOT_ACCEPTABLE)

            # Create Leaderboard
            yaml_file_data_of_leaderboard = yaml_file_data["leaderboard"]
            leaderboard_ids = {}
            for data in yaml_file_data_of_leaderboard:
                serializer = LeaderboardSerializer(data=data)
                if serializer.is_valid():
                    serializer.save()
                    leaderboard_ids[str(data["id"])] = serializer.instance.pk
                else:
                    response_data = serializer.errors

            # Create Challenge Phase
            challenge_phase_ids = {}
            for data in challenge_phases_data:
                # Check for challenge phase description file
                phase_description_file_path = join(
                    BASE_LOCATION,
                    unique_folder_name,
                    extracted_folder_name,
                    data["description"],
                )
                if phase_description_file_path.endswith(".html") and isfile(
                    phase_description_file_path
                ):
                    data["description"] = get_file_content(
                        phase_description_file_path, "rb"
                    ).decode("utf-8")
                else:
                    data["description"] = None

                test_annotation_file = data["test_annotation_file"]
                data["slug"] = "{}-{}-{}".format(
                    challenge.title.split(" ")[0].lower(),
                    data["codename"].replace(" ", "-").lower(),
                    challenge.pk,
                )[:198]
                if test_annotation_file:
                    test_annotation_file_path = join(
                        BASE_LOCATION,
                        unique_folder_name,
                        extracted_folder_name,
                        test_annotation_file,
                    )
                if isfile(test_annotation_file_path):
                    with open(
                        test_annotation_file_path, "rb"
                    ) as test_annotation_file:
                        challenge_test_annotation_file = ContentFile(
                            test_annotation_file.read(),
                            test_annotation_file_path,
                        )

                serializer = ChallengePhaseCreateSerializer(
                    data=data,
                    context={
                        "challenge": challenge,
                        "test_annotation": challenge_test_annotation_file,
                    },
                )
                if serializer.is_valid():
                    serializer.save()
                    challenge_phase_ids[
                        str(data["id"])
                    ] = serializer.instance.pk
                else:
                    response_data = serializer.errors

            # Create Dataset Splits
            yaml_file_data_of_dataset_split = yaml_file_data["dataset_splits"]
            dataset_split_ids = {}
            for data in yaml_file_data_of_dataset_split:
                serializer = DatasetSplitSerializer(data=data)
                if serializer.is_valid():
                    serializer.save()
                    dataset_split_ids[str(data["id"])] = serializer.instance.pk
                else:
                    # Return error when dataset split name is not unique.
                    response_data = serializer.errors

            # Create Challenge Phase Splits
            try:
                challenge_phase_splits_data = yaml_file_data[
                    "challenge_phase_splits"
                ]
            except KeyError:
<<<<<<< HEAD
                message = ('There is no key for challenge phase splits. '
                           'Please add it and then try again!')
                response_data = {
                    'error': message
                }
                logger.exception(message)
                send_email(email=email, message=challenge_creation_error_message)
=======
                message = (
                    "There is no key for challenge phase splits. "
                    "Please add it and then try again!"
                )
                response_data = {"error": message}
>>>>>>> 0ab75e17
                return Response(response_data, status.HTTP_406_NOT_ACCEPTABLE)

            for data in challenge_phase_splits_data:
                challenge_phase = challenge_phase_ids[
                    str(data["challenge_phase_id"])
                ]
                leaderboard = leaderboard_ids[str(data["leaderboard_id"])]
                dataset_split = dataset_split_ids[
                    str(data["dataset_split_id"])
                ]
                visibility = data["visibility"]

                data = {
                    "challenge_phase": challenge_phase,
                    "leaderboard": leaderboard,
                    "dataset_split": dataset_split,
                    "visibility": visibility,
                }

                serializer = ZipChallengePhaseSplitSerializer(data=data)
                if serializer.is_valid():
                    serializer.save()
                else:
                    response_data = serializer.errors

        zip_config = ChallengeConfiguration.objects.get(
            pk=uploaded_zip_file.pk
        )
        if zip_config:
            if not challenge.is_docker_based:
                # Add the Challenge Host as a test participant.
                emails = challenge_host_team.get_all_challenge_host_email()
                team_name = "Host_{}_Team".format(random.randint(1, 100000))
                participant_host_team = ParticipantTeam(
                    team_name=team_name,
                    created_by=challenge_host_team.created_by,
                )
                participant_host_team.save()
                for email in emails:
                    user = User.objects.get(email=email)
                    host = Participant(
                        user=user,
                        status=Participant.ACCEPTED,
                        team=participant_host_team,
                    )
                    host.save()
                challenge.participant_teams.add(participant_host_team)

            zip_config.challenge = challenge
            zip_config.save()

            if not settings.DEBUG:
                message = {
                    "text": "A *new challenge* has been uploaded to EvalAI.",
                    "fields": [
                        {
                            "title": "Email",
                            "value": request.user.email,
                            "short": False
                        },
                        {
                            "title": "Challenge title",
                            "value": challenge.title,
                            "short": False
                        }
                    ]
                }
                send_slack_notification(message=message)

            response_data = {
<<<<<<< HEAD
                'success': 'Challenge {} has been created successfully and'
                ' sent for review to EvalAI Admin.'.format(challenge.title)}
            send_email(email=email, message=challenge_creation_success_message)
=======
                "success": "Challenge {} has been created successfully and"
                " sent for review to EvalAI Admin.".format(challenge.title)
            }
>>>>>>> 0ab75e17
            return Response(response_data, status=status.HTTP_201_CREATED)

    except:  # noqa: E722
        try:
            if response_data:
<<<<<<< HEAD
                response_data = {'error': response_data.values()[0]}
                send_email(email=email, message=challenge_creation_error_message)
                return Response(response_data, status=status.HTTP_406_NOT_ACCEPTABLE)
        except:
            response_data = {
                'error': 'Error in creating challenge. Please check the yaml configuration!'}
            send_email(email=email, message=challenge_creation_error_message)
=======
                response_data = {"error": response_data.values()[0]}
                return Response(
                    response_data, status=status.HTTP_406_NOT_ACCEPTABLE
                )
        except:  # noqa: E722
            response_data = {
                "error": "Error in creating challenge. Please check the yaml configuration!"
            }
>>>>>>> 0ab75e17
            return Response(response_data, status=status.HTTP_400_BAD_REQUEST)
        finally:
            try:
                shutil.rmtree(BASE_LOCATION)
                logger.info("Zip folder is removed")
            except:  # noqa: E722
                logger.exception(
                    "Zip folder for challenge {} is not removed from {} location".format(
                        challenge.pk, BASE_LOCATION
                    )
                )


@api_view(["GET"])
@throttle_classes([UserRateThrottle])
@permission_classes((permissions.IsAuthenticated, HasVerifiedEmail))
@authentication_classes((ExpiringTokenAuthentication,))
def get_all_submissions_of_challenge(
    request, challenge_pk, challenge_phase_pk
):
    """
    Returns all the submissions for a particular challenge
    """
    # To check for the corresponding challenge from challenge_pk.
    challenge = get_challenge_model(challenge_pk)

    # To check for the corresponding challenge phase from the challenge_phase_pk and challenge.
    try:
        challenge_phase = ChallengePhase.objects.get(
            pk=challenge_phase_pk, challenge=challenge
        )
    except ChallengePhase.DoesNotExist:
        response_data = {
            "error": "Challenge Phase {} does not exist".format(
                challenge_phase_pk
            )
        }
        return Response(response_data, status=status.HTTP_404_NOT_FOUND)

    # To check for the user as a host of the challenge from the request and challenge_pk.
    if is_user_a_host_of_challenge(
        user=request.user, challenge_pk=challenge_pk
    ):

        # Filter submissions on the basis of challenge for host for now. Later on, the support for query
        # parameters like challenge phase, date is to be added.
        submissions = Submission.objects.filter(
            challenge_phase=challenge_phase
        ).order_by("-submitted_at")
        filtered_submissions = SubmissionFilter(request.GET, queryset=submissions)
        paginator, result_page = paginated_queryset(filtered_submissions.qs, request)
        serializer = ChallengeSubmissionManagementSerializer(
            result_page, many=True, context={"request": request}
        )
        response_data = serializer.data
        return paginator.get_paginated_response(response_data)

    # To check for the user as a participant of the challenge from the request and challenge_pk.
    elif has_user_participated_in_challenge(
        user=request.user, challenge_id=challenge_pk
    ):

        # get participant team object for the user for a particular challenge.
        participant_team_pk = get_participant_team_id_of_user_for_a_challenge(
            request.user, challenge_pk
        )

        # Filter submissions on the basis of challenge phase for a participant.
        submissions = Submission.objects.filter(
            participant_team=participant_team_pk,
            challenge_phase=challenge_phase,
        ).order_by("-submitted_at")
        paginator, result_page = paginated_queryset(submissions, request)
        serializer = SubmissionSerializer(
            result_page, many=True, context={"request": request}
        )
        response_data = serializer.data
        return paginator.get_paginated_response(response_data)

    # when user is neither host not participant of the challenge.
    else:
        response_data = {
            "error": "You are neither host nor participant of the challenge!"
        }
        return Response(response_data, status=status.HTTP_400_BAD_REQUEST)


@api_view(["GET", "POST"])
@throttle_classes([UserRateThrottle])
@permission_classes((permissions.IsAuthenticated, HasVerifiedEmail))
@authentication_classes((ExpiringTokenAuthentication,))
def download_all_submissions(
    request, challenge_pk, challenge_phase_pk, file_type
):

    # To check for the corresponding challenge from challenge_pk.
    challenge = get_challenge_model(challenge_pk)

    # To check for the corresponding challenge phase from the challenge_phase_pk and challenge.
    try:
        challenge_phase = ChallengePhase.objects.get(
            pk=challenge_phase_pk, challenge=challenge
        )
    except ChallengePhase.DoesNotExist:
        response_data = {
            "error": "Challenge Phase {} does not exist".format(
                challenge_phase_pk
            )
        }
        return Response(response_data, status=status.HTTP_404_NOT_FOUND)

    if request.method == "GET":
        if file_type == "csv":
            if is_user_a_host_of_challenge(
                user=request.user, challenge_pk=challenge_pk
            ):
                submissions = Submission.objects.filter(
                    challenge_phase__challenge=challenge
                ).order_by("-submitted_at")
                submissions = ChallengeSubmissionManagementSerializer(
                    submissions, many=True, context={"request": request}
                )
                response = HttpResponse(content_type="text/csv")
                response[
                    "Content-Disposition"
                ] = "attachment; filename=all_submissions.csv"
                writer = csv.writer(response)
                writer.writerow(
                    [
                        "id",
                        "Team Name",
                        "Team Members",
                        "Team Members Email Id",
                        "Challenge Phase",
                        "Status",
                        "Created By",
                        "Execution Time(sec.)",
                        "Submission Number",
                        "Submitted File",
                        "Stdout File",
                        "Stderr File",
                        "Submitted At",
                        "Submission Result File",
                        "Submission Metadata File",
                    ]
                )
                for submission in submissions.data:
                    writer.writerow(
                        [
                            submission["id"],
                            submission["participant_team"],
                            ",".join(
                                username["username"]
                                for username in submission[
                                    "participant_team_members"
                                ]
                            ),
                            ",".join(
                                email["email"]
                                for email in submission["participant_team_members"]
                            ),
                            submission["challenge_phase"],
                            submission["status"],
                            submission["created_by"],
                            submission["execution_time"],
                            submission["submission_number"],
                            submission["input_file"],
                            submission["stdout_file"],
                            submission["stderr_file"],
                            submission["created_at"],
                            submission["submission_result_file"],
                            submission["submission_metadata_file"],
                        ]
                    )
                return response

            elif has_user_participated_in_challenge(
                user=request.user, challenge_id=challenge_pk
            ):

                # get participant team object for the user for a particular challenge.
                participant_team_pk = get_participant_team_id_of_user_for_a_challenge(
                    request.user, challenge_pk
                )

                # Filter submissions on the basis of challenge phase for a participant.
                submissions = Submission.objects.filter(
                    participant_team=participant_team_pk,
                    challenge_phase=challenge_phase,
                ).order_by("-submitted_at")
                submissions = ChallengeSubmissionManagementSerializer(
                    submissions, many=True, context={"request": request}
                )
                response = HttpResponse(content_type="text/csv")
                response[
                    "Content-Disposition"
                ] = "attachment; filename=all_submissions.csv"
                writer = csv.writer(response)
                writer.writerow(
                    [
                        "Team Name",
                        "Method Name",
                        "Status",
                        "Execution Time(sec.)",
                        "Submitted File",
                        "Result File",
                        "Stdout File",
                        "Stderr File",
                        "Submitted At",
                    ]
                )
                for submission in submissions.data:
                    writer.writerow(
                        [
                            submission["participant_team"],
                            submission["method_name"],
                            submission["status"],
                            submission["execution_time"],
                            submission["input_file"],
                            submission["submission_result_file"],
                            submission["stdout_file"],
                            submission["stderr_file"],
                            submission["created_at"],
                        ]
                    )
                return response
            else:
                response_data = {
                    "error": "You are neither host nor participant of the challenge!"
                }
                return Response(response_data, status=status.HTTP_400_BAD_REQUEST)
        else:
            response_data = {"error": "The file type requested is not valid!"}
            return Response(response_data, status=status.HTTP_400_BAD_REQUEST)

    elif request.method == 'POST':
        if file_type == "csv":
            if is_user_a_host_of_challenge(user=request.user, challenge_pk=challenge_pk):
                fields_to_export = {
                    'participant_team': 'Team Name',
                    'participant_team_members': 'Team Members',
                    'participant_team_members_email': 'Team Members Email Id',
                    'challenge_phase': 'Challenge Phase',
                    'status': 'Status',
                    'created_by': 'Created By',
                    'execution_time': 'Execution Time(sec.)',
                    'submission_number': 'Submission Number',
                    'input_file': 'Submitted File',
                    'stdout_file': 'Stdout File',
                    'stderr_file': 'Stderr File',
                    'created_at': 'Submitted At (mm/dd/yyyy hh:mm:ss)',
                    'submission_result_file': 'Submission Result File',
                    'submission_metadata_file': 'Submission Metadata File',
                }
                submissions = Submission.objects.filter(
                    challenge_phase__challenge=challenge
                ).order_by('-submitted_at')
                submissions = ChallengeSubmissionManagementSerializer(
                    submissions, many=True, context={'request': request}
                )
                response = HttpResponse(content_type='text/csv')
                response['Content-Disposition'] = 'attachment; filename=all_submissions.csv'
                writer = csv.writer(response)
                fields = [fields_to_export[field] for field in request.data]
                fields.insert(0, 'id')
                writer.writerow(fields)
                for submission in submissions.data:
                    row = [submission['id']]
                    for field in request.data:
                        if field == 'participant_team_members':
                            row.append(
                                ",".join(
                                    username['username']
                                    for username in submission['participant_team_members']
                                )
                            )
                        elif field == 'participant_team_members_email':
                            row.append(
                                ",".join(
                                    email['email']
                                    for email in submission['participant_team_members']
                                )
                            )
                        elif field == 'created_at':
                            row.append(submission['created_at'].strftime('%m/%d/%Y %H:%M:%S'))
                        else:
                            row.append(submission[field])
                    writer.writerow(row)
                return response

            else:
                response_data = {'error': 'Sorry, you do not belong to this Host Team!'}
                return Response(response_data, status=status.HTTP_401_UNAUTHORIZED)

        else:
            response_data = {"error": "The file type requested is not valid!"}
            return Response(response_data, status=status.HTTP_400_BAD_REQUEST)


@api_view(["POST"])
@throttle_classes([UserRateThrottle])
@permission_classes((permissions.IsAuthenticated, HasVerifiedEmail))
@authentication_classes((ExpiringTokenAuthentication,))
def create_leaderboard(request):
    """
    Creates a leaderboard
    """
    serializer = LeaderboardSerializer(
        data=request.data, many=True, allow_empty=False
    )
    if serializer.is_valid():
        serializer.save()
        response_data = serializer.data
        return Response(response_data, status=status.HTTP_201_CREATED)
    return Response(serializer.errors, status=status.HTTP_400_BAD_REQUEST)


@api_view(["GET", "PATCH"])
@throttle_classes([UserRateThrottle])
@permission_classes((permissions.IsAuthenticated, HasVerifiedEmail))
@authentication_classes((ExpiringTokenAuthentication,))
def get_or_update_leaderboard(request, leaderboard_pk):
    """
    Returns or Updates a leaderboard
    """
    leaderboard = get_leaderboard_model(leaderboard_pk)

    if request.method == "PATCH":
        serializer = LeaderboardSerializer(
            leaderboard, data=request.data, partial=True
        )

        if serializer.is_valid():
            serializer.save()
            response_data = serializer.data
            return Response(response_data, status=status.HTTP_200_OK)
        return Response(serializer.errors, status=status.HTTP_400_BAD_REQUEST)

    if request.method == "GET":
        serializer = LeaderboardSerializer(leaderboard)
        response_data = serializer.data
        return Response(response_data, status=status.HTTP_200_OK)


@api_view(["POST"])
@throttle_classes([UserRateThrottle])
@permission_classes((permissions.IsAuthenticated, HasVerifiedEmail))
@authentication_classes((ExpiringTokenAuthentication,))
def create_dataset_split(request):
    """
    Creates a dataset split
    """
    serializer = DatasetSplitSerializer(
        data=request.data, many=True, allow_empty=False
    )
    if serializer.is_valid():
        serializer.save()
        response_data = serializer.data
        return Response(response_data, status=status.HTTP_201_CREATED)
    else:
        response_data = serializer.errors
        return Response(response_data, status=status.HTTP_400_BAD_REQUEST)


@api_view(["GET", "PATCH"])
@throttle_classes([UserRateThrottle])
@permission_classes((permissions.IsAuthenticated, HasVerifiedEmail))
@authentication_classes((ExpiringTokenAuthentication,))
def get_or_update_dataset_split(request, dataset_split_pk):
    """
    Returns or Updates a dataset split
    """
    dataset_split = get_dataset_split_model(dataset_split_pk)
    if request.method == "PATCH":
        serializer = DatasetSplitSerializer(
            dataset_split, data=request.data, partial=True
        )
        if serializer.is_valid():
            serializer.save()
            response_data = serializer.data
            return Response(response_data, status=status.HTTP_200_OK)
        else:
            response_data = serializer.errors
            return Response(response_data, status=status.HTTP_400_BAD_REQUEST)

    if request.method == "GET":
        serializer = DatasetSplitSerializer(dataset_split)
        response_data = serializer.data
        return Response(response_data, status=status.HTTP_200_OK)


@api_view(["POST"])
@throttle_classes([UserRateThrottle])
@permission_classes((permissions.IsAuthenticated, HasVerifiedEmail))
@authentication_classes((ExpiringTokenAuthentication,))
def create_challenge_phase_split(request):
    """
    Create Challenge Phase Split
    """
    serializer = ZipChallengePhaseSplitSerializer(
        data=request.data, many=True, allow_empty=False
    )
    if serializer.is_valid():
        serializer.save()
        response_data = serializer.data
        return Response(response_data, status=status.HTTP_201_CREATED)
    else:
        response_data = serializer.errors
        return Response(response_data, status=status.HTTP_400_BAD_REQUEST)


@api_view(["GET", "PATCH"])
@throttle_classes([UserRateThrottle])
@permission_classes((permissions.IsAuthenticated, HasVerifiedEmail))
@authentication_classes((ExpiringTokenAuthentication,))
def get_or_update_challenge_phase_split(request, challenge_phase_split_pk):
    """
    Returns or Updates challenge phase split
    """
    challenge_phase_split = get_challenge_phase_split_model(
        challenge_phase_split_pk
    )

    if request.method == "PATCH":
        serializer = ZipChallengePhaseSplitSerializer(
            challenge_phase_split, data=request.data, partial=True
        )
        if serializer.is_valid():
            serializer.save()
            response_data = serializer.data
            return Response(response_data, status=status.HTTP_200_OK)
        return Response(serializer.errors, status=status.HTTP_400_BAD_REQUEST)

    if request.method == "GET":
        serializer = ZipChallengePhaseSplitSerializer(challenge_phase_split)
        response_data = serializer.data
        return Response(response_data, status=status.HTTP_200_OK)


@api_view(["GET", "POST"])
@throttle_classes([UserRateThrottle])
@permission_classes((permissions.IsAuthenticatedOrReadOnly, HasVerifiedEmail))
@authentication_classes((ExpiringTokenAuthentication,))
def star_challenge(request, challenge_pk):
    """
    API endpoint for starring and unstarring
    a challenge.
    """
    challenge = get_challenge_model(challenge_pk)

    if request.method == "POST":
        try:
            starred_challenge = StarChallenge.objects.get(
                user=request.user.pk, challenge=challenge
            )
            starred_challenge.is_starred = not starred_challenge.is_starred
            starred_challenge.save()
            serializer = StarChallengeSerializer(starred_challenge)
            response_data = serializer.data
            return Response(response_data, status=status.HTTP_200_OK)
        except StarChallenge.DoesNotExist:
            serializer = StarChallengeSerializer(
                data=request.data,
                context={
                    "request": request,
                    "challenge": challenge,
                    "is_starred": True,
                },
            )
            if serializer.is_valid():
                serializer.save()
                response_data = serializer.data
                return Response(response_data, status=status.HTTP_201_CREATED)
            return Response(
                serializer.errors, status=status.HTTP_400_BAD_REQUEST
            )

    if request.method == "GET":
        try:
            starred_challenge = StarChallenge.objects.get(
                user=request.user.pk, challenge=challenge
            )
            serializer = StarChallengeSerializer(starred_challenge)
            response_data = serializer.data
            return Response(response_data, status=status.HTTP_200_OK)
        except StarChallenge.DoesNotExist:
            starred_challenge = StarChallenge.objects.filter(
                challenge=challenge
            )
            if not starred_challenge:
                response_data = {"is_starred": False, "count": 0}
                return Response(response_data, status=status.HTTP_200_OK)

            serializer = StarChallengeSerializer(starred_challenge, many=True)
            response_data = {
                "is_starred": False,
                "count": serializer.data[0]["count"],
            }
            return Response(response_data, status=status.HTTP_200_OK)


@api_view(["GET"])
@throttle_classes([UserRateThrottle])
@permission_classes((permissions.IsAuthenticated, HasVerifiedEmail))
@authentication_classes((ExpiringTokenAuthentication,))
def get_broker_urls(request):
    """
    Returns:
        Queue name of approved challenges
    """
    is_active = request.data.get("is_active", False)

    q_params = {"approved_by_admin": True}
    if is_active:
        q_params["start_date__lt"] = timezone.now()
        q_params["end_date__gt"] = timezone.now()

    if not request.user.is_superuser:
        response_data = {
            "error": "You are not authorized to make this request!"
        }
        return Response(response_data, status=status.HTTP_403_FORBIDDEN)
    else:
        challenges = Challenge.objects.filter(**q_params)
        response_data = challenges.values_list("queue", flat=True)
        return Response(response_data, status=status.HTTP_200_OK)


@api_view(["GET"])
@throttle_classes([UserRateThrottle])
@permission_classes((permissions.IsAuthenticated, HasVerifiedEmail))
@authentication_classes((ExpiringTokenAuthentication,))
def get_broker_url_by_challenge_pk(request, challenge_pk):
    """
    Returns:
        Queue name of challenge with challenge pk
    """
    if not request.user.is_superuser:
        response_data = {
            "error": "You are not authorized to make this request!"
        }
        return Response(response_data, status=status.HTTP_403_FORBIDDEN)
    else:
        try:
            challenge = Challenge.objects.get(
                pk=challenge_pk, approved_by_admin=True
            )
        except Challenge.DoesNotExist:
            response_data = {
                "error": "Challenge {} does not exist".format(challenge_pk)
            }
            return Response(response_data, status=status.HTTP_400_BAD_REQUEST)

        response_data = [challenge.queue]
        return Response(response_data, status=status.HTTP_200_OK)


@api_view(["GET"])
@throttle_classes([UserRateThrottle])
@permission_classes((permissions.IsAuthenticated, HasVerifiedEmail))
@authentication_classes((ExpiringTokenAuthentication,))
def get_aws_credentials_for_participant_team(request, phase_pk):
    """
    Returns:
        Dictionary containing AWS credentials for the participant team for a particular challenge
    """
    challenge_phase = get_challenge_phase_model(phase_pk)
    challenge = challenge_phase.challenge
    participant_team = get_participant_team_of_user_for_a_challenge(
        request.user, challenge.pk
    )
    if not challenge.is_docker_based:
        response_data = {
            "error": "Sorry, this is not a docker based challenge."
        }
        return Response(response_data, status=status.HTTP_400_BAD_REQUEST)

    if participant_team is None:
        response_data = {
            "error": "You have not participated in this challenge."
        }
        return Response(response_data, status=status.HTTP_400_BAD_REQUEST)

    aws_keys = get_aws_credentials_for_challenge(challenge.pk)
    ecr_repository_name = "{}-participant-team-{}".format(
        challenge.slug, participant_team.pk
    )
    ecr_repository_name = convert_to_aws_ecr_compatible_format(
        ecr_repository_name
    )
    repository, created = get_or_create_ecr_repository(
        ecr_repository_name, aws_keys
    )
    name = str(uuid.uuid4())[:32]
    docker_repository_uri = repository["repositoryUri"]
    federated_user = create_federated_user(name, ecr_repository_name, aws_keys)
    data = {
        "federated_user": federated_user,
        "docker_repository_uri": docker_repository_uri,
    }
    response_data = {"success": data}
    return Response(response_data, status=status.HTTP_200_OK)


@api_view(["POST"])
@throttle_classes([UserRateThrottle])
@permission_classes((permissions.IsAuthenticated, HasVerifiedEmail))
@authentication_classes((ExpiringTokenAuthentication,))
def invite_users_to_challenge(request, challenge_pk):

    challenge = get_challenge_model(challenge_pk)

    if not challenge.is_active or not challenge.approved_by_admin:
        response_data = {"error": "Sorry, the challenge is not active"}
        return Response(response_data, status=status.HTTP_403_FORBIDDEN)

    try:
        challenge_host = ChallengeHost.objects.get(user=request.user)
    except ChallengeHost.DoesNotExist:
        response_data = {"error": "You're not a challenge host"}
        return Response(response_data, status=status.HTTP_400_BAD_REQUEST)

    if not is_user_a_host_of_challenge(request.user, challenge.pk):
        response_data = {
            "error": "You're not authorized to invite a user in {}".format(
                challenge.title
            )
        }
        return Response(response_data, status=status.HTTP_400_BAD_REQUEST)

    users_email = request.data.get("emails")

    if not users_email:
        response_data = {"error": "Users email can't be blank"}
        return Response(response_data, status=status.HTTP_400_BAD_REQUEST)

    try:
        users_email = eval(users_email)
    except Exception:
        response_data = {"error": "Invalid format for users email"}
        return Response(response_data, status=status.HTTP_400_BAD_REQUEST)

    invalid_emails = []
    valid_emails = []
    for email in users_email:
        try:
            invited_user = UserInvitation.objects.get(
                email=email, challenge=challenge.pk
            )
            invitation_key = invited_user.invitation_key
        except UserInvitation.DoesNotExist:
            invitation_key = uuid.uuid4()
            invitation_status = UserInvitation.PENDING
            data = {
                "email": email,
                "invitation_key": str(invitation_key),
                "status": invitation_status,
                "challenge": challenge.pk,
                "invited_by": challenge_host.pk,
            }
            serializer = UserInvitationSerializer(data=data, partial=True)
            if serializer.is_valid():
                user, created = User.objects.get_or_create(
                    username=email, email=email
                )
                if created:
                    EmailAddress.objects.create(
                        user=user, email=email, primary=True, verified=True
                    )
                data["user"] = user.pk
                valid_emails.append(data)
            else:
                invalid_emails.append(email)

        sender_email = settings.CLOUDCV_TEAM_EMAIL
        # TODO: Update this URL after shifting django backend from evalapi.cloudcv.org to evalai.cloudcv.org/api
        hostname = get_url_from_hostname(settings.HOSTNAME)
        url = "{}/accept-invitation/{}/".format(hostname, invitation_key)
        template_data = {"title": challenge.title, "url": url}
        if challenge.image:
            template_data["image"] = challenge.image.url
        template_id = settings.SENDGRID_SETTINGS.get("TEMPLATES").get(
            "CHALLENGE_INVITATION"
        )

        if email not in invalid_emails:
            send_email(sender_email, email, template_id, template_data)

    if valid_emails:
        serializer = UserInvitationSerializer(data=valid_emails, many=True)
        if serializer.is_valid():
            serializer.save()

    if len(users_email) == len(invalid_emails):
        response_data = {"error": "Please enter correct email addresses"}
        return Response(response_data, status=status.HTTP_400_BAD_REQUEST)

    response_data = {
        "success": "Invitations sent successfully",
        "invalid_emails": invalid_emails,
    }
    return Response(response_data, status=status.HTTP_200_OK)


@api_view(["GET", "PATCH"])
@throttle_classes([UserRateThrottle])
@permission_classes(())
def accept_challenge_invitation(request, invitation_key):
    try:
        invitation = UserInvitation.objects.get(invitation_key=invitation_key)
    except UserInvitation.DoesNotExist:
        response_data = {
            "error": "The invitation with key {} doesn't exist".format(
                invitation_key
            )
        }
        return Response(response_data, status=status.HTTP_400_BAD_REQUEST)

    if request.method == "GET":
        serializer = UserInvitationSerializer(invitation)
        return Response(serializer.data, status=status.HTTP_200_OK)

    elif request.method == "PATCH":
        serializer = UserDetailsSerializer(
            invitation.user, data=request.data, partial=True
        )
        if serializer.is_valid():
            serializer.save()
            data = {"password": make_password(serializer.data.get("password"))}
            serializer = UserDetailsSerializer(
                invitation.user, data=data, partial=True
            )
            if serializer.is_valid():
                serializer.save()
            data = {"status": UserInvitation.ACCEPTED}
            serializer = UserInvitationSerializer(
                invitation, data=data, partial=True
            )
            if serializer.is_valid():
                serializer.save()
            return Response(serializer.data, status=status.HTTP_200_OK)
        return Response(serializer.errors, status=status.HTTP_400_BAD_REQUEST)


@api_view(["GET"])
@throttle_classes([UserRateThrottle])
@permission_classes((permissions.IsAuthenticated, HasVerifiedEmail))
@authentication_classes((ExpiringTokenAuthentication,))
def get_challenge_by_queue_name(request, queue_name):
    """
    API endpoint to fetch the challenge details by using pk
    Arguments:
        queue_name -- Challenge queue name for which the challenge deatils are fetched
    Returns:
        Response Object -- An object containing challenge details
    """

    try:
        challenge = Challenge.objects.get(queue=queue_name)
    except Challenge.DoesNotExist:
        response_data = {
            "error": "Challenge with queue name {} does not exist".format(
                queue_name
            )
        }
        return Response(response_data, status=status.HTTP_400_BAD_REQUEST)

    if not is_user_a_host_of_challenge(request.user, challenge.pk):
        response_data = {
            "error": "Sorry, you are not authorized to access this challenge."
        }
        return Response(response_data, status=status.HTTP_401_UNAUTHORIZED)

    serializer = ZipChallengeSerializer(
        challenge, context={"request": request}
    )
    response_data = serializer.data
    return Response(response_data, status=status.HTTP_200_OK)


@api_view(["GET"])
@throttle_classes([UserRateThrottle])
@permission_classes((permissions.IsAuthenticated, HasVerifiedEmail))
@authentication_classes((ExpiringTokenAuthentication,))
def get_challenge_phases_by_challenge_pk(request, challenge_pk):
    """
    API endpoint to fetch all challenge phase details corresponding to a challenge using challenge pk
    Arguments:
        challenge_pk -- Challenge Id for which the details is to be fetched
    Returns:
        Response Object -- An object containing all challenge phases for the challenge
    """
    challenge = get_challenge_model(challenge_pk)

    if not is_user_a_host_of_challenge(request.user, challenge.pk):
        response_data = {
            "error": "Sorry, you are not authorized to access these challenge phases."
        }
        return Response(response_data, status=status.HTTP_401_UNAUTHORIZED)

    challenge_phases = ChallengePhase.objects.filter(challenge=challenge_pk)
    serializer = ChallengePhaseCreateSerializer(
        challenge_phases, context={"request": request}, many=True
    )
    response_data = serializer.data
    return Response(response_data, status=status.HTTP_200_OK)


@api_view(["GET"])
@throttle_classes([AnonRateThrottle])
def get_challenge_phase_by_pk(request, pk):
    """
    Returns a particular challenge phase details by pk
    """
    challenge_phase = get_challenge_phase_model(pk)
    serializer = ChallengePhaseSerializer(
        challenge_phase, context={"request": request}
    )
    response_data = serializer.data
    return Response(response_data, status=status.HTTP_200_OK)


@api_view(["GET"])
@throttle_classes([AnonRateThrottle])
def get_challenge_phase_by_slug(request, slug):
    """
    Returns a particular challenge phase details by pk
    """
    try:
        challenge_phase = ChallengePhase.objects.get(slug=slug)
    except ChallengePhase.DoesNotExist:
        response_data = {
            "error": "Challenge phase with slug {} does not exist".format(slug)
        }
        return Response(response_data, status=status.HTTP_400_BAD_REQUEST)
    serializer = ChallengePhaseSerializer(challenge_phase)
    response_data = serializer.data
    return Response(response_data, status=status.HTTP_200_OK)<|MERGE_RESOLUTION|>--- conflicted
+++ resolved
@@ -36,14 +36,6 @@
 
 from allauth.account.models import EmailAddress
 from accounts.permissions import HasVerifiedEmail
-<<<<<<< HEAD
-from base.utils import paginated_queryset, send_email
-from challenges.utils import (get_challenge_model,
-                              get_challenge_phase_model,
-                              get_challenge_phase_split_model,
-                              get_dataset_split_model,
-                              get_leaderboard_model)
-=======
 from accounts.serializers import UserDetailsSerializer
 from base.utils import (
     get_queue_name,
@@ -59,7 +51,6 @@
     get_dataset_split_model,
     get_leaderboard_model,
 )
->>>>>>> 0ab75e17
 from hosts.models import ChallengeHost, ChallengeHostTeam
 from hosts.utils import (
     get_challenge_host_teams_for_user,
@@ -633,28 +624,6 @@
     """
     Creates a challenge using a zip file.
     """
-    user = User.objects.get(username=request.user)
-    email = user.email
-    challenge_creation_error_message = """
-    Hi,
-
-    We noticed that you tried to create a challenge on EvalAI recently and you could not create it due to some reason.
-    Please let us know if you need help in creating the challenge configuration for your challenge.
-    We would be more than happy to help in creating the challenge.
-
-    Thanks,
-    EvalAI Team
-    """
-    challenge_creation_success_message = """
-    Hi,
-
-    We noticed that you created a challenge on EvalAI recently and the challenge you created is in review.
-    Please contact us for details regarding the challenge hosting process.
-    We would be more than happy to help in hosting the challenge.
-
-    Thanks,
-    EvalAI Team
-    """
 
     challenge_host_team = get_challenge_host_team_model(challenge_host_team_pk)
 
@@ -666,7 +635,6 @@
         uploaded_zip_file_path = serializer.data["zip_configuration"]
     else:
         response_data = serializer.errors
-        send_email(email=email, message=challenge_creation_error_message)
         return Response(response_data, status=status.HTTP_400_BAD_REQUEST)
 
     # All files download and extract location.
@@ -692,7 +660,6 @@
             )
             response_data = {"error": message}
             logger.exception(message)
-            send_email(email=email, message=challenge_creation_error_message)
             return Response(response_data, status=status.HTTP_400_BAD_REQUEST)
 
     except requests.exceptions.RequestException:
@@ -702,7 +669,6 @@
         )
         response_data = {"error": message}
         logger.exception(message)
-        send_email(email=email, message=challenge_creation_error_message)
         return Response(response_data, status=status.HTTP_406_NOT_ACCEPTABLE)
 
     # Extract zip file
@@ -711,20 +677,11 @@
         zip_ref.extractall(join(BASE_LOCATION, unique_folder_name))
         zip_ref.close()
     except zipfile.BadZipfile:
-<<<<<<< HEAD
-        message = ('The zip file contents cannot be extracted. '
-                   'Please check the format!')
-        response_data = {
-            'error': message
-        }
-        send_email(email=email, message=challenge_creation_error_message)
-=======
         message = (
             "The zip file contents cannot be extracted. "
             "Please check the format!"
         )
         response_data = {"error": message}
->>>>>>> 0ab75e17
         return Response(response_data, status=status.HTTP_400_BAD_REQUEST)
 
     # Search for yaml file
@@ -741,7 +698,6 @@
         message = "There is no YAML file in zip file you uploaded!"
         response_data = {"error": message}
         logger.info(message)
-        send_email(email=email, message=challenge_creation_error_message)
         return Response(response_data, status=status.HTTP_406_NOT_ACCEPTABLE)
 
     if yaml_file_count > 1:
@@ -750,7 +706,6 @@
         )
         response_data = {"error": message}
         logger.info(message)
-        send_email(email=email, message=challenge_creation_error_message)
         return Response(response_data, status=status.HTTP_406_NOT_ACCEPTABLE)
 
     try:
@@ -759,14 +714,6 @@
         ) as stream:
             yaml_file_data = yaml.safe_load(stream)
     except (yaml.YAMLError, ScannerError) as exc:
-<<<<<<< HEAD
-        message = 'Error in creating challenge. Please check the yaml configuration!'
-        response_data = {
-            'error': message
-        }
-        logger.exception(exc)
-        send_email(email=email, message=challenge_creation_error_message)
-=======
         # To get the problem description
         if hasattr(exc, "problem"):
             error_description = exc.problem
@@ -781,7 +728,6 @@
             error_description, line_number, column_number
         )
         response_data = {"error": message}
->>>>>>> 0ab75e17
         return Response(response_data, status=status.HTTP_406_NOT_ACCEPTABLE)
 
     # Check for evaluation script path in yaml file.
@@ -794,21 +740,11 @@
             evaluation_script,
         )
     except KeyError:
-<<<<<<< HEAD
-        message = ('There is no key for evaluation script in YAML file. '
-                   'Please add it and then try again!')
-        response_data = {
-            'error': message
-        }
-        logger.exception(message)
-        send_email(email=email, message=challenge_creation_error_message)
-=======
         message = (
             "There is no key for evaluation script in YAML file. "
             "Please add it and then try again!"
         )
         response_data = {"error": message}
->>>>>>> 0ab75e17
         return Response(response_data, status=status.HTTP_406_NOT_ACCEPTABLE)
 
     # Check for evaluation script file in extracted zip folder.
@@ -818,42 +754,22 @@
                 challenge_evaluation_script.read(), evaluation_script_path
             )
     else:
-<<<<<<< HEAD
-        message = ('No evaluation script is present in the zip file. '
-                   'Please add it and then try again!')
-        response_data = {
-            'error': message
-        }
-        logger.exception(message)
-        send_email(email=email, message=challenge_creation_error_message)
-=======
         message = (
             "No evaluation script is present in the zip file. "
             "Please add it and then try again!"
         )
         response_data = {"error": message}
->>>>>>> 0ab75e17
         return Response(response_data, status=status.HTTP_406_NOT_ACCEPTABLE)
 
     # Check for test annotation file path in yaml file.
     try:
         challenge_phases_data = yaml_file_data["challenge_phases"]
     except KeyError:
-<<<<<<< HEAD
-        message = ('No challenge phase key found. '
-                   'Please add challenge phases in YAML file and try again!')
-        response_data = {
-            'error': message
-        }
-        logger.exception(message)
-        send_email(email=email, message=challenge_creation_error_message)
-=======
         message = (
             "No challenge phase key found. "
             "Please add challenge phases in YAML file and try again!"
         )
         response_data = {"error": message}
->>>>>>> 0ab75e17
         return Response(response_data, status=status.HTTP_406_NOT_ACCEPTABLE)
 
     for data in challenge_phases_data:
@@ -866,45 +782,23 @@
                 test_annotation_file,
             )
         else:
-<<<<<<< HEAD
-            message = ('There is no key for test annotation file for'
-                       'challenge phase {} in yaml file. Please add it'
-                       ' and then try again!'.format(data['name']))
-            response_data = {
-                'error': message
-            }
-            logger.exception(message)
-            send_email(email=email, message=challenge_creation_error_message)
-=======
             message = (
                 "There is no key for test annotation file for"
                 "challenge phase {} in yaml file. Please add it"
                 " and then try again!".format(data["name"])
             )
             response_data = {"error": message}
->>>>>>> 0ab75e17
             return Response(
                 response_data, status=status.HTTP_406_NOT_ACCEPTABLE
             )
 
         if not isfile(test_annotation_file_path):
-<<<<<<< HEAD
-            message = ('No test annotation file found in zip file'
-                       'for challenge phase \'{}\'. Please add it and '
-                       ' then try again!'.format(data['name']))
-            response_data = {
-                'error': message
-            }
-            logger.exception(message)
-            send_email(email=email, message=challenge_creation_error_message)
-=======
             message = (
                 "No test annotation file found in zip file"
                 "for challenge phase '{}'. Please add it and "
                 " then try again!".format(data["name"])
             )
             response_data = {"error": message}
->>>>>>> 0ab75e17
             return Response(
                 response_data, status=status.HTTP_406_NOT_ACCEPTABLE
             )
@@ -945,21 +839,11 @@
         else:
             yaml_file_data["description"] = None
     except KeyError:
-<<<<<<< HEAD
-        message = ('There is no key for description. '
-                   'Please add it and then try again!')
-        response_data = {
-            'error': message
-        }
-        logger.exception(message)
-        send_email(email=email, message=challenge_creation_error_message)
-=======
         message = (
             "There is no key for description. "
             "Please add it and then try again!"
         )
         response_data = {"error": message}
->>>>>>> 0ab75e17
         return Response(response_data, status.HTTP_406_NOT_ACCEPTABLE)
 
     # check for evaluation details file
@@ -980,21 +864,11 @@
         else:
             yaml_file_data["evaluation_details"] = None
     except KeyError:
-<<<<<<< HEAD
-        message = ('There is no key for evalutaion details. '
-                   'Please add it and then try again!')
-        response_data = {
-            'error': message
-        }
-        logger.exception(message)
-        send_email(email=email, message=challenge_creation_error_message)
-=======
         message = (
             "There is no key for evalutaion details. "
             "Please add it and then try again!"
         )
         response_data = {"error": message}
->>>>>>> 0ab75e17
         return Response(response_data, status.HTTP_406_NOT_ACCEPTABLE)
 
     # check for terms and conditions file
@@ -1014,21 +888,11 @@
         else:
             yaml_file_data["terms_and_conditions"] = None
     except KeyError:
-<<<<<<< HEAD
-        message = ('There is no key for terms and conditions. '
-                   'Please add it and then try again!')
-        response_data = {
-            'error': message
-        }
-        logger.exception(message)
-        send_email(email=email, message=challenge_creation_error_message)
-=======
         message = (
             "There is no key for terms and conditions. "
             "Please add it and then try again!"
         )
         response_data = {"error": message}
->>>>>>> 0ab75e17
         return Response(response_data, status.HTTP_406_NOT_ACCEPTABLE)
 
     # check for submission guidelines file
@@ -1048,21 +912,11 @@
         else:
             yaml_file_data["submission_guidelines"] = None
     except KeyError:
-<<<<<<< HEAD
-        message = ('There is no key for submission guidelines. '
-                   'Please add it and then try again!')
-        response_data = {
-            'error': message
-        }
-        logger.exception(message)
-        send_email(email=email, message=challenge_creation_error_message)
-=======
         message = (
             "There is no key for submission guidelines. "
             "Please add it and then try again!"
         )
         response_data = {"error": message}
->>>>>>> 0ab75e17
         return Response(response_data, status.HTTP_406_NOT_ACCEPTABLE)
 
     # Check for leaderboard schema in YAML file
@@ -1086,11 +940,6 @@
             response_data = {
                 'error': message
             }
-<<<<<<< HEAD
-            logger.exception(message)
-            send_email(email=email, message=challenge_creation_error_message)
-=======
->>>>>>> 0ab75e17
             return Response(response_data, status.HTTP_406_NOT_ACCEPTABLE)
         if 'default_order_by' not in leaderboard_schema[0].get('schema'):
             message = ('There is no \'default_order_by\' key in leaderboard '
@@ -1098,19 +947,6 @@
             response_data = {
                 'error': message
             }
-<<<<<<< HEAD
-            logger.exception(message)
-            send_email(email=email, message=challenge_creation_error_message)
-            return Response(response_data, status.HTTP_406_NOT_ACCEPTABLE)
-    else:
-        message = ('There is no key \'leaderboard\' '
-                   'in the YAML file. Please add it and then try again!')
-        response_data = {
-            'error': message
-        }
-        logger.exception(message)
-        send_email(email=email, message=challenge_creation_error_message)
-=======
             return Response(response_data, status.HTTP_406_NOT_ACCEPTABLE)
         if "labels" not in leaderboard_schema[0].get("schema"):
             message = (
@@ -1125,7 +961,6 @@
             "in the YAML file. Please add it and then try again!"
         )
         response_data = {"error": message}
->>>>>>> 0ab75e17
         return Response(response_data, status.HTTP_406_NOT_ACCEPTABLE)
 
     try:
@@ -1235,21 +1070,11 @@
                     "challenge_phase_splits"
                 ]
             except KeyError:
-<<<<<<< HEAD
-                message = ('There is no key for challenge phase splits. '
-                           'Please add it and then try again!')
-                response_data = {
-                    'error': message
-                }
-                logger.exception(message)
-                send_email(email=email, message=challenge_creation_error_message)
-=======
                 message = (
                     "There is no key for challenge phase splits. "
                     "Please add it and then try again!"
                 )
                 response_data = {"error": message}
->>>>>>> 0ab75e17
                 return Response(response_data, status.HTTP_406_NOT_ACCEPTABLE)
 
             for data in challenge_phase_splits_data:
@@ -1320,29 +1145,23 @@
                 send_slack_notification(message=message)
 
             response_data = {
-<<<<<<< HEAD
-                'success': 'Challenge {} has been created successfully and'
-                ' sent for review to EvalAI Admin.'.format(challenge.title)}
-            send_email(email=email, message=challenge_creation_success_message)
-=======
                 "success": "Challenge {} has been created successfully and"
                 " sent for review to EvalAI Admin.".format(challenge.title)
             }
->>>>>>> 0ab75e17
+            sender_email = settings.CLOUDCV_TEAM_EMAIL
+            template_data = {"title": challenge.title}
+            if challenge.image:
+                template_data["image"] = challenge.image.url
+            template_id = settings.SENDGRID_SETTINGS.get("TEMPLATES").get(
+                "CHALLENGE_INVITATION"
+            )
+            send_email(sender_email, request.user.email, template_id, template_data)
+            logger.exception('Tried sending mail')
             return Response(response_data, status=status.HTTP_201_CREATED)
 
     except:  # noqa: E722
         try:
             if response_data:
-<<<<<<< HEAD
-                response_data = {'error': response_data.values()[0]}
-                send_email(email=email, message=challenge_creation_error_message)
-                return Response(response_data, status=status.HTTP_406_NOT_ACCEPTABLE)
-        except:
-            response_data = {
-                'error': 'Error in creating challenge. Please check the yaml configuration!'}
-            send_email(email=email, message=challenge_creation_error_message)
-=======
                 response_data = {"error": response_data.values()[0]}
                 return Response(
                     response_data, status=status.HTTP_406_NOT_ACCEPTABLE
@@ -1351,7 +1170,6 @@
             response_data = {
                 "error": "Error in creating challenge. Please check the yaml configuration!"
             }
->>>>>>> 0ab75e17
             return Response(response_data, status=status.HTTP_400_BAD_REQUEST)
         finally:
             try:
