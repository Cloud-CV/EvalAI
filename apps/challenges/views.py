import csv
import logging
import random
import requests
import shutil
import string
import tempfile
import uuid
import yaml
import zipfile

from os.path import basename, isfile, join

from django.conf import settings
from django.contrib.auth.hashers import make_password
from django.contrib.auth.models import User
from django.core.files.base import ContentFile
from django.db import transaction
from django.http import HttpResponse
from django.utils import timezone

from rest_framework import permissions, status
from rest_framework.decorators import (
    api_view,
    authentication_classes,
    permission_classes,
    throttle_classes,
)
from rest_framework.response import Response
from rest_framework_expiring_authtoken.authentication import (
    ExpiringTokenAuthentication,
)
from rest_framework.throttling import UserRateThrottle, AnonRateThrottle

from yaml.scanner import ScannerError

from allauth.account.models import EmailAddress
from accounts.permissions import HasVerifiedEmail
from accounts.serializers import UserDetailsSerializer
from base.utils import (
    paginated_queryset,
    send_email,
    get_url_from_hostname,
    get_queue_name,
)
from challenges.utils import (
    get_challenge_model,
    get_challenge_phase_model,
    get_challenge_phase_split_model,
    get_dataset_split_model,
    get_leaderboard_model,
)
from hosts.models import ChallengeHost, ChallengeHostTeam
from hosts.utils import (
    get_challenge_host_teams_for_user,
    is_user_a_host_of_challenge,
    get_challenge_host_team_model,
)
from jobs.models import Submission
from jobs.serializers import (
    SubmissionSerializer,
    ChallengeSubmissionManagementSerializer,
)
from participants.models import Participant, ParticipantTeam
from participants.utils import (
    get_participant_teams_for_user,
    has_user_participated_in_challenge,
    get_participant_team_id_of_user_for_a_challenge,
    get_participant_team_of_user_for_a_challenge,
)

from .models import (
    Challenge,
    ChallengePhase,
    ChallengePhaseSplit,
    ChallengeConfiguration,
    StarChallenge,
    UserInvitation,
)
from .permissions import IsChallengeCreator
from .serializers import (
    ChallengeConfigSerializer,
    ChallengePhaseSerializer,
    ChallengePhaseCreateSerializer,
    ChallengePhaseSplitSerializer,
    ChallengeSerializer,
    DatasetSplitSerializer,
    LeaderboardSerializer,
    StarChallengeSerializer,
    UserInvitationSerializer,
    ZipChallengeSerializer,
    ZipChallengePhaseSplitSerializer,
)
from .utils import (
    create_federated_user,
    convert_to_aws_ecr_compatible_format,
    get_aws_credentials_for_challenge,
    get_file_content,
    get_or_create_ecr_repository,
)

logger = logging.getLogger(__name__)

try:
    xrange  # Python 2
except NameError:
    xrange = range  # Python 3


@api_view(["GET", "POST"])
@throttle_classes([UserRateThrottle])
@permission_classes((permissions.IsAuthenticated, HasVerifiedEmail))
@authentication_classes((ExpiringTokenAuthentication,))
def challenge_list(request, challenge_host_team_pk):
    try:
        challenge_host_team = ChallengeHostTeam.objects.get(
            pk=challenge_host_team_pk
        )
    except ChallengeHostTeam.DoesNotExist:
        response_data = {"error": "ChallengeHostTeam does not exist"}
        return Response(response_data, status=status.HTTP_406_NOT_ACCEPTABLE)

    if request.method == "GET":
        challenge = Challenge.objects.filter(
            creator=challenge_host_team, is_disabled=False
        ).order_by("-id")
        paginator, result_page = paginated_queryset(challenge, request)
        serializer = ChallengeSerializer(
            result_page, many=True, context={"request": request}
        )
        response_data = serializer.data
        return paginator.get_paginated_response(response_data)

    elif request.method == "POST":
        if not ChallengeHost.objects.filter(
            user=request.user, team_name_id=challenge_host_team_pk
        ).exists():
            response_data = {
                "error": "Sorry, you do not belong to this Host Team!"
            }
            return Response(response_data, status=status.HTTP_401_UNAUTHORIZED)

        serializer = ZipChallengeSerializer(
            data=request.data,
            context={
                "challenge_host_team": challenge_host_team,
                "request": request,
            },
        )
        if serializer.is_valid():
            serializer.save()
            challenge = get_challenge_model(serializer.instance.pk)
            serializer = ChallengeSerializer(challenge)
            response_data = serializer.data
            return Response(response_data, status=status.HTTP_201_CREATED)
        return Response(serializer.errors, status=status.HTTP_400_BAD_REQUEST)


@api_view(["GET", "PUT", "PATCH", "DELETE"])
@throttle_classes([UserRateThrottle])
@permission_classes(
    (permissions.IsAuthenticated, HasVerifiedEmail, IsChallengeCreator)
)
@authentication_classes((ExpiringTokenAuthentication,))
def challenge_detail(request, challenge_host_team_pk, challenge_pk):
    try:
        challenge_host_team = ChallengeHostTeam.objects.get(
            pk=challenge_host_team_pk
        )
    except ChallengeHostTeam.DoesNotExist:
        response_data = {"error": "ChallengeHostTeam does not exist"}
        return Response(response_data, status=status.HTTP_406_NOT_ACCEPTABLE)

    try:
        challenge = Challenge.objects.get(pk=challenge_pk)
    except Challenge.DoesNotExist:
        response_data = {"error": "Challenge does not exist"}
        return Response(response_data, status=status.HTTP_406_NOT_ACCEPTABLE)

    if request.method == "GET":
        serializer = ChallengeSerializer(
            challenge, context={"request": request}
        )
        response_data = serializer.data
        return Response(response_data, status=status.HTTP_200_OK)

    elif request.method in ["PUT", "PATCH"]:
        if request.method == "PATCH":
            serializer = ZipChallengeSerializer(
                challenge,
                data=request.data,
                context={
                    "challenge_host_team": challenge_host_team,
                    "request": request,
                },
                partial=True,
            )
        else:
            serializer = ZipChallengeSerializer(
                challenge,
                data=request.data,
                context={
                    "challenge_host_team": challenge_host_team,
                    "request": request,
                },
            )
        if serializer.is_valid():
            serializer.save()
            challenge = get_challenge_model(serializer.instance.pk)
            serializer = ChallengeSerializer(challenge)
            response_data = serializer.data
            return Response(response_data, status=status.HTTP_200_OK)
        else:
            return Response(
                serializer.errors, status=status.HTTP_400_BAD_REQUEST
            )

    elif request.method == "DELETE":
        challenge.delete()
        return Response(status=status.HTTP_204_NO_CONTENT)


@api_view(["POST"])
@throttle_classes([UserRateThrottle])
@permission_classes((permissions.IsAuthenticated, HasVerifiedEmail))
@authentication_classes((ExpiringTokenAuthentication,))
def add_participant_team_to_challenge(
    request, challenge_pk, participant_team_pk
):

    try:
        challenge = Challenge.objects.get(pk=challenge_pk)
    except Challenge.DoesNotExist:
        response_data = {"error": "Challenge does not exist"}
        return Response(response_data, status=status.HTTP_406_NOT_ACCEPTABLE)

    if (
        challenge.end_date < timezone.now()
        or challenge.start_date > timezone.now()
    ):
        response_data = {
            "error": "Sorry, cannot accept participant team since challenge is not active."
        }
        return Response(response_data, status=status.HTTP_406_NOT_ACCEPTABLE)

    try:
        participant_team = ParticipantTeam.objects.get(pk=participant_team_pk)
    except ParticipantTeam.DoesNotExist:
        response_data = {"error": "ParticipantTeam does not exist"}
        return Response(response_data, status=status.HTTP_406_NOT_ACCEPTABLE)

    # Check if user is in allowed list.
    user_email = request.user.email
    if len(challenge.allowed_email_domains) > 0:
        present = False
        for domain in challenge.allowed_email_domains:
            if domain.lower() in user_email.lower():
                present = True
                break
        if not present:
            message = "Sorry, users with {} email domain(s) are only allowed to participate in this challenge."
            domains = ""
            for domain in challenge.allowed_email_domains:
                domains = "{}{}{}".format(domains, "/", domain)
            domains = domains[1:]
            response_data = {"error": message.format(domains)}
            return Response(
                response_data, status=status.HTTP_406_NOT_ACCEPTABLE
            )

    # Check if user is in blocked list.
    for domain in challenge.blocked_email_domains:
        domain = "@" + domain
        if domain.lower() in user_email.lower():
            message = "Sorry, users with {} email domain(s) are not allowed to participate in this challenge."
            domains = ""
            for domain in challenge.blocked_email_domains:
                domains = "{}{}{}".format(domains, "/", domain)
            domains = domains[1:]
            response_data = {"error": message.format(domains)}
            return Response(
                response_data, status=status.HTTP_406_NOT_ACCEPTABLE
            )

    # check to disallow the user if he is a Challenge Host for this challenge
    participant_team_user_ids = set(
        Participant.objects.select_related("user")
        .filter(team__id=participant_team_pk)
        .values_list("user", flat=True)
    )

    for user in participant_team_user_ids:
        if has_user_participated_in_challenge(user, challenge_pk):
            response_data = {
                "error": "Sorry, other team member(s) have already participated in the Challenge."
                " Please participate with a different team!",
                "challenge_id": int(challenge_pk),
                "participant_team_id": int(participant_team_pk),
            }
            return Response(
                response_data, status=status.HTTP_406_NOT_ACCEPTABLE
            )

    if participant_team.challenge_set.filter(id=challenge_pk).exists():
        response_data = {
            "error": "Team already exists",
            "challenge_id": int(challenge_pk),
            "participant_team_id": int(participant_team_pk),
        }
        return Response(response_data, status=status.HTTP_200_OK)
    else:
        challenge.participant_teams.add(participant_team)
        return Response(status=status.HTTP_201_CREATED)


@api_view(["POST"])
@throttle_classes([UserRateThrottle])
@permission_classes(
    (permissions.IsAuthenticated, HasVerifiedEmail, IsChallengeCreator)
)
@authentication_classes((ExpiringTokenAuthentication,))
def disable_challenge(request, challenge_pk):
    try:
        challenge = Challenge.objects.get(pk=challenge_pk)
    except Challenge.DoesNotExist:
        response_data = {"error": "Challenge does not exist"}
        return Response(response_data, status=status.HTTP_406_NOT_ACCEPTABLE)

    challenge.is_disabled = True
    challenge.save()
    return Response(status=status.HTTP_204_NO_CONTENT)


@api_view(["GET"])
@throttle_classes([AnonRateThrottle])
def get_all_challenges(request, challenge_time):
    """
    Returns the list of all challenges
    """
    # make sure that a valid url is requested.
    if challenge_time.lower() not in ("all", "future", "past", "present"):
        response_data = {"error": "Wrong url pattern!"}
        return Response(response_data, status=status.HTTP_406_NOT_ACCEPTABLE)

    q_params = {"published": True, "approved_by_admin": True}
    if challenge_time.lower() == "past":
        q_params["end_date__lt"] = timezone.now()

    elif challenge_time.lower() == "present":
        q_params["start_date__lt"] = timezone.now()
        q_params["end_date__gt"] = timezone.now()

    elif challenge_time.lower() == "future":
        q_params["start_date__gt"] = timezone.now()
    # for `all` we dont need any condition in `q_params`

    # don't return disabled challenges
    q_params["is_disabled"] = False

    challenge = Challenge.objects.filter(**q_params).order_by("-pk")
    paginator, result_page = paginated_queryset(challenge, request)
    serializer = ChallengeSerializer(
        result_page, many=True, context={"request": request}
    )
    response_data = serializer.data
    return paginator.get_paginated_response(response_data)


@api_view(["GET"])
@throttle_classes([AnonRateThrottle])
def get_featured_challenges(request):
    """
    Returns the list of featured challenges
    """
    challenge = Challenge.objects.filter(
        featured=True,
        published=True,
        approved_by_admin=True,
        is_disabled=False,
    ).order_by("-id")
    paginator, result_page = paginated_queryset(challenge, request)
    serializer = ChallengeSerializer(
        result_page, many=True, context={"request": request}
    )
    response_data = serializer.data
    return paginator.get_paginated_response(response_data)


@api_view(["GET"])
@throttle_classes([AnonRateThrottle])
def get_challenge_by_pk(request, pk):
    """
    Returns a particular challenge by id
    """
    try:
        if is_user_a_host_of_challenge(request.user, pk):
            challenge = Challenge.objects.get(pk=pk)
        else:
            challenge = Challenge.objects.get(
                pk=pk, approved_by_admin=True, published=True
            )
        if challenge.is_disabled:
            response_data = {"error": "Sorry, the challenge was removed!"}
            return Response(
                response_data, status=status.HTTP_406_NOT_ACCEPTABLE
            )
        serializer = ChallengeSerializer(
            challenge, context={"request": request}
        )
        response_data = serializer.data
        return Response(response_data, status=status.HTTP_200_OK)
    except Challenge.DoesNotExist:
        response_data = {"error": "Challenge does not exist!"}
        return Response(response_data, status=status.HTTP_406_NOT_ACCEPTABLE)


@api_view(["GET"])
@throttle_classes([UserRateThrottle])
@permission_classes((permissions.IsAuthenticated, HasVerifiedEmail))
@authentication_classes((ExpiringTokenAuthentication,))
def get_challenges_based_on_teams(request):
    q_params = {"approved_by_admin": True, "published": True}
    participant_team_id = request.query_params.get("participant_team", None)
    challenge_host_team_id = request.query_params.get("host_team", None)
    mode = request.query_params.get("mode", None)

    if not participant_team_id and not challenge_host_team_id and not mode:
        response_data = {"error": "Invalid url pattern!"}
        return Response(response_data, status=status.HTTP_406_NOT_ACCEPTABLE)

    # either mode should be there or one of paricipant team and host team
    if mode and (participant_team_id or challenge_host_team_id):
        response_data = {"error": "Invalid url pattern!"}
        return Response(response_data, status=status.HTTP_406_NOT_ACCEPTABLE)

    if participant_team_id:
        q_params["participant_teams__pk"] = participant_team_id
    if challenge_host_team_id:
        q_params["creator__id"] = challenge_host_team_id

    if mode == "participant":
        participant_team_ids = get_participant_teams_for_user(request.user)
        q_params["participant_teams__pk__in"] = participant_team_ids

    elif mode == "host":
        host_team_ids = get_challenge_host_teams_for_user(request.user)
        q_params["creator__id__in"] = host_team_ids

    challenge = Challenge.objects.filter(**q_params).order_by("id")
    paginator, result_page = paginated_queryset(challenge, request)
    serializer = ChallengeSerializer(
        result_page, many=True, context={"request": request}
    )
    response_data = serializer.data
    return paginator.get_paginated_response(response_data)


@api_view(["GET", "POST"])
@throttle_classes([UserRateThrottle])
@permission_classes(
    (
        permissions.IsAuthenticatedOrReadOnly,
        HasVerifiedEmail,
        IsChallengeCreator,
    )
)
@authentication_classes((ExpiringTokenAuthentication,))
def challenge_phase_list(request, challenge_pk):
    try:
        challenge = Challenge.objects.get(pk=challenge_pk)
    except Challenge.DoesNotExist:
        response_data = {"error": "Challenge does not exist"}
        return Response(response_data, status=status.HTTP_406_NOT_ACCEPTABLE)

    if request.method == "GET":
        if is_user_a_host_of_challenge(request.user, challenge_pk):
            challenge_phase = ChallengePhase.objects.filter(
                challenge=challenge
            ).order_by("pk")
        else:
            challenge_phase = ChallengePhase.objects.filter(
                challenge=challenge, is_public=True
            ).order_by("pk")
        paginator, result_page = paginated_queryset(challenge_phase, request)
        serializer = ChallengePhaseSerializer(result_page, many=True)
        response_data = serializer.data
        return paginator.get_paginated_response(response_data)

    elif request.method == "POST":
        serializer = ChallengePhaseCreateSerializer(
            data=request.data, context={"challenge": challenge}
        )
        if serializer.is_valid():
            serializer.save()
            challenge_phase = get_challenge_phase_model(serializer.instance.pk)
            serializer = ChallengePhaseSerializer(challenge_phase)
            response_data = serializer.data
            return Response(response_data, status=status.HTTP_201_CREATED)
        return Response(serializer.errors, status=status.HTTP_400_BAD_REQUEST)


@api_view(["GET", "PUT", "PATCH", "DELETE"])
@throttle_classes([UserRateThrottle])
@permission_classes(
    (
        permissions.IsAuthenticatedOrReadOnly,
        HasVerifiedEmail,
        IsChallengeCreator,
    )
)
@authentication_classes((ExpiringTokenAuthentication,))
def challenge_phase_detail(request, challenge_pk, pk):
    try:
        challenge = Challenge.objects.get(pk=challenge_pk)
    except Challenge.DoesNotExist:
        response_data = {"error": "Challenge does not exist"}
        return Response(response_data, status=status.HTTP_406_NOT_ACCEPTABLE)

    try:
        challenge_phase = ChallengePhase.objects.get(pk=pk)
    except ChallengePhase.DoesNotExist:
        response_data = {"error": "ChallengePhase does not exist"}
        return Response(response_data, status=status.HTTP_406_NOT_ACCEPTABLE)

    if request.method == "GET":
        if not is_user_a_host_of_challenge(request.user, challenge.id):
            serializer = ChallengePhaseSerializer(challenge_phase)
            response_data = serializer.data
            return Response(response_data, status=status.HTTP_200_OK)
        else:
            serializer = ChallengePhaseCreateSerializer(
                challenge_phase, context={"request": request}
            )
            response_data = serializer.data
            return Response(response_data, status=status.HTTP_200_OK)

    elif request.method in ["PUT", "PATCH"]:
        if request.method == "PATCH":
            serializer = ChallengePhaseCreateSerializer(
                challenge_phase,
                data=request.data.copy(),
                context={"challenge": challenge},
                partial=True,
            )
        else:
            serializer = ChallengePhaseCreateSerializer(
                challenge_phase,
                data=request.data.copy(),
                context={"challenge": challenge},
            )
        if serializer.is_valid():
            serializer.save()
            challenge_phase = get_challenge_phase_model(serializer.instance.pk)
            serializer = ChallengePhaseSerializer(challenge_phase)
            response_data = serializer.data
            return Response(response_data, status=status.HTTP_200_OK)
        else:
            return Response(
                serializer.errors, status=status.HTTP_400_BAD_REQUEST
            )

    elif request.method == "DELETE":
        challenge_phase.delete()
        return Response(status=status.HTTP_204_NO_CONTENT)


@api_view(["GET"])
@throttle_classes([AnonRateThrottle])
def challenge_phase_split_list(request, challenge_pk):
    """
    Returns the list of Challenge Phase Splits for a particular challenge
    """
    try:
        challenge = Challenge.objects.get(pk=challenge_pk)
    except Challenge.DoesNotExist:
        response_data = {"error": "Challenge does not exist"}
        return Response(response_data, status=status.HTTP_406_NOT_ACCEPTABLE)

    challenge_phase_split = ChallengePhaseSplit.objects.filter(
        challenge_phase__challenge=challenge
    )

    # Check if user is a challenge host or participant
    challenge_host = is_user_a_host_of_challenge(request.user, challenge_pk)

    if not challenge_host:
        challenge_phase_split = challenge_phase_split.filter(
            visibility=ChallengePhaseSplit.PUBLIC
        )

    serializer = ChallengePhaseSplitSerializer(
        challenge_phase_split, many=True
    )
    response_data = serializer.data
    return Response(response_data, status=status.HTTP_200_OK)


@api_view(["POST"])
@throttle_classes([UserRateThrottle])
@permission_classes((permissions.IsAuthenticated, HasVerifiedEmail))
@authentication_classes((ExpiringTokenAuthentication,))
def create_challenge_using_zip_file(request, challenge_host_team_pk):
    """
    Creates a challenge using a zip file.
    """
    challenge_host_team = get_challenge_host_team_model(challenge_host_team_pk)

    serializer = ChallengeConfigSerializer(
        data=request.data, context={"request": request}
    )
    if serializer.is_valid():
        uploaded_zip_file = serializer.save()
        uploaded_zip_file_path = serializer.data["zip_configuration"]
    else:
        response_data = serializer.errors
        return Response(response_data, status=status.HTTP_400_BAD_REQUEST)

    # All files download and extract location.
    BASE_LOCATION = tempfile.mkdtemp()
    try:
        response = requests.get(uploaded_zip_file_path, stream=True)
        unique_folder_name = "".join(
            [
                random.choice(string.ascii_letters + string.digits)
                for i in xrange(10)
            ]
        )
        CHALLENGE_ZIP_DOWNLOAD_LOCATION = join(
            BASE_LOCATION, "{}.zip".format(unique_folder_name)
        )
        try:
            if response and response.status_code == 200:
                with open(CHALLENGE_ZIP_DOWNLOAD_LOCATION, "wb") as zip_file:
                    zip_file.write(response.content)
        except IOError:
            message = (
                "Unable to process the uploaded zip file. " "Please try again!"
            )
            response_data = {"error": message}
            logger.exception(message)
            return Response(response_data, status=status.HTTP_400_BAD_REQUEST)

    except requests.exceptions.RequestException:
        message = (
            "A server error occured while processing zip file. "
            "Please try again!"
        )
        response_data = {"error": message}
        logger.exception(message)
        return Response(response_data, status=status.HTTP_406_NOT_ACCEPTABLE)

    # Extract zip file
    try:
        zip_ref = zipfile.ZipFile(CHALLENGE_ZIP_DOWNLOAD_LOCATION, "r")
        zip_ref.extractall(join(BASE_LOCATION, unique_folder_name))
        zip_ref.close()
    except zipfile.BadZipfile:
        message = (
            "The zip file contents cannot be extracted. "
            "Please check the format!"
        )
        response_data = {"error": message}
        return Response(response_data, status=status.HTTP_400_BAD_REQUEST)

    # Search for yaml file
    yaml_file_count = 0
    for name in zip_ref.namelist():
        if (name.endswith(".yaml") or name.endswith(".yml")) and (
            not name.startswith("__MACOSX")
        ):  # Ignore YAML File in __MACOSX Directory
            yaml_file = name
            extracted_folder_name = yaml_file.split(basename(yaml_file))[0]
            yaml_file_count += 1

    if not yaml_file_count:
        message = "There is no YAML file in zip file you uploaded!"
        response_data = {"error": message}
        logger.info(message)
        return Response(response_data, status=status.HTTP_406_NOT_ACCEPTABLE)

    if yaml_file_count > 1:
        message = "There are {0} YAML files instead of one in zip folder!".format(
            yaml_file_count
        )
        response_data = {"error": message}
        logger.info(message)
        return Response(response_data, status=status.HTTP_406_NOT_ACCEPTABLE)

    try:
        with open(
            join(BASE_LOCATION, unique_folder_name, yaml_file), "r"
        ) as stream:
            yaml_file_data = yaml.safe_load(stream)
    except (yaml.YAMLError, ScannerError) as exc:
        # To get the problem description
        if hasattr(exc, "problem"):
            error_description = exc.problem
            # To capitalize the first alphabet of the problem description as default is in lowercase
            error_description = error_description[0:].capitalize()
        # To get the error line and column number
        if hasattr(exc, "problem_mark"):
            mark = exc.problem_mark
            line_number = mark.line + 1
            column_number = mark.column + 1
        message = "{} in line {}, column {}".format(
            error_description, line_number, column_number
        )
        response_data = {"error": message}
        return Response(response_data, status=status.HTTP_406_NOT_ACCEPTABLE)

    # Check for evaluation script path in yaml file.
    try:
        evaluation_script = yaml_file_data["evaluation_script"]
        evaluation_script_path = join(
            BASE_LOCATION,
            unique_folder_name,
            extracted_folder_name,
            evaluation_script,
        )
    except KeyError:
        message = (
            "There is no key for evaluation script in YAML file. "
            "Please add it and then try again!"
        )
        response_data = {"error": message}
        return Response(response_data, status=status.HTTP_406_NOT_ACCEPTABLE)

    # Check for evaluation script file in extracted zip folder.
    if isfile(evaluation_script_path):
        with open(evaluation_script_path, "rb") as challenge_evaluation_script:
            challenge_evaluation_script_file = ContentFile(
                challenge_evaluation_script.read(), evaluation_script_path
            )
    else:
        message = (
            "No evaluation script is present in the zip file. "
            "Please add it and then try again!"
        )
        response_data = {"error": message}
        return Response(response_data, status=status.HTTP_406_NOT_ACCEPTABLE)

    # Check for test annotation file path in yaml file.
    try:
        challenge_phases_data = yaml_file_data["challenge_phases"]
    except KeyError:
        message = (
            "No challenge phase key found. "
            "Please add challenge phases in YAML file and try again!"
        )
        response_data = {"error": message}
        return Response(response_data, status=status.HTTP_406_NOT_ACCEPTABLE)

    for data in challenge_phases_data:
        test_annotation_file = data["test_annotation_file"]
        if test_annotation_file:
            test_annotation_file_path = join(
                BASE_LOCATION,
                unique_folder_name,
                extracted_folder_name,
                test_annotation_file,
            )
        else:
            message = (
                "There is no key for test annotation file for"
                "challenge phase {} in yaml file. Please add it"
                " and then try again!".format(data["name"])
            )
            response_data = {"error": message}
            return Response(
                response_data, status=status.HTTP_406_NOT_ACCEPTABLE
            )

        if not isfile(test_annotation_file_path):
            message = (
                "No test annotation file found in zip file"
                "for challenge phase '{}'. Please add it and "
                " then try again!".format(data["name"])
            )
            response_data = {"error": message}
            return Response(
                response_data, status=status.HTTP_406_NOT_ACCEPTABLE
            )

    # Check for challenge image in yaml file.
    image = yaml_file_data.get("image")
    if image and (
        image.endswith(".jpg")
        or image.endswith(".jpeg")
        or image.endswith(".png")
    ):
        challenge_image_path = join(
            BASE_LOCATION, unique_folder_name, extracted_folder_name, image
        )
        if isfile(challenge_image_path):
            challenge_image_file = ContentFile(
                get_file_content(challenge_image_path, "rb"), image
            )
        else:
            challenge_image_file = None
    else:
        challenge_image_file = None

    # check for challenge description file
    try:
        challenge_description_file_path = join(
            BASE_LOCATION,
            unique_folder_name,
            extracted_folder_name,
            yaml_file_data["description"],
        )
        if challenge_description_file_path.endswith(".html") and isfile(
            challenge_description_file_path
        ):
            yaml_file_data["description"] = get_file_content(
                challenge_description_file_path, "rb"
            ).decode("utf-8")
        else:
            yaml_file_data["description"] = None
    except KeyError:
        message = (
            "There is no key for description. "
            "Please add it and then try again!"
        )
        response_data = {"error": message}
        return Response(response_data, status.HTTP_406_NOT_ACCEPTABLE)

    # check for evaluation details file
    try:
        challenge_evaluation_details_file_path = join(
            BASE_LOCATION,
            unique_folder_name,
            extracted_folder_name,
            yaml_file_data["evaluation_details"],
        )

        if challenge_evaluation_details_file_path.endswith(".html") and isfile(
            challenge_evaluation_details_file_path
        ):
            yaml_file_data["evaluation_details"] = get_file_content(
                challenge_evaluation_details_file_path, "rb"
            ).decode("utf-8")
        else:
            yaml_file_data["evaluation_details"] = None
    except KeyError:
        message = (
            "There is no key for evalutaion details. "
            "Please add it and then try again!"
        )
        response_data = {"error": message}
        return Response(response_data, status.HTTP_406_NOT_ACCEPTABLE)

    # check for terms and conditions file
    try:
        challenge_terms_and_cond_file_path = join(
            BASE_LOCATION,
            unique_folder_name,
            extracted_folder_name,
            yaml_file_data["terms_and_conditions"],
        )
        if challenge_terms_and_cond_file_path.endswith(".html") and isfile(
            challenge_terms_and_cond_file_path
        ):
            yaml_file_data["terms_and_conditions"] = get_file_content(
                challenge_terms_and_cond_file_path, "rb"
            ).decode("utf-8")
        else:
            yaml_file_data["terms_and_conditions"] = None
    except KeyError:
        message = (
            "There is no key for terms and conditions. "
            "Please add it and then try again!"
        )
        response_data = {"error": message}
        return Response(response_data, status.HTTP_406_NOT_ACCEPTABLE)

    # check for submission guidelines file
    try:
        submission_guidelines_file_path = join(
            BASE_LOCATION,
            unique_folder_name,
            extracted_folder_name,
            yaml_file_data["submission_guidelines"],
        )
        if submission_guidelines_file_path.endswith(".html") and isfile(
            submission_guidelines_file_path
        ):
            yaml_file_data["submission_guidelines"] = get_file_content(
                submission_guidelines_file_path, "rb"
            ).decode("utf-8")
        else:
            yaml_file_data["submission_guidelines"] = None
    except KeyError:
        message = (
            "There is no key for submission guidelines. "
            "Please add it and then try again!"
        )
        response_data = {"error": message}
        return Response(response_data, status.HTTP_406_NOT_ACCEPTABLE)

    # Check for leaderboard schema in YAML file
    leaderboard_schema = yaml_file_data.get("leaderboard")
    """
    Format of leaderboard data is:
    [
      {
        'id': 1,
        'schema': {
          'default_order_by': 'bleu',
          'labels': ['bleu']
        }
      }
    ]
    """
    if leaderboard_schema:
        if 'schema' not in leaderboard_schema[0]:
            message = ('There is no leaderboard schema in the YAML '
                       'configuration file. Please add it and then try again!')
            response_data = {
                'error': message
            }
            return Response(response_data, status.HTTP_406_NOT_ACCEPTABLE)
        if 'default_order_by' not in leaderboard_schema[0].get('schema'):
            message = ('There is no \'default_order_by\' key in leaderboard '
                       'schema. Please add it and then try again!')
            response_data = {
                'error': message
            }
            return Response(response_data, status.HTTP_406_NOT_ACCEPTABLE)
        if "labels" not in leaderboard_schema[0].get("schema"):
            message = (
                "There is no 'labels' key in leaderboard "
                "schema. Please add it and then try again!"
            )
            response_data = {"error": message}
            return Response(response_data, status.HTTP_406_NOT_ACCEPTABLE)
    else:
        message = (
            "There is no key 'leaderboard' "
            "in the YAML file. Please add it and then try again!"
        )
        response_data = {"error": message}
        return Response(response_data, status.HTTP_406_NOT_ACCEPTABLE)

    try:
        with transaction.atomic():
            serializer = ZipChallengeSerializer(
                data=yaml_file_data,
                context={
                    "request": request,
                    "challenge_host_team": challenge_host_team,
                    "image": challenge_image_file,
                    "evaluation_script": challenge_evaluation_script_file,
                },
            )
            if serializer.is_valid():
                serializer.save()
                challenge = serializer.instance
                queue_name = get_queue_name(challenge.title)
                challenge.queue = queue_name
                challenge.save()
            else:
                response_data = serializer.errors
                # transaction.set_rollback(True)
                # return Response(response_data, status.HTTP_406_NOT_ACCEPTABLE)

            # Create Leaderboard
            yaml_file_data_of_leaderboard = yaml_file_data["leaderboard"]
            leaderboard_ids = {}
            for data in yaml_file_data_of_leaderboard:
                serializer = LeaderboardSerializer(data=data)
                if serializer.is_valid():
                    serializer.save()
                    leaderboard_ids[str(data["id"])] = serializer.instance.pk
                else:
                    response_data = serializer.errors

            # Create Challenge Phase
            challenge_phase_ids = {}
            for data in challenge_phases_data:
                # Check for challenge phase description file
                phase_description_file_path = join(
                    BASE_LOCATION,
                    unique_folder_name,
                    extracted_folder_name,
                    data["description"],
                )
                if phase_description_file_path.endswith(".html") and isfile(
                    phase_description_file_path
                ):
                    data["description"] = get_file_content(
                        phase_description_file_path, "rb"
                    ).decode("utf-8")
                else:
                    data["description"] = None

                test_annotation_file = data["test_annotation_file"]
                data["slug"] = "{}-{}-{}".format(
                    challenge.title.split(" ")[0].lower(),
                    data["codename"].replace(" ", "-").lower(),
                    challenge.pk,
                )[:198]
                if test_annotation_file:
                    test_annotation_file_path = join(
                        BASE_LOCATION,
                        unique_folder_name,
                        extracted_folder_name,
                        test_annotation_file,
                    )
                if isfile(test_annotation_file_path):
                    with open(
                        test_annotation_file_path, "rb"
                    ) as test_annotation_file:
                        challenge_test_annotation_file = ContentFile(
                            test_annotation_file.read(),
                            test_annotation_file_path,
                        )

                serializer = ChallengePhaseCreateSerializer(
                    data=data,
                    context={
                        "challenge": challenge,
                        "test_annotation": challenge_test_annotation_file,
                    },
                )
                if serializer.is_valid():
                    serializer.save()
                    challenge_phase_ids[
                        str(data["id"])
                    ] = serializer.instance.pk
                else:
                    response_data = serializer.errors

            # Create Dataset Splits
            yaml_file_data_of_dataset_split = yaml_file_data["dataset_splits"]
            dataset_split_ids = {}
            for data in yaml_file_data_of_dataset_split:
                serializer = DatasetSplitSerializer(data=data)
                if serializer.is_valid():
                    serializer.save()
                    dataset_split_ids[str(data["id"])] = serializer.instance.pk
                else:
                    # Return error when dataset split name is not unique.
                    response_data = serializer.errors

            # Create Challenge Phase Splits
            try:
                challenge_phase_splits_data = yaml_file_data[
                    "challenge_phase_splits"
                ]
            except KeyError:
                message = (
                    "There is no key for challenge phase splits. "
                    "Please add it and then try again!"
                )
                response_data = {"error": message}
                return Response(response_data, status.HTTP_406_NOT_ACCEPTABLE)

            for data in challenge_phase_splits_data:
                challenge_phase = challenge_phase_ids[
                    str(data["challenge_phase_id"])
                ]
                leaderboard = leaderboard_ids[str(data["leaderboard_id"])]
                dataset_split = dataset_split_ids[
                    str(data["dataset_split_id"])
                ]
                visibility = data["visibility"]

                data = {
                    "challenge_phase": challenge_phase,
                    "leaderboard": leaderboard,
                    "dataset_split": dataset_split,
                    "visibility": visibility,
                }

                serializer = ZipChallengePhaseSplitSerializer(data=data)
                if serializer.is_valid():
                    serializer.save()
                else:
                    response_data = serializer.errors

        zip_config = ChallengeConfiguration.objects.get(
            pk=uploaded_zip_file.pk
        )
        if zip_config:
            if not challenge.is_docker_based:
                # Add the Challenge Host as a test participant.
                emails = challenge_host_team.get_all_challenge_host_email()
                team_name = "Host_{}_Team".format(random.randint(1, 100000))
                participant_host_team = ParticipantTeam(
                    team_name=team_name,
                    created_by=challenge_host_team.created_by,
                )
                participant_host_team.save()
                for email in emails:
                    user = User.objects.get(email=email)
                    host = Participant(
                        user=user,
                        status=Participant.ACCEPTED,
                        team=participant_host_team,
                    )
                    host.save()
                challenge.participant_teams.add(participant_host_team)

            zip_config.challenge = challenge
            zip_config.save()
            response_data = {
                "success": "Challenge {} has been created successfully and"
                " sent for review to EvalAI Admin.".format(challenge.title)
            }
            return Response(response_data, status=status.HTTP_201_CREATED)

    except:  # noqa: E722
        try:
            if response_data:
                response_data = {"error": response_data.values()[0]}
                return Response(
                    response_data, status=status.HTTP_406_NOT_ACCEPTABLE
                )
        except:  # noqa: E722
            response_data = {
                "error": "Error in creating challenge. Please check the yaml configuration!"
            }
            return Response(response_data, status=status.HTTP_400_BAD_REQUEST)
        finally:
            try:
                shutil.rmtree(BASE_LOCATION)
                logger.info("Zip folder is removed")
            except:  # noqa: E722
                logger.exception(
                    "Zip folder for challenge {} is not removed from {} location".format(
                        challenge.pk, BASE_LOCATION
                    )
                )


@api_view(["GET"])
@throttle_classes([UserRateThrottle])
@permission_classes((permissions.IsAuthenticated, HasVerifiedEmail))
@authentication_classes((ExpiringTokenAuthentication,))
def get_all_submissions_of_challenge(
    request, challenge_pk, challenge_phase_pk
):
    """
    Returns all the submissions for a particular challenge
    """
    # To check for the corresponding challenge from challenge_pk.
    challenge = get_challenge_model(challenge_pk)

    # To check for the corresponding challenge phase from the challenge_phase_pk and challenge.
    try:
        challenge_phase = ChallengePhase.objects.get(
            pk=challenge_phase_pk, challenge=challenge
        )
    except ChallengePhase.DoesNotExist:
        response_data = {
            "error": "Challenge Phase {} does not exist".format(
                challenge_phase_pk
            )
        }
        return Response(response_data, status=status.HTTP_404_NOT_FOUND)

    # To check for the user as a host of the challenge from the request and challenge_pk.
    if is_user_a_host_of_challenge(
        user=request.user, challenge_pk=challenge_pk
    ):

        # Filter submissions on the basis of challenge for host for now. Later on, the support for query
        # parameters like challenge phase, date is to be added.
        submissions = Submission.objects.filter(
            challenge_phase=challenge_phase
        ).order_by("-submitted_at")
        paginator, result_page = paginated_queryset(submissions, request)
        serializer = ChallengeSubmissionManagementSerializer(
            result_page, many=True, context={"request": request}
        )
        response_data = serializer.data
        return paginator.get_paginated_response(response_data)

    # To check for the user as a participant of the challenge from the request and challenge_pk.
    elif has_user_participated_in_challenge(
        user=request.user, challenge_id=challenge_pk
    ):

        # get participant team object for the user for a particular challenge.
        participant_team_pk = get_participant_team_id_of_user_for_a_challenge(
            request.user, challenge_pk
        )

        # Filter submissions on the basis of challenge phase for a participant.
        submissions = Submission.objects.filter(
            participant_team=participant_team_pk,
            challenge_phase=challenge_phase,
        ).order_by("-submitted_at")
        paginator, result_page = paginated_queryset(submissions, request)
        serializer = SubmissionSerializer(
            result_page, many=True, context={"request": request}
        )
        response_data = serializer.data
        return paginator.get_paginated_response(response_data)

    # when user is neither host not participant of the challenge.
    else:
        response_data = {
            "error": "You are neither host nor participant of the challenge!"
        }
        return Response(response_data, status=status.HTTP_400_BAD_REQUEST)


<<<<<<< HEAD
@api_view(["GET", "POST"])
=======
@api_view(["GET"])
>>>>>>> af63c81d
@throttle_classes([UserRateThrottle])
@permission_classes((permissions.IsAuthenticated, HasVerifiedEmail))
@authentication_classes((ExpiringTokenAuthentication,))
def download_all_submissions(
    request, challenge_pk, challenge_phase_pk, file_type
):

    # To check for the corresponding challenge from challenge_pk.
    challenge = get_challenge_model(challenge_pk)

    # To check for the corresponding challenge phase from the challenge_phase_pk and challenge.
    try:
        challenge_phase = ChallengePhase.objects.get(
            pk=challenge_phase_pk, challenge=challenge
        )
    except ChallengePhase.DoesNotExist:
        response_data = {
            "error": "Challenge Phase {} does not exist".format(
                challenge_phase_pk
            )
        }
        return Response(response_data, status=status.HTTP_404_NOT_FOUND)

<<<<<<< HEAD
    if request.method == 'GET':
        if file_type == "csv":
            if is_user_a_host_of_challenge(
                user=request.user, challenge_pk=challenge_pk
            ):
                submissions = Submission.objects.filter(
                    challenge_phase__challenge=challenge
                ).order_by("-submitted_at")
                submissions = ChallengeSubmissionManagementSerializer(
                    submissions, many=True, context={"request": request}
                )
                response = HttpResponse(content_type="text/csv")
                response[
                    "Content-Disposition"
                ] = "attachment; filename=all_submissions.csv"
                writer = csv.writer(response)
                writer.writerow(
                    [
                        "id",
                        "Team Name",
                        "Team Members",
                        "Team Members Email Id",
                        "Challenge Phase",
                        "Status",
                        "Created By",
                        "Execution Time(sec.)",
                        "Submission Number",
                        "Submitted File",
                        "Stdout File",
                        "Stderr File",
                        "Submitted At",
                        "Submission Result File",
                        "Submission Metadata File",
                    ]
                )
                for submission in submissions.data:
                    writer.writerow(
                        [
                            submission["id"],
                            submission["participant_team"],
                            ",".join(
                                username["username"]
                                for username in submission[
                                    "participant_team_members"
                                ]
                            ),
                            ",".join(
                                email["email"]
                                for email in submission["participant_team_members"]
                            ),
                            submission["challenge_phase"],
                            submission["status"],
                            submission["created_by"],
                            submission["execution_time"],
                            submission["submission_number"],
                            submission["input_file"],
                            submission["stdout_file"],
                            submission["stderr_file"],
                            submission["created_at"],
                            submission["submission_result_file"],
                            submission["submission_metadata_file"],
                        ]
                    )
                return response

            elif has_user_participated_in_challenge(
                user=request.user, challenge_id=challenge_pk
            ):

                # get participant team object for the user for a particular challenge.
                participant_team_pk = get_participant_team_id_of_user_for_a_challenge(
                    request.user, challenge_pk
                )

                # Filter submissions on the basis of challenge phase for a participant.
                submissions = Submission.objects.filter(
                    participant_team=participant_team_pk,
                    challenge_phase=challenge_phase,
                ).order_by("-submitted_at")
                submissions = ChallengeSubmissionManagementSerializer(
                    submissions, many=True, context={"request": request}
                )
                response = HttpResponse(content_type="text/csv")
                response[
                    "Content-Disposition"
                ] = "attachment; filename=all_submissions.csv"
                writer = csv.writer(response)
                writer.writerow(
                    [
                        "Team Name",
                        "Method Name",
                        "Status",
                        "Execution Time(sec.)",
                        "Submitted File",
                        "Result File",
                        "Stdout File",
                        "Stderr File",
                        "Submitted At",
                    ]
                )
                for submission in submissions.data:
                    writer.writerow(
                        [
                            submission["participant_team"],
                            submission["method_name"],
                            submission["status"],
                            submission["execution_time"],
                            submission["input_file"],
                            submission["submission_result_file"],
                            submission["stdout_file"],
                            submission["stderr_file"],
                            submission["created_at"],
                        ]
                    )
                return response
            else:
                response_data = {
                    "error": "You are neither host nor participant of the challenge!"
                }
                return Response(response_data, status=status.HTTP_400_BAD_REQUEST)
        else:
            response_data = {"error": "The file type requested is not valid!"}
            return Response(response_data, status=status.HTTP_400_BAD_REQUEST)
=======
    if file_type == "csv":
        if is_user_a_host_of_challenge(
            user=request.user, challenge_pk=challenge_pk
        ):
            submissions = Submission.objects.filter(
                challenge_phase__challenge=challenge
            ).order_by("-submitted_at")
            submissions = ChallengeSubmissionManagementSerializer(
                submissions, many=True, context={"request": request}
            )
            response = HttpResponse(content_type="text/csv")
            response[
                "Content-Disposition"
            ] = "attachment; filename=all_submissions.csv"
            writer = csv.writer(response)
            writer.writerow(
                [
                    "id",
                    "Team Name",
                    "Team Members",
                    "Team Members Email Id",
                    "Challenge Phase",
                    "Status",
                    "Created By",
                    "Execution Time(sec.)",
                    "Submission Number",
                    "Submitted File",
                    "Stdout File",
                    "Stderr File",
                    "Submitted At",
                    "Submission Result File",
                    "Submission Metadata File",
                ]
            )
            for submission in submissions.data:
                writer.writerow(
                    [
                        submission["id"],
                        submission["participant_team"],
                        ",".join(
                            username["username"]
                            for username in submission[
                                "participant_team_members"
                            ]
                        ),
                        ",".join(
                            email["email"]
                            for email in submission["participant_team_members"]
                        ),
                        submission["challenge_phase"],
                        submission["status"],
                        submission["created_by"],
                        submission["execution_time"],
                        submission["submission_number"],
                        submission["input_file"],
                        submission["stdout_file"],
                        submission["stderr_file"],
                        submission["created_at"],
                        submission["submission_result_file"],
                        submission["submission_metadata_file"],
                    ]
                )
            return response

        elif has_user_participated_in_challenge(
            user=request.user, challenge_id=challenge_pk
        ):

            # get participant team object for the user for a particular challenge.
            participant_team_pk = get_participant_team_id_of_user_for_a_challenge(
                request.user, challenge_pk
            )

            # Filter submissions on the basis of challenge phase for a participant.
            submissions = Submission.objects.filter(
                participant_team=participant_team_pk,
                challenge_phase=challenge_phase,
            ).order_by("-submitted_at")
            submissions = ChallengeSubmissionManagementSerializer(
                submissions, many=True, context={"request": request}
            )
            response = HttpResponse(content_type="text/csv")
            response[
                "Content-Disposition"
            ] = "attachment; filename=all_submissions.csv"
            writer = csv.writer(response)
            writer.writerow(
                [
                    "Team Name",
                    "Method Name",
                    "Status",
                    "Execution Time(sec.)",
                    "Submitted File",
                    "Result File",
                    "Stdout File",
                    "Stderr File",
                    "Submitted At",
                ]
            )
            for submission in submissions.data:
                writer.writerow(
                    [
                        submission["participant_team"],
                        submission["method_name"],
                        submission["status"],
                        submission["execution_time"],
                        submission["input_file"],
                        submission["submission_result_file"],
                        submission["stdout_file"],
                        submission["stderr_file"],
                        submission["created_at"],
                    ]
                )
            return response
        else:
            response_data = {
                "error": "You are neither host nor participant of the challenge!"
            }
            return Response(response_data, status=status.HTTP_400_BAD_REQUEST)
    else:
        response_data = {"error": "The file type requested is not valid!"}
        return Response(response_data, status=status.HTTP_400_BAD_REQUEST)
>>>>>>> af63c81d

    elif request.method == 'POST':
        if file_type == "csv":
            if is_user_a_host_of_challenge(user=request.user, challenge_pk=challenge_pk):
                fields_to_export = {
                    'participant_team': 'Team Name',
                    'participant_team_members': 'Team Members',
                    'participant_team_members_email': 'Team Members Email Id',
                    'challenge_phase': 'Challenge Phase',
                    'status': 'Status',
                    'created_by': 'Created By',
                    'execution_time': 'Execution Time(sec.)',
                    'submission_number': 'Submission Number',
                    'input_file': 'Submitted File',
                    'stdout_file': 'Stdout File',
                    'stderr_file': 'Stderr File',
                    'created_at': 'Submitted At (mm/dd/yyyy hh:mm:ss)',
                    'submission_result_file': 'Submission Result File',
                    'submission_metadata_file': 'Submission Metadata File',
                }
                submissions = Submission.objects.filter(
                    challenge_phase__challenge=challenge
                ).order_by('-submitted_at')
                submissions = ChallengeSubmissionManagementSerializer(
                    submissions, many=True, context={'request': request}
                )
                response = HttpResponse(content_type='text/csv')
                response['Content-Disposition'] = 'attachment; filename=all_submissions.csv'
                writer = csv.writer(response)
                fields = [fields_to_export[field] for field in request.data]
                fields.insert(0, 'id')
                writer.writerow(fields)
                for submission in submissions.data:
                    row = [submission['id']]
                    for field in request.data:
                        if field == 'participant_team_members':
                            row.append(
                                ",".join(
                                    username['username']
                                    for username in submission['participant_team_members']
                                )
                            )
                        elif field == 'participant_team_members_email':
                            row.append(
                                ",".join(
                                    email['email']
                                    for email in submission['participant_team_members']
                                )
                            )
                        elif field == 'created_at':
                            row.append(submission['created_at'].strftime('%m/%d/%Y %H:%M:%S'))
                        else:
                            row.append(submission[field])
                    writer.writerow(row)
                return response

            else:
                response_data = {'error': 'Sorry, you do not belong to this Host Team!'}
                return Response(response_data, status=status.HTTP_401_UNAUTHORIZED)

<<<<<<< HEAD
        else:
            response_data = {"error": "The file type requested is not valid!"}
            return Response(response_data, status=status.HTTP_400_BAD_REQUEST)


=======
>>>>>>> af63c81d
@api_view(["POST"])
@throttle_classes([UserRateThrottle])
@permission_classes((permissions.IsAuthenticated, HasVerifiedEmail))
@authentication_classes((ExpiringTokenAuthentication,))
def create_leaderboard(request):
    """
    Creates a leaderboard
    """
    serializer = LeaderboardSerializer(
        data=request.data, many=True, allow_empty=False
    )
    if serializer.is_valid():
        serializer.save()
        response_data = serializer.data
        return Response(response_data, status=status.HTTP_201_CREATED)
    return Response(serializer.errors, status=status.HTTP_400_BAD_REQUEST)


@api_view(["GET", "PATCH"])
@throttle_classes([UserRateThrottle])
@permission_classes((permissions.IsAuthenticated, HasVerifiedEmail))
@authentication_classes((ExpiringTokenAuthentication,))
def get_or_update_leaderboard(request, leaderboard_pk):
    """
    Returns or Updates a leaderboard
    """
    leaderboard = get_leaderboard_model(leaderboard_pk)

    if request.method == "PATCH":
        serializer = LeaderboardSerializer(
            leaderboard, data=request.data, partial=True
        )

        if serializer.is_valid():
            serializer.save()
            response_data = serializer.data
            return Response(response_data, status=status.HTTP_200_OK)
        return Response(serializer.errors, status=status.HTTP_400_BAD_REQUEST)

    if request.method == "GET":
        serializer = LeaderboardSerializer(leaderboard)
        response_data = serializer.data
        return Response(response_data, status=status.HTTP_200_OK)


@api_view(["POST"])
@throttle_classes([UserRateThrottle])
@permission_classes((permissions.IsAuthenticated, HasVerifiedEmail))
@authentication_classes((ExpiringTokenAuthentication,))
def create_dataset_split(request):
    """
    Creates a dataset split
    """
    serializer = DatasetSplitSerializer(
        data=request.data, many=True, allow_empty=False
    )
    if serializer.is_valid():
        serializer.save()
        response_data = serializer.data
        return Response(response_data, status=status.HTTP_201_CREATED)
    else:
        response_data = serializer.errors
        return Response(response_data, status=status.HTTP_400_BAD_REQUEST)


@api_view(["GET", "PATCH"])
@throttle_classes([UserRateThrottle])
@permission_classes((permissions.IsAuthenticated, HasVerifiedEmail))
@authentication_classes((ExpiringTokenAuthentication,))
def get_or_update_dataset_split(request, dataset_split_pk):
    """
    Returns or Updates a dataset split
    """
    dataset_split = get_dataset_split_model(dataset_split_pk)
    if request.method == "PATCH":
        serializer = DatasetSplitSerializer(
            dataset_split, data=request.data, partial=True
        )
        if serializer.is_valid():
            serializer.save()
            response_data = serializer.data
            return Response(response_data, status=status.HTTP_200_OK)
        else:
            response_data = serializer.errors
            return Response(response_data, status=status.HTTP_400_BAD_REQUEST)

    if request.method == "GET":
        serializer = DatasetSplitSerializer(dataset_split)
        response_data = serializer.data
        return Response(response_data, status=status.HTTP_200_OK)


@api_view(["POST"])
@throttle_classes([UserRateThrottle])
@permission_classes((permissions.IsAuthenticated, HasVerifiedEmail))
@authentication_classes((ExpiringTokenAuthentication,))
def create_challenge_phase_split(request):
    """
    Create Challenge Phase Split
    """
    serializer = ZipChallengePhaseSplitSerializer(
        data=request.data, many=True, allow_empty=False
    )
    if serializer.is_valid():
        serializer.save()
        response_data = serializer.data
        return Response(response_data, status=status.HTTP_201_CREATED)
    else:
        response_data = serializer.errors
        return Response(response_data, status=status.HTTP_400_BAD_REQUEST)


@api_view(["GET", "PATCH"])
@throttle_classes([UserRateThrottle])
@permission_classes((permissions.IsAuthenticated, HasVerifiedEmail))
@authentication_classes((ExpiringTokenAuthentication,))
def get_or_update_challenge_phase_split(request, challenge_phase_split_pk):
    """
    Returns or Updates challenge phase split
    """
    challenge_phase_split = get_challenge_phase_split_model(
        challenge_phase_split_pk
    )

    if request.method == "PATCH":
        serializer = ZipChallengePhaseSplitSerializer(
            challenge_phase_split, data=request.data, partial=True
        )
        if serializer.is_valid():
            serializer.save()
            response_data = serializer.data
            return Response(response_data, status=status.HTTP_200_OK)
        return Response(serializer.erros, status=status.HTTP_400_BAD_REQUEST)

    if request.method == "GET":
        serializer = ZipChallengePhaseSplitSerializer(challenge_phase_split)
        response_data = serializer.data
        return Response(response_data, status=status.HTTP_200_OK)


@api_view(["GET", "POST"])
@throttle_classes([UserRateThrottle])
@permission_classes((permissions.IsAuthenticatedOrReadOnly, HasVerifiedEmail))
@authentication_classes((ExpiringTokenAuthentication,))
def star_challenge(request, challenge_pk):
    """
    API endpoint for starring and unstarring
    a challenge.
    """
    challenge = get_challenge_model(challenge_pk)

    if request.method == "POST":
        try:
            starred_challenge = StarChallenge.objects.get(
                user=request.user.pk, challenge=challenge
            )
            starred_challenge.is_starred = not starred_challenge.is_starred
            starred_challenge.save()
            serializer = StarChallengeSerializer(starred_challenge)
            response_data = serializer.data
            return Response(response_data, status=status.HTTP_200_OK)
        except StarChallenge.DoesNotExist:
            serializer = StarChallengeSerializer(
                data=request.data,
                context={
                    "request": request,
                    "challenge": challenge,
                    "is_starred": True,
                },
            )
            if serializer.is_valid():
                serializer.save()
                response_data = serializer.data
                return Response(response_data, status=status.HTTP_201_CREATED)
            return Response(
                serializer.errors, status=status.HTTP_400_BAD_REQUEST
            )

    if request.method == "GET":
        try:
            starred_challenge = StarChallenge.objects.get(
                user=request.user.pk, challenge=challenge
            )
            serializer = StarChallengeSerializer(starred_challenge)
            response_data = serializer.data
            return Response(response_data, status=status.HTTP_200_OK)
        except StarChallenge.DoesNotExist:
            starred_challenge = StarChallenge.objects.filter(
                challenge=challenge
            )
            if not starred_challenge:
                response_data = {"is_starred": False, "count": 0}
                return Response(response_data, status=status.HTTP_200_OK)

            serializer = StarChallengeSerializer(starred_challenge, many=True)
            response_data = {
                "is_starred": False,
                "count": serializer.data[0]["count"],
            }
            return Response(response_data, status=status.HTTP_200_OK)


@api_view(["GET"])
@throttle_classes([UserRateThrottle])
@permission_classes((permissions.IsAuthenticated, HasVerifiedEmail))
@authentication_classes((ExpiringTokenAuthentication,))
def get_broker_urls(request):
    """
    Returns:
        Queue name of approved challenges
    """
    is_active = request.data.get("is_active", False)

    q_params = {"approved_by_admin": True}
    if is_active:
        q_params["start_date__lt"] = timezone.now()
        q_params["end_date__gt"] = timezone.now()

    if not request.user.is_superuser:
        response_data = {
            "error": "You are not authorized to make this request!"
        }
        return Response(response_data, status=status.HTTP_403_FORBIDDEN)
    else:
        challenges = Challenge.objects.filter(**q_params)
        response_data = challenges.values_list("queue", flat=True)
        return Response(response_data, status=status.HTTP_200_OK)


@api_view(["GET"])
@throttle_classes([UserRateThrottle])
@permission_classes((permissions.IsAuthenticated, HasVerifiedEmail))
@authentication_classes((ExpiringTokenAuthentication,))
def get_broker_url_by_challenge_pk(request, challenge_pk):
    """
    Returns:
        Queue name of challenge with challenge pk
    """
    if not request.user.is_superuser:
        response_data = {
            "error": "You are not authorized to make this request!"
        }
        return Response(response_data, status=status.HTTP_403_FORBIDDEN)
    else:
        try:
            challenge = Challenge.objects.get(
                pk=challenge_pk, approved_by_admin=True
            )
        except Challenge.DoesNotExist:
            response_data = {
                "error": "Challenge {} does not exist".format(challenge_pk)
            }
            return Response(response_data, status=status.HTTP_400_BAD_REQUEST)

        response_data = [challenge.queue]
        return Response(response_data, status=status.HTTP_200_OK)


@api_view(["GET"])
@throttle_classes([UserRateThrottle])
@permission_classes((permissions.IsAuthenticated, HasVerifiedEmail))
@authentication_classes((ExpiringTokenAuthentication,))
def get_aws_credentials_for_participant_team(request, phase_pk):
    """
    Returns:
        Dictionary containing AWS credentials for the participant team for a particular challenge
    """
    challenge_phase = get_challenge_phase_model(phase_pk)
    challenge = challenge_phase.challenge
    participant_team = get_participant_team_of_user_for_a_challenge(
        request.user, challenge.pk
    )
    if not challenge.is_docker_based:
        response_data = {
            "error": "Sorry, this is not a docker based challenge."
        }
        return Response(response_data, status=status.HTTP_400_BAD_REQUEST)

    if participant_team is None:
        response_data = {
            "error": "You have not participated in this challenge."
        }
        return Response(response_data, status=status.HTTP_400_BAD_REQUEST)

    aws_keys = get_aws_credentials_for_challenge(challenge.pk)
    ecr_repository_name = "{}-participant-team-{}".format(
        challenge.slug, participant_team.pk
    )
    ecr_repository_name = convert_to_aws_ecr_compatible_format(
        ecr_repository_name
    )
    repository, created = get_or_create_ecr_repository(
        ecr_repository_name, aws_keys
    )
    name = str(uuid.uuid4())[:32]
    docker_repository_uri = repository["repositoryUri"]
    federated_user = create_federated_user(name, ecr_repository_name, aws_keys)
    data = {
        "federated_user": federated_user,
        "docker_repository_uri": docker_repository_uri,
    }
    response_data = {"success": data}
    return Response(response_data, status=status.HTTP_200_OK)


@api_view(["POST"])
@throttle_classes([UserRateThrottle])
@permission_classes((permissions.IsAuthenticated, HasVerifiedEmail))
@authentication_classes((ExpiringTokenAuthentication,))
def invite_users_to_challenge(request, challenge_pk):

    challenge = get_challenge_model(challenge_pk)

    if not challenge.is_active or not challenge.approved_by_admin:
        response_data = {"error": "Sorry, the challenge is not active"}
        return Response(response_data, status=status.HTTP_403_FORBIDDEN)

    try:
        challenge_host = ChallengeHost.objects.get(user=request.user)
    except ChallengeHost.DoesNotExist:
        response_data = {"error": "You're not a challenge host"}
        return Response(response_data, status=status.HTTP_400_BAD_REQUEST)

    if not is_user_a_host_of_challenge(request.user, challenge.pk):
        response_data = {
            "error": "You're not authorized to invite a user in {}".format(
                challenge.title
            )
        }
        return Response(response_data, status=status.HTTP_400_BAD_REQUEST)

    users_email = request.data.get("emails")

    if not users_email:
        response_data = {"error": "Users email can't be blank"}
        return Response(response_data, status=status.HTTP_400_BAD_REQUEST)

    try:
        users_email = eval(users_email)
    except Exception:
        response_data = {"error": "Invalid format for users email"}
        return Response(response_data, status=status.HTTP_400_BAD_REQUEST)

    invalid_emails = []
    valid_emails = []
    for email in users_email:
        try:
            invited_user = UserInvitation.objects.get(
                email=email, challenge=challenge.pk
            )
            invitation_key = invited_user.invitation_key
        except UserInvitation.DoesNotExist:
            invitation_key = uuid.uuid4()
            invitation_status = UserInvitation.PENDING
            data = {
                "email": email,
                "invitation_key": str(invitation_key),
                "status": invitation_status,
                "challenge": challenge.pk,
                "invited_by": challenge_host.pk,
            }
            serializer = UserInvitationSerializer(data=data, partial=True)
            if serializer.is_valid():
                user, created = User.objects.get_or_create(
                    username=email, email=email
                )
                if created:
                    EmailAddress.objects.create(
                        user=user, email=email, primary=True, verified=True
                    )
                data["user"] = user.pk
                valid_emails.append(data)
            else:
                invalid_emails.append(email)

        sender_email = settings.CLOUDCV_TEAM_EMAIL
        # TODO: Update this URL after shifting django backend from evalapi.cloudcv.org to evalai.cloudcv.org/api
        hostname = get_url_from_hostname(settings.HOSTNAME)
        url = "{}/accept-invitation/{}/".format(hostname, invitation_key)
        template_data = {"title": challenge.title, "url": url}
        if challenge.image:
            template_data["image"] = challenge.image.url
        template_id = settings.SENDGRID_SETTINGS.get("TEMPLATES").get(
            "CHALLENGE_INVITATION"
        )

        if email not in invalid_emails:
            send_email(sender_email, email, template_id, template_data)

    if valid_emails:
        serializer = UserInvitationSerializer(data=valid_emails, many=True)
        if serializer.is_valid():
            serializer.save()

    if len(users_email) == len(invalid_emails):
        response_data = {"error": "Please enter correct email addresses"}
        return Response(response_data, status=status.HTTP_400_BAD_REQUEST)

    response_data = {
        "success": "Invitations sent successfully",
        "invalid_emails": invalid_emails,
    }
    return Response(response_data, status=status.HTTP_200_OK)


@api_view(["GET", "PATCH"])
@throttle_classes([UserRateThrottle])
@permission_classes(())
def accept_challenge_invitation(request, invitation_key):
    try:
        invitation = UserInvitation.objects.get(invitation_key=invitation_key)
    except UserInvitation.DoesNotExist:
        response_data = {
            "error": "The invitation with key {} doesn't exist".format(
                invitation_key
            )
        }
        return Response(response_data, status=status.HTTP_400_BAD_REQUEST)

    if request.method == "GET":
        serializer = UserInvitationSerializer(invitation)
        return Response(serializer.data, status=status.HTTP_200_OK)

    elif request.method == "PATCH":
        serializer = UserDetailsSerializer(
            invitation.user, data=request.data, partial=True
        )
        if serializer.is_valid():
            serializer.save()
            data = {"password": make_password(serializer.data.get("password"))}
            serializer = UserDetailsSerializer(
                invitation.user, data=data, partial=True
            )
            if serializer.is_valid():
                serializer.save()
            data = {"status": UserInvitation.ACCEPTED}
            serializer = UserInvitationSerializer(
                invitation, data=data, partial=True
            )
            if serializer.is_valid():
                serializer.save()
            return Response(serializer.data, status=status.HTTP_200_OK)
        return Response(serializer.errors, status=status.HTTP_400_BAD_REQUEST)


@api_view(["GET"])
@throttle_classes([UserRateThrottle])
@permission_classes((permissions.IsAuthenticated, HasVerifiedEmail))
@authentication_classes((ExpiringTokenAuthentication,))
def get_challenge_by_queue_name(request, queue_name):
    """
    API endpoint to fetch the challenge details by using pk
    Arguments:
        queue_name -- Challenge queue name for which the challenge deatils are fetched
    Returns:
        Response Object -- An object containing challenge details
    """

    try:
        challenge = Challenge.objects.get(queue=queue_name)
    except Challenge.DoesNotExist:
        response_data = {
            "error": "Challenge with queue name {} does not exist".format(
                queue_name
            )
        }
        return Response(response_data, status=status.HTTP_400_BAD_REQUEST)

    if not is_user_a_host_of_challenge(request.user, challenge.pk):
        response_data = {
            "error": "Sorry, you are not authorized to access this challenge."
        }
        return Response(response_data, status=status.HTTP_401_UNAUTHORIZED)

    serializer = ZipChallengeSerializer(
        challenge, context={"request": request}
    )
    response_data = serializer.data
    return Response(response_data, status=status.HTTP_200_OK)


@api_view(["GET"])
@throttle_classes([UserRateThrottle])
@permission_classes((permissions.IsAuthenticated, HasVerifiedEmail))
@authentication_classes((ExpiringTokenAuthentication,))
def get_challenge_phases_by_challenge_pk(request, challenge_pk):
    """
    API endpoint to fetch all challenge phase details corresponding to a challenge using challenge pk
    Arguments:
        challenge_pk -- Challenge Id for which the details is to be fetched
    Returns:
        Response Object -- An object containing all challenge phases for the challenge
    """
    challenge = get_challenge_model(challenge_pk)

    if not is_user_a_host_of_challenge(request.user, challenge.pk):
        response_data = {
            "error": "Sorry, you are not authorized to access these challenge phases."
        }
        return Response(response_data, status=status.HTTP_401_UNAUTHORIZED)

    challenge_phases = ChallengePhase.objects.filter(challenge=challenge_pk)
    serializer = ChallengePhaseCreateSerializer(
        challenge_phases, context={"request": request}, many=True
    )
    response_data = serializer.data
    return Response(response_data, status=status.HTTP_200_OK)


@api_view(["GET"])
@throttle_classes([AnonRateThrottle])
def get_challenge_phase_by_pk(request, pk):
    """
    Returns a particular challenge phase details by pk
    """
    challenge_phase = get_challenge_phase_model(pk)
    serializer = ChallengePhaseSerializer(
        challenge_phase, context={"request": request}
    )
    response_data = serializer.data
    return Response(response_data, status=status.HTTP_200_OK)


@api_view(["GET"])
@throttle_classes([AnonRateThrottle])
def get_challenge_phase_by_slug(request, slug):
    """
    Returns a particular challenge phase details by pk
    """
    try:
        challenge_phase = ChallengePhase.objects.get(slug=slug)
    except ChallengePhase.DoesNotExist:
        response_data = {
            "error": "Challenge phase with slug {} does not exist".format(slug)
        }
        return Response(response_data, status=status.HTTP_400_BAD_REQUEST)
    serializer = ChallengePhaseSerializer(challenge_phase)
    response_data = serializer.data
    return Response(response_data, status=status.HTTP_200_OK)<|MERGE_RESOLUTION|>--- conflicted
+++ resolved
@@ -1206,11 +1206,7 @@
         return Response(response_data, status=status.HTTP_400_BAD_REQUEST)
 
 
-<<<<<<< HEAD
 @api_view(["GET", "POST"])
-=======
-@api_view(["GET"])
->>>>>>> af63c81d
 @throttle_classes([UserRateThrottle])
 @permission_classes((permissions.IsAuthenticated, HasVerifiedEmail))
 @authentication_classes((ExpiringTokenAuthentication,))
@@ -1234,8 +1230,7 @@
         }
         return Response(response_data, status=status.HTTP_404_NOT_FOUND)
 
-<<<<<<< HEAD
-    if request.method == 'GET':
+    if request.method == "GET":
         if file_type == "csv":
             if is_user_a_host_of_challenge(
                 user=request.user, challenge_pk=challenge_pk
@@ -1358,130 +1353,6 @@
         else:
             response_data = {"error": "The file type requested is not valid!"}
             return Response(response_data, status=status.HTTP_400_BAD_REQUEST)
-=======
-    if file_type == "csv":
-        if is_user_a_host_of_challenge(
-            user=request.user, challenge_pk=challenge_pk
-        ):
-            submissions = Submission.objects.filter(
-                challenge_phase__challenge=challenge
-            ).order_by("-submitted_at")
-            submissions = ChallengeSubmissionManagementSerializer(
-                submissions, many=True, context={"request": request}
-            )
-            response = HttpResponse(content_type="text/csv")
-            response[
-                "Content-Disposition"
-            ] = "attachment; filename=all_submissions.csv"
-            writer = csv.writer(response)
-            writer.writerow(
-                [
-                    "id",
-                    "Team Name",
-                    "Team Members",
-                    "Team Members Email Id",
-                    "Challenge Phase",
-                    "Status",
-                    "Created By",
-                    "Execution Time(sec.)",
-                    "Submission Number",
-                    "Submitted File",
-                    "Stdout File",
-                    "Stderr File",
-                    "Submitted At",
-                    "Submission Result File",
-                    "Submission Metadata File",
-                ]
-            )
-            for submission in submissions.data:
-                writer.writerow(
-                    [
-                        submission["id"],
-                        submission["participant_team"],
-                        ",".join(
-                            username["username"]
-                            for username in submission[
-                                "participant_team_members"
-                            ]
-                        ),
-                        ",".join(
-                            email["email"]
-                            for email in submission["participant_team_members"]
-                        ),
-                        submission["challenge_phase"],
-                        submission["status"],
-                        submission["created_by"],
-                        submission["execution_time"],
-                        submission["submission_number"],
-                        submission["input_file"],
-                        submission["stdout_file"],
-                        submission["stderr_file"],
-                        submission["created_at"],
-                        submission["submission_result_file"],
-                        submission["submission_metadata_file"],
-                    ]
-                )
-            return response
-
-        elif has_user_participated_in_challenge(
-            user=request.user, challenge_id=challenge_pk
-        ):
-
-            # get participant team object for the user for a particular challenge.
-            participant_team_pk = get_participant_team_id_of_user_for_a_challenge(
-                request.user, challenge_pk
-            )
-
-            # Filter submissions on the basis of challenge phase for a participant.
-            submissions = Submission.objects.filter(
-                participant_team=participant_team_pk,
-                challenge_phase=challenge_phase,
-            ).order_by("-submitted_at")
-            submissions = ChallengeSubmissionManagementSerializer(
-                submissions, many=True, context={"request": request}
-            )
-            response = HttpResponse(content_type="text/csv")
-            response[
-                "Content-Disposition"
-            ] = "attachment; filename=all_submissions.csv"
-            writer = csv.writer(response)
-            writer.writerow(
-                [
-                    "Team Name",
-                    "Method Name",
-                    "Status",
-                    "Execution Time(sec.)",
-                    "Submitted File",
-                    "Result File",
-                    "Stdout File",
-                    "Stderr File",
-                    "Submitted At",
-                ]
-            )
-            for submission in submissions.data:
-                writer.writerow(
-                    [
-                        submission["participant_team"],
-                        submission["method_name"],
-                        submission["status"],
-                        submission["execution_time"],
-                        submission["input_file"],
-                        submission["submission_result_file"],
-                        submission["stdout_file"],
-                        submission["stderr_file"],
-                        submission["created_at"],
-                    ]
-                )
-            return response
-        else:
-            response_data = {
-                "error": "You are neither host nor participant of the challenge!"
-            }
-            return Response(response_data, status=status.HTTP_400_BAD_REQUEST)
-    else:
-        response_data = {"error": "The file type requested is not valid!"}
-        return Response(response_data, status=status.HTTP_400_BAD_REQUEST)
->>>>>>> af63c81d
 
     elif request.method == 'POST':
         if file_type == "csv":
@@ -1542,14 +1413,11 @@
                 response_data = {'error': 'Sorry, you do not belong to this Host Team!'}
                 return Response(response_data, status=status.HTTP_401_UNAUTHORIZED)
 
-<<<<<<< HEAD
         else:
             response_data = {"error": "The file type requested is not valid!"}
             return Response(response_data, status=status.HTTP_400_BAD_REQUEST)
 
 
-=======
->>>>>>> af63c81d
 @api_view(["POST"])
 @throttle_classes([UserRateThrottle])
 @permission_classes((permissions.IsAuthenticated, HasVerifiedEmail))
