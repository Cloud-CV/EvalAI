import csv
import logging
import random
import requests
import shutil
import string
import tempfile
import uuid
import yaml
import zipfile

from os.path import basename, isfile, join

from django.conf import settings
from django.contrib.auth.hashers import make_password
from django.contrib.auth.models import User
from django.core.files.base import ContentFile
from django.db import transaction
from django.http import HttpResponse
from django.utils import timezone

from rest_framework import permissions, status
from rest_framework.decorators import (
    api_view,
    authentication_classes,
    permission_classes,
    throttle_classes,
)
from rest_framework.response import Response
from rest_framework_expiring_authtoken.authentication import (
    ExpiringTokenAuthentication,
)
from rest_framework.throttling import UserRateThrottle, AnonRateThrottle

from yaml.scanner import ScannerError

from allauth.account.models import EmailAddress
from accounts.permissions import HasVerifiedEmail
from accounts.serializers import UserDetailsSerializer
from base.utils import (
    paginated_queryset,
    send_email,
    get_url_from_hostname,
    get_queue_name,
)
from challenges.utils import (
    get_challenge_model,
    get_challenge_phase_model,
    get_challenge_phase_split_model,
    get_dataset_split_model,
    get_leaderboard_model,
)
from hosts.models import ChallengeHost, ChallengeHostTeam
from hosts.utils import (
    get_challenge_host_teams_for_user,
    is_user_a_host_of_challenge,
    get_challenge_host_team_model,
)
from jobs.models import Submission
from jobs.serializers import (
    SubmissionSerializer,
    ChallengeSubmissionManagementSerializer,
)
from participants.models import Participant, ParticipantTeam
<<<<<<< HEAD
from participants.utils import (get_participant_teams_for_user,
                                has_user_participated_in_challenge,
                                get_participant_team_id_of_user_for_a_challenge,)

from .models import (Challenge,
                     ChallengePhase,
                     ChallengePhaseSplit,
                     ChallengeConfiguration,
                     StarChallenge)
from .permissions import IsChallengeCreator, IsMemberOfHostTeam
from .serializers import (ChallengeConfigSerializer,
                          ChallengePhaseSerializer,
                          ChallengePhaseCreateSerializer,
                          ChallengePhaseSplitSerializer,
                          ChallengeSerializer,
                          DatasetSplitSerializer,
                          LeaderboardSerializer,
                          StarChallengeSerializer,
                          ZipChallengeSerializer,
                          ZipChallengePhaseSplitSerializer,)
from .utils import (get_file_content,
                    get_or_create_ecr_repository,
                    convert_to_aws_ecr_compatible_format,
                    create_federated_user,)
=======
from participants.utils import (
    get_participant_teams_for_user,
    has_user_participated_in_challenge,
    get_participant_team_id_of_user_for_a_challenge,
    get_participant_team_of_user_for_a_challenge,
)

from .models import (
    Challenge,
    ChallengePhase,
    ChallengePhaseSplit,
    ChallengeConfiguration,
    StarChallenge,
    UserInvitation,
)
from .permissions import IsChallengeCreator
from .serializers import (
    ChallengeConfigSerializer,
    ChallengePhaseSerializer,
    ChallengePhaseCreateSerializer,
    ChallengePhaseSplitSerializer,
    ChallengeSerializer,
    DatasetSplitSerializer,
    LeaderboardSerializer,
    StarChallengeSerializer,
    UserInvitationSerializer,
    ZipChallengeSerializer,
    ZipChallengePhaseSplitSerializer,
)
from .utils import (
    create_federated_user,
    convert_to_aws_ecr_compatible_format,
    get_aws_credentials_for_challenge,
    get_file_content,
    get_or_create_ecr_repository,
)
>>>>>>> 01e53d67

logger = logging.getLogger(__name__)

try:
    xrange  # Python 2
except NameError:
    xrange = range  # Python 3


@api_view(["GET", "POST"])
@throttle_classes([UserRateThrottle])
@permission_classes((permissions.IsAuthenticated, HasVerifiedEmail))
@authentication_classes((ExpiringTokenAuthentication,))
def challenge_list(request, challenge_host_team_pk):
    try:
        challenge_host_team = ChallengeHostTeam.objects.get(
            pk=challenge_host_team_pk
        )
    except ChallengeHostTeam.DoesNotExist:
        response_data = {"error": "ChallengeHostTeam does not exist"}
        return Response(response_data, status=status.HTTP_406_NOT_ACCEPTABLE)

    if request.method == "GET":
        challenge = Challenge.objects.filter(
            creator=challenge_host_team, is_disabled=False
        ).order_by("-id")
        paginator, result_page = paginated_queryset(challenge, request)
        serializer = ChallengeSerializer(
            result_page, many=True, context={"request": request}
        )
        response_data = serializer.data
        return paginator.get_paginated_response(response_data)

    elif request.method == "POST":
        if not ChallengeHost.objects.filter(
            user=request.user, team_name_id=challenge_host_team_pk
        ).exists():
            response_data = {
                "error": "Sorry, you do not belong to this Host Team!"
            }
            return Response(response_data, status=status.HTTP_401_UNAUTHORIZED)

        serializer = ZipChallengeSerializer(
            data=request.data,
            context={
                "challenge_host_team": challenge_host_team,
                "request": request,
            },
        )
        if serializer.is_valid():
            serializer.save()
            challenge = get_challenge_model(serializer.instance.pk)
            serializer = ChallengeSerializer(challenge)
            response_data = serializer.data
            return Response(response_data, status=status.HTTP_201_CREATED)
        return Response(serializer.errors, status=status.HTTP_400_BAD_REQUEST)


@api_view(["GET", "PUT", "PATCH", "DELETE"])
@throttle_classes([UserRateThrottle])
<<<<<<< HEAD
@permission_classes((permissions.IsAuthenticated, HasVerifiedEmail, IsMemberOfHostTeam))
=======
@permission_classes(
    (permissions.IsAuthenticated, HasVerifiedEmail, IsChallengeCreator)
)
>>>>>>> 01e53d67
@authentication_classes((ExpiringTokenAuthentication,))
def challenge_detail(request, challenge_host_team_pk, challenge_pk):
    try:
        challenge_host_team = ChallengeHostTeam.objects.get(
            pk=challenge_host_team_pk
        )
    except ChallengeHostTeam.DoesNotExist:
        response_data = {"error": "ChallengeHostTeam does not exist"}
        return Response(response_data, status=status.HTTP_406_NOT_ACCEPTABLE)

    try:
        challenge = Challenge.objects.get(pk=challenge_pk)
    except Challenge.DoesNotExist:
        response_data = {"error": "Challenge does not exist"}
        return Response(response_data, status=status.HTTP_406_NOT_ACCEPTABLE)

    if request.method == "GET":
        serializer = ChallengeSerializer(
            challenge, context={"request": request}
        )
        response_data = serializer.data
        return Response(response_data, status=status.HTTP_200_OK)

    elif request.method in ["PUT", "PATCH"]:
        if request.method == "PATCH":
            serializer = ZipChallengeSerializer(
                challenge,
                data=request.data,
                context={
                    "challenge_host_team": challenge_host_team,
                    "request": request,
                },
                partial=True,
            )
        else:
            serializer = ZipChallengeSerializer(
                challenge,
                data=request.data,
                context={
                    "challenge_host_team": challenge_host_team,
                    "request": request,
                },
            )
        if serializer.is_valid():
            serializer.save()
            challenge = get_challenge_model(serializer.instance.pk)
            serializer = ChallengeSerializer(challenge)
            response_data = serializer.data
            return Response(response_data, status=status.HTTP_200_OK)
        else:
            return Response(
                serializer.errors, status=status.HTTP_400_BAD_REQUEST
            )

    elif request.method == "DELETE":
        challenge.delete()
        return Response(status=status.HTTP_204_NO_CONTENT)


@api_view(["POST"])
@throttle_classes([UserRateThrottle])
@permission_classes((permissions.IsAuthenticated, HasVerifiedEmail))
@authentication_classes((ExpiringTokenAuthentication,))
def add_participant_team_to_challenge(
    request, challenge_pk, participant_team_pk
):

    try:
        challenge = Challenge.objects.get(pk=challenge_pk)
    except Challenge.DoesNotExist:
        response_data = {"error": "Challenge does not exist"}
        return Response(response_data, status=status.HTTP_406_NOT_ACCEPTABLE)

    if (
        challenge.end_date < timezone.now()
        or challenge.start_date > timezone.now()
    ):
        response_data = {
            "error": "Sorry, cannot accept participant team since challenge is not active."
        }
        return Response(response_data, status=status.HTTP_406_NOT_ACCEPTABLE)

    try:
        participant_team = ParticipantTeam.objects.get(pk=participant_team_pk)
    except ParticipantTeam.DoesNotExist:
        response_data = {"error": "ParticipantTeam does not exist"}
        return Response(response_data, status=status.HTTP_406_NOT_ACCEPTABLE)

    # Check if user is in allowed list.
    user_email = request.user.email
    if len(challenge.allowed_email_domains) > 0:
        present = False
        for domain in challenge.allowed_email_domains:
            if domain.lower() in user_email.lower():
                present = True
                break
        if not present:
            message = "Sorry, users with {} email domain(s) are only allowed to participate in this challenge."
            domains = ""
            for domain in challenge.allowed_email_domains:
                domains = "{}{}{}".format(domains, "/", domain)
            domains = domains[1:]
            response_data = {"error": message.format(domains)}
            return Response(
                response_data, status=status.HTTP_406_NOT_ACCEPTABLE
            )

    # Check if user is in blocked list.
    for domain in challenge.blocked_email_domains:
        domain = "@" + domain
        if domain.lower() in user_email.lower():
            message = "Sorry, users with {} email domain(s) are not allowed to participate in this challenge."
            domains = ""
            for domain in challenge.blocked_email_domains:
                domains = "{}{}{}".format(domains, "/", domain)
            domains = domains[1:]
            response_data = {"error": message.format(domains)}
            return Response(
                response_data, status=status.HTTP_406_NOT_ACCEPTABLE
            )

    # check to disallow the user if he is a Challenge Host for this challenge
    participant_team_user_ids = set(
        Participant.objects.select_related("user")
        .filter(team__id=participant_team_pk)
        .values_list("user", flat=True)
    )

    for user in participant_team_user_ids:
        if has_user_participated_in_challenge(user, challenge_pk):
            response_data = {
                "error": "Sorry, other team member(s) have already participated in the Challenge."
                " Please participate with a different team!",
                "challenge_id": int(challenge_pk),
                "participant_team_id": int(participant_team_pk),
            }
            return Response(
                response_data, status=status.HTTP_406_NOT_ACCEPTABLE
            )

    if participant_team.challenge_set.filter(id=challenge_pk).exists():
        response_data = {
            "error": "Team already exists",
            "challenge_id": int(challenge_pk),
            "participant_team_id": int(participant_team_pk),
        }
        return Response(response_data, status=status.HTTP_200_OK)
    else:
        challenge.participant_teams.add(participant_team)
        return Response(status=status.HTTP_201_CREATED)


@api_view(["POST"])
@throttle_classes([UserRateThrottle])
@permission_classes(
    (permissions.IsAuthenticated, HasVerifiedEmail, IsChallengeCreator)
)
@authentication_classes((ExpiringTokenAuthentication,))
def disable_challenge(request, challenge_pk):
    try:
        challenge = Challenge.objects.get(pk=challenge_pk)
    except Challenge.DoesNotExist:
        response_data = {"error": "Challenge does not exist"}
        return Response(response_data, status=status.HTTP_406_NOT_ACCEPTABLE)

    challenge.is_disabled = True
    challenge.save()
    return Response(status=status.HTTP_204_NO_CONTENT)


@api_view(["GET"])
@throttle_classes([AnonRateThrottle])
def get_all_challenges(request, challenge_time):
    """
    Returns the list of all challenges
    """
    # make sure that a valid url is requested.
    if challenge_time.lower() not in ("all", "future", "past", "present"):
        response_data = {"error": "Wrong url pattern!"}
        return Response(response_data, status=status.HTTP_406_NOT_ACCEPTABLE)

    q_params = {"published": True, "approved_by_admin": True}
    if challenge_time.lower() == "past":
        q_params["end_date__lt"] = timezone.now()

    elif challenge_time.lower() == "present":
        q_params["start_date__lt"] = timezone.now()
        q_params["end_date__gt"] = timezone.now()

    elif challenge_time.lower() == "future":
        q_params["start_date__gt"] = timezone.now()
    # for `all` we dont need any condition in `q_params`

    # don't return disabled challenges
    q_params["is_disabled"] = False

    challenge = Challenge.objects.filter(**q_params).order_by("-pk")
    paginator, result_page = paginated_queryset(challenge, request)
    serializer = ChallengeSerializer(
        result_page, many=True, context={"request": request}
    )
    response_data = serializer.data
    return paginator.get_paginated_response(response_data)


@api_view(["GET"])
@throttle_classes([AnonRateThrottle])
def get_featured_challenges(request):
    """
    Returns the list of featured challenges
    """
    challenge = Challenge.objects.filter(
        featured=True,
        published=True,
        approved_by_admin=True,
        is_disabled=False,
    ).order_by("-id")
    paginator, result_page = paginated_queryset(challenge, request)
    serializer = ChallengeSerializer(
        result_page, many=True, context={"request": request}
    )
    response_data = serializer.data
    return paginator.get_paginated_response(response_data)


@api_view(["GET"])
@throttle_classes([AnonRateThrottle])
def get_challenge_by_pk(request, pk):
    """
    Returns a particular challenge by id
    """
    try:
        if is_user_a_host_of_challenge(request.user, pk):
            challenge = Challenge.objects.get(pk=pk)
        else:
            challenge = Challenge.objects.get(
                pk=pk, approved_by_admin=True, published=True
            )
        if challenge.is_disabled:
            response_data = {"error": "Sorry, the challenge was removed!"}
            return Response(
                response_data, status=status.HTTP_406_NOT_ACCEPTABLE
            )
        serializer = ChallengeSerializer(
            challenge, context={"request": request}
        )
        response_data = serializer.data
        return Response(response_data, status=status.HTTP_200_OK)
    except Challenge.DoesNotExist:
        response_data = {"error": "Challenge does not exist!"}
        return Response(response_data, status=status.HTTP_406_NOT_ACCEPTABLE)


@api_view(["GET"])
@throttle_classes([UserRateThrottle])
@permission_classes((permissions.IsAuthenticated, HasVerifiedEmail))
@authentication_classes((ExpiringTokenAuthentication,))
def get_challenges_based_on_teams(request):
    q_params = {"approved_by_admin": True, "published": True}
    participant_team_id = request.query_params.get("participant_team", None)
    challenge_host_team_id = request.query_params.get("host_team", None)
    mode = request.query_params.get("mode", None)

    if not participant_team_id and not challenge_host_team_id and not mode:
        response_data = {"error": "Invalid url pattern!"}
        return Response(response_data, status=status.HTTP_406_NOT_ACCEPTABLE)

    # either mode should be there or one of paricipant team and host team
    if mode and (participant_team_id or challenge_host_team_id):
        response_data = {"error": "Invalid url pattern!"}
        return Response(response_data, status=status.HTTP_406_NOT_ACCEPTABLE)

    if participant_team_id:
        q_params["participant_teams__pk"] = participant_team_id
    if challenge_host_team_id:
        q_params["creator__id"] = challenge_host_team_id

    if mode == "participant":
        participant_team_ids = get_participant_teams_for_user(request.user)
        q_params["participant_teams__pk__in"] = participant_team_ids

    elif mode == "host":
        host_team_ids = get_challenge_host_teams_for_user(request.user)
        q_params["creator__id__in"] = host_team_ids

    challenge = Challenge.objects.filter(**q_params).order_by("id")
    paginator, result_page = paginated_queryset(challenge, request)
    serializer = ChallengeSerializer(
        result_page, many=True, context={"request": request}
    )
    response_data = serializer.data
    return paginator.get_paginated_response(response_data)


@api_view(["GET", "POST"])
@throttle_classes([UserRateThrottle])
@permission_classes(
    (
        permissions.IsAuthenticatedOrReadOnly,
        HasVerifiedEmail,
        IsChallengeCreator,
    )
)
@authentication_classes((ExpiringTokenAuthentication,))
def challenge_phase_list(request, challenge_pk):
    try:
        challenge = Challenge.objects.get(pk=challenge_pk)
    except Challenge.DoesNotExist:
        response_data = {"error": "Challenge does not exist"}
        return Response(response_data, status=status.HTTP_406_NOT_ACCEPTABLE)

    if request.method == "GET":
        if is_user_a_host_of_challenge(request.user, challenge_pk):
            challenge_phase = ChallengePhase.objects.filter(
                challenge=challenge
            ).order_by("pk")
        else:
            challenge_phase = ChallengePhase.objects.filter(
                challenge=challenge, is_public=True
            ).order_by("pk")
        paginator, result_page = paginated_queryset(challenge_phase, request)
        serializer = ChallengePhaseSerializer(result_page, many=True)
        response_data = serializer.data
        return paginator.get_paginated_response(response_data)

    elif request.method == "POST":
        serializer = ChallengePhaseCreateSerializer(
            data=request.data, context={"challenge": challenge}
        )
        if serializer.is_valid():
            serializer.save()
            challenge_phase = get_challenge_phase_model(serializer.instance.pk)
            serializer = ChallengePhaseSerializer(challenge_phase)
            response_data = serializer.data
            return Response(response_data, status=status.HTTP_201_CREATED)
        return Response(serializer.errors, status=status.HTTP_400_BAD_REQUEST)


@api_view(["GET", "PUT", "PATCH", "DELETE"])
@throttle_classes([UserRateThrottle])
<<<<<<< HEAD
@permission_classes((permissions.IsAuthenticatedOrReadOnly, HasVerifiedEmail, IsMemberOfHostTeam))
=======
@permission_classes(
    (
        permissions.IsAuthenticatedOrReadOnly,
        HasVerifiedEmail,
        IsChallengeCreator,
    )
)
>>>>>>> 01e53d67
@authentication_classes((ExpiringTokenAuthentication,))
def challenge_phase_detail(request, challenge_pk, pk):
    try:
        challenge = Challenge.objects.get(pk=challenge_pk)
    except Challenge.DoesNotExist:
        response_data = {"error": "Challenge does not exist"}
        return Response(response_data, status=status.HTTP_406_NOT_ACCEPTABLE)

    try:
        challenge_phase = ChallengePhase.objects.get(challenge=challenge, pk=pk)
    except ChallengePhase.DoesNotExist:
        response_data = {"error": "Challenge phase {} does not exist for challenge {}".format(pk, challenge.pk)}
        return Response(response_data, status=status.HTTP_406_NOT_ACCEPTABLE)

    if request.method == "GET":
        if not is_user_a_host_of_challenge(request.user, challenge.id):
            serializer = ChallengePhaseSerializer(challenge_phase)
            response_data = serializer.data
            return Response(response_data, status=status.HTTP_200_OK)
        else:
            serializer = ChallengePhaseCreateSerializer(
                challenge_phase, context={"request": request}
            )
            response_data = serializer.data
            return Response(response_data, status=status.HTTP_200_OK)

    elif request.method in ["PUT", "PATCH"]:
        if request.method == "PATCH":
            serializer = ChallengePhaseCreateSerializer(
                challenge_phase,
                data=request.data.copy(),
                context={"challenge": challenge},
                partial=True,
            )
        else:
            serializer = ChallengePhaseCreateSerializer(
                challenge_phase,
                data=request.data.copy(),
                context={"challenge": challenge},
            )
        if serializer.is_valid():
            serializer.save()
            challenge_phase = get_challenge_phase_model(serializer.instance.pk)
            serializer = ChallengePhaseSerializer(challenge_phase)
            response_data = serializer.data
            return Response(response_data, status=status.HTTP_200_OK)
        else:
            return Response(
                serializer.errors, status=status.HTTP_400_BAD_REQUEST
            )

    elif request.method == "DELETE":
        challenge_phase.delete()
        return Response(status=status.HTTP_204_NO_CONTENT)


@api_view(["GET"])
@throttle_classes([AnonRateThrottle])
def challenge_phase_split_list(request, challenge_pk):
    """
    Returns the list of Challenge Phase Splits for a particular challenge
    """
    try:
        challenge = Challenge.objects.get(pk=challenge_pk)
    except Challenge.DoesNotExist:
        response_data = {"error": "Challenge does not exist"}
        return Response(response_data, status=status.HTTP_406_NOT_ACCEPTABLE)

    challenge_phase_split = ChallengePhaseSplit.objects.filter(
        challenge_phase__challenge=challenge
    )

    # Check if user is a challenge host or participant
    challenge_host = is_user_a_host_of_challenge(request.user, challenge_pk)

    if not challenge_host:
        challenge_phase_split = challenge_phase_split.filter(
            visibility=ChallengePhaseSplit.PUBLIC
        )

    serializer = ChallengePhaseSplitSerializer(
        challenge_phase_split, many=True
    )
    response_data = serializer.data
    return Response(response_data, status=status.HTTP_200_OK)


@api_view(["POST"])
@throttle_classes([UserRateThrottle])
@permission_classes((permissions.IsAuthenticated, HasVerifiedEmail))
@authentication_classes((ExpiringTokenAuthentication,))
def create_challenge_using_zip_file(request, challenge_host_team_pk):
    """
    Creates a challenge using a zip file.
    """
    challenge_host_team = get_challenge_host_team_model(challenge_host_team_pk)

    serializer = ChallengeConfigSerializer(
        data=request.data, context={"request": request}
    )
    if serializer.is_valid():
        uploaded_zip_file = serializer.save()
        uploaded_zip_file_path = serializer.data["zip_configuration"]
    else:
        response_data = serializer.errors
        return Response(response_data, status=status.HTTP_400_BAD_REQUEST)

    # All files download and extract location.
    BASE_LOCATION = tempfile.mkdtemp()
    try:
        response = requests.get(uploaded_zip_file_path, stream=True)
        unique_folder_name = "".join(
            [
                random.choice(string.ascii_letters + string.digits)
                for i in xrange(10)
            ]
        )
        CHALLENGE_ZIP_DOWNLOAD_LOCATION = join(
            BASE_LOCATION, "{}.zip".format(unique_folder_name)
        )
        try:
            if response and response.status_code == 200:
                with open(CHALLENGE_ZIP_DOWNLOAD_LOCATION, "wb") as zip_file:
                    zip_file.write(response.content)
        except IOError:
            message = (
                "Unable to process the uploaded zip file. " "Please try again!"
            )
            response_data = {"error": message}
            logger.exception(message)
            return Response(response_data, status=status.HTTP_400_BAD_REQUEST)

    except requests.exceptions.RequestException:
        message = (
            "A server error occured while processing zip file. "
            "Please try again!"
        )
        response_data = {"error": message}
        logger.exception(message)
        return Response(response_data, status=status.HTTP_406_NOT_ACCEPTABLE)

    # Extract zip file
    try:
        zip_ref = zipfile.ZipFile(CHALLENGE_ZIP_DOWNLOAD_LOCATION, "r")
        zip_ref.extractall(join(BASE_LOCATION, unique_folder_name))
        zip_ref.close()
    except zipfile.BadZipfile:
        message = (
            "The zip file contents cannot be extracted. "
            "Please check the format!"
        )
        response_data = {"error": message}
        return Response(response_data, status=status.HTTP_400_BAD_REQUEST)

    # Search for yaml file
    yaml_file_count = 0
    for name in zip_ref.namelist():
        if (name.endswith(".yaml") or name.endswith(".yml")) and (
            not name.startswith("__MACOSX")
        ):  # Ignore YAML File in __MACOSX Directory
            yaml_file = name
            extracted_folder_name = yaml_file.split(basename(yaml_file))[0]
            yaml_file_count += 1

    if not yaml_file_count:
        message = "There is no YAML file in zip file you uploaded!"
        response_data = {"error": message}
        logger.info(message)
        return Response(response_data, status=status.HTTP_406_NOT_ACCEPTABLE)

    if yaml_file_count > 1:
        message = "There are {0} YAML files instead of one in zip folder!".format(
            yaml_file_count
        )
        response_data = {"error": message}
        logger.info(message)
        return Response(response_data, status=status.HTTP_406_NOT_ACCEPTABLE)

    try:
        with open(
            join(BASE_LOCATION, unique_folder_name, yaml_file), "r"
        ) as stream:
            yaml_file_data = yaml.safe_load(stream)
    except (yaml.YAMLError, ScannerError) as exc:
        # To get the problem description
        if hasattr(exc, "problem"):
            error_description = exc.problem
            # To capitalize the first alphabet of the problem description as default is in lowercase
            error_description = error_description[0:].capitalize()
        # To get the error line and column number
        if hasattr(exc, "problem_mark"):
            mark = exc.problem_mark
            line_number = mark.line + 1
            column_number = mark.column + 1
        message = "{} in line {}, column {}".format(
            error_description, line_number, column_number
        )
        response_data = {"error": message}
        return Response(response_data, status=status.HTTP_406_NOT_ACCEPTABLE)

    # Check for evaluation script path in yaml file.
    try:
        evaluation_script = yaml_file_data["evaluation_script"]
        evaluation_script_path = join(
            BASE_LOCATION,
            unique_folder_name,
            extracted_folder_name,
            evaluation_script,
        )
    except KeyError:
        message = (
            "There is no key for evaluation script in YAML file. "
            "Please add it and then try again!"
        )
        response_data = {"error": message}
        return Response(response_data, status=status.HTTP_406_NOT_ACCEPTABLE)

    # Check for evaluation script file in extracted zip folder.
    if isfile(evaluation_script_path):
        with open(evaluation_script_path, "rb") as challenge_evaluation_script:
            challenge_evaluation_script_file = ContentFile(
                challenge_evaluation_script.read(), evaluation_script_path
            )
    else:
        message = (
            "No evaluation script is present in the zip file. "
            "Please add it and then try again!"
        )
        response_data = {"error": message}
        return Response(response_data, status=status.HTTP_406_NOT_ACCEPTABLE)

    # Check for test annotation file path in yaml file.
    try:
        challenge_phases_data = yaml_file_data["challenge_phases"]
    except KeyError:
        message = (
            "No challenge phase key found. "
            "Please add challenge phases in YAML file and try again!"
        )
        response_data = {"error": message}
        return Response(response_data, status=status.HTTP_406_NOT_ACCEPTABLE)

    for data in challenge_phases_data:
        test_annotation_file = data["test_annotation_file"]
        if test_annotation_file:
            test_annotation_file_path = join(
                BASE_LOCATION,
                unique_folder_name,
                extracted_folder_name,
                test_annotation_file,
            )
        else:
            message = (
                "There is no key for test annotation file for"
                "challenge phase {} in yaml file. Please add it"
                " and then try again!".format(data["name"])
            )
            response_data = {"error": message}
            return Response(
                response_data, status=status.HTTP_406_NOT_ACCEPTABLE
            )

        if not isfile(test_annotation_file_path):
            message = (
                "No test annotation file found in zip file"
                "for challenge phase '{}'. Please add it and "
                " then try again!".format(data["name"])
            )
            response_data = {"error": message}
            return Response(
                response_data, status=status.HTTP_406_NOT_ACCEPTABLE
            )

    # Check for challenge image in yaml file.
    image = yaml_file_data.get("image")
    if image and (
        image.endswith(".jpg")
        or image.endswith(".jpeg")
        or image.endswith(".png")
    ):
        challenge_image_path = join(
            BASE_LOCATION, unique_folder_name, extracted_folder_name, image
        )
        if isfile(challenge_image_path):
            challenge_image_file = ContentFile(
                get_file_content(challenge_image_path, "rb"), image
            )
        else:
            challenge_image_file = None
    else:
        challenge_image_file = None

    # check for challenge description file
    try:
        challenge_description_file_path = join(
            BASE_LOCATION,
            unique_folder_name,
            extracted_folder_name,
            yaml_file_data["description"],
        )
        if challenge_description_file_path.endswith(".html") and isfile(
            challenge_description_file_path
        ):
            yaml_file_data["description"] = get_file_content(
                challenge_description_file_path, "rb"
            ).decode("utf-8")
        else:
            yaml_file_data["description"] = None
    except KeyError:
        message = (
            "There is no key for description. "
            "Please add it and then try again!"
        )
        response_data = {"error": message}
        return Response(response_data, status.HTTP_406_NOT_ACCEPTABLE)

    # check for evaluation details file
    try:
        challenge_evaluation_details_file_path = join(
            BASE_LOCATION,
            unique_folder_name,
            extracted_folder_name,
            yaml_file_data["evaluation_details"],
        )

        if challenge_evaluation_details_file_path.endswith(".html") and isfile(
            challenge_evaluation_details_file_path
        ):
            yaml_file_data["evaluation_details"] = get_file_content(
                challenge_evaluation_details_file_path, "rb"
            ).decode("utf-8")
        else:
            yaml_file_data["evaluation_details"] = None
    except KeyError:
        message = (
            "There is no key for evalutaion details. "
            "Please add it and then try again!"
        )
        response_data = {"error": message}
        return Response(response_data, status.HTTP_406_NOT_ACCEPTABLE)

    # check for terms and conditions file
    try:
        challenge_terms_and_cond_file_path = join(
            BASE_LOCATION,
            unique_folder_name,
            extracted_folder_name,
            yaml_file_data["terms_and_conditions"],
        )
        if challenge_terms_and_cond_file_path.endswith(".html") and isfile(
            challenge_terms_and_cond_file_path
        ):
            yaml_file_data["terms_and_conditions"] = get_file_content(
                challenge_terms_and_cond_file_path, "rb"
            ).decode("utf-8")
        else:
            yaml_file_data["terms_and_conditions"] = None
    except KeyError:
        message = (
            "There is no key for terms and conditions. "
            "Please add it and then try again!"
        )
        response_data = {"error": message}
        return Response(response_data, status.HTTP_406_NOT_ACCEPTABLE)

    # check for submission guidelines file
    try:
        submission_guidelines_file_path = join(
            BASE_LOCATION,
            unique_folder_name,
            extracted_folder_name,
            yaml_file_data["submission_guidelines"],
        )
        if submission_guidelines_file_path.endswith(".html") and isfile(
            submission_guidelines_file_path
        ):
            yaml_file_data["submission_guidelines"] = get_file_content(
                submission_guidelines_file_path, "rb"
            ).decode("utf-8")
        else:
            yaml_file_data["submission_guidelines"] = None
    except KeyError:
        message = (
            "There is no key for submission guidelines. "
            "Please add it and then try again!"
        )
        response_data = {"error": message}
        return Response(response_data, status.HTTP_406_NOT_ACCEPTABLE)

    # Check for leaderboard schema in YAML file
    leaderboard_schema = yaml_file_data.get("leaderboard")
    """
    Format of leaderboard data is:
    [
      {
        'id': 1,
        'schema': {
          'default_order_by': 'bleu',
          'labels': ['bleu']
        }
      }
    ]
    """
    if leaderboard_schema:
        if 'schema' not in leaderboard_schema[0]:
            message = ('There is no leaderboard schema in the YAML '
                       'configuration file. Please add it and then try again!')
            response_data = {
                'error': message
            }
            return Response(response_data, status.HTTP_406_NOT_ACCEPTABLE)
        if 'default_order_by' not in leaderboard_schema[0].get('schema'):
            message = ('There is no \'default_order_by\' key in leaderboard '
                       'schema. Please add it and then try again!')
            response_data = {
                'error': message
            }
            return Response(response_data, status.HTTP_406_NOT_ACCEPTABLE)
        if "labels" not in leaderboard_schema[0].get("schema"):
            message = (
                "There is no 'labels' key in leaderboard "
                "schema. Please add it and then try again!"
            )
            response_data = {"error": message}
            return Response(response_data, status.HTTP_406_NOT_ACCEPTABLE)
    else:
        message = (
            "There is no key 'leaderboard' "
            "in the YAML file. Please add it and then try again!"
        )
        response_data = {"error": message}
        return Response(response_data, status.HTTP_406_NOT_ACCEPTABLE)

    try:
        with transaction.atomic():
            serializer = ZipChallengeSerializer(
                data=yaml_file_data,
                context={
                    "request": request,
                    "challenge_host_team": challenge_host_team,
                    "image": challenge_image_file,
                    "evaluation_script": challenge_evaluation_script_file,
                },
            )
            if serializer.is_valid():
                serializer.save()
                challenge = serializer.instance
                queue_name = get_queue_name(challenge.title)
                challenge.queue = queue_name
                challenge.save()
            else:
                response_data = serializer.errors
                # transaction.set_rollback(True)
                # return Response(response_data, status.HTTP_406_NOT_ACCEPTABLE)

            # Create Leaderboard
            yaml_file_data_of_leaderboard = yaml_file_data["leaderboard"]
            leaderboard_ids = {}
            for data in yaml_file_data_of_leaderboard:
                serializer = LeaderboardSerializer(data=data)
                if serializer.is_valid():
                    serializer.save()
                    leaderboard_ids[str(data["id"])] = serializer.instance.pk
                else:
                    response_data = serializer.errors

            # Create Challenge Phase
            challenge_phase_ids = {}
            for data in challenge_phases_data:
                # Check for challenge phase description file
                phase_description_file_path = join(
                    BASE_LOCATION,
                    unique_folder_name,
                    extracted_folder_name,
                    data["description"],
                )
                if phase_description_file_path.endswith(".html") and isfile(
                    phase_description_file_path
                ):
                    data["description"] = get_file_content(
                        phase_description_file_path, "rb"
                    ).decode("utf-8")
                else:
                    data["description"] = None

                test_annotation_file = data["test_annotation_file"]
                data["slug"] = "{}-{}-{}".format(
                    challenge.title.split(" ")[0].lower(),
                    data["codename"].replace(" ", "-").lower(),
                    challenge.pk,
                )[:198]
                if test_annotation_file:
                    test_annotation_file_path = join(
                        BASE_LOCATION,
                        unique_folder_name,
                        extracted_folder_name,
                        test_annotation_file,
                    )
                if isfile(test_annotation_file_path):
                    with open(
                        test_annotation_file_path, "rb"
                    ) as test_annotation_file:
                        challenge_test_annotation_file = ContentFile(
                            test_annotation_file.read(),
                            test_annotation_file_path,
                        )

                serializer = ChallengePhaseCreateSerializer(
                    data=data,
                    context={
                        "challenge": challenge,
                        "test_annotation": challenge_test_annotation_file,
                    },
                )
                if serializer.is_valid():
                    serializer.save()
                    challenge_phase_ids[
                        str(data["id"])
                    ] = serializer.instance.pk
                else:
                    response_data = serializer.errors

            # Create Dataset Splits
            yaml_file_data_of_dataset_split = yaml_file_data["dataset_splits"]
            dataset_split_ids = {}
            for data in yaml_file_data_of_dataset_split:
                serializer = DatasetSplitSerializer(data=data)
                if serializer.is_valid():
                    serializer.save()
                    dataset_split_ids[str(data["id"])] = serializer.instance.pk
                else:
                    # Return error when dataset split name is not unique.
                    response_data = serializer.errors

            # Create Challenge Phase Splits
            try:
                challenge_phase_splits_data = yaml_file_data[
                    "challenge_phase_splits"
                ]
            except KeyError:
                message = (
                    "There is no key for challenge phase splits. "
                    "Please add it and then try again!"
                )
                response_data = {"error": message}
                return Response(response_data, status.HTTP_406_NOT_ACCEPTABLE)

            for data in challenge_phase_splits_data:
                challenge_phase = challenge_phase_ids[
                    str(data["challenge_phase_id"])
                ]
                leaderboard = leaderboard_ids[str(data["leaderboard_id"])]
                dataset_split = dataset_split_ids[
                    str(data["dataset_split_id"])
                ]
                visibility = data["visibility"]

                data = {
                    "challenge_phase": challenge_phase,
                    "leaderboard": leaderboard,
                    "dataset_split": dataset_split,
                    "visibility": visibility,
                }

                serializer = ZipChallengePhaseSplitSerializer(data=data)
                if serializer.is_valid():
                    serializer.save()
                else:
                    response_data = serializer.errors

        zip_config = ChallengeConfiguration.objects.get(
            pk=uploaded_zip_file.pk
        )
        if zip_config:
            if not challenge.is_docker_based:
                # Add the Challenge Host as a test participant.
                emails = challenge_host_team.get_all_challenge_host_email()
                team_name = "Host_{}_Team".format(random.randint(1, 100000))
                participant_host_team = ParticipantTeam(
                    team_name=team_name,
                    created_by=challenge_host_team.created_by,
                )
                participant_host_team.save()
                for email in emails:
                    user = User.objects.get(email=email)
                    host = Participant(
                        user=user,
                        status=Participant.ACCEPTED,
                        team=participant_host_team,
                    )
                    host.save()
                challenge.participant_teams.add(participant_host_team)

            zip_config.challenge = challenge
            zip_config.save()
            response_data = {
                "success": "Challenge {} has been created successfully and"
                " sent for review to EvalAI Admin.".format(challenge.title)
            }
            return Response(response_data, status=status.HTTP_201_CREATED)

    except:  # noqa: E722
        try:
            if response_data:
                response_data = {"error": response_data.values()[0]}
                return Response(
                    response_data, status=status.HTTP_406_NOT_ACCEPTABLE
                )
        except:  # noqa: E722
            response_data = {
                "error": "Error in creating challenge. Please check the yaml configuration!"
            }
            return Response(response_data, status=status.HTTP_400_BAD_REQUEST)
        finally:
            try:
                shutil.rmtree(BASE_LOCATION)
                logger.info("Zip folder is removed")
            except:  # noqa: E722
                logger.exception(
                    "Zip folder for challenge {} is not removed from {} location".format(
                        challenge.pk, BASE_LOCATION
                    )
                )


@api_view(["GET"])
@throttle_classes([UserRateThrottle])
@permission_classes((permissions.IsAuthenticated, HasVerifiedEmail))
@authentication_classes((ExpiringTokenAuthentication,))
def get_all_submissions_of_challenge(
    request, challenge_pk, challenge_phase_pk
):
    """
    Returns all the submissions for a particular challenge
    """
    # To check for the corresponding challenge from challenge_pk.
    challenge = get_challenge_model(challenge_pk)

    # To check for the corresponding challenge phase from the challenge_phase_pk and challenge.
    try:
        challenge_phase = ChallengePhase.objects.get(
            pk=challenge_phase_pk, challenge=challenge
        )
    except ChallengePhase.DoesNotExist:
        response_data = {
            "error": "Challenge Phase {} does not exist".format(
                challenge_phase_pk
            )
        }
        return Response(response_data, status=status.HTTP_404_NOT_FOUND)

    # To check for the user as a host of the challenge from the request and challenge_pk.
    if is_user_a_host_of_challenge(
        user=request.user, challenge_pk=challenge_pk
    ):

        # Filter submissions on the basis of challenge for host for now. Later on, the support for query
        # parameters like challenge phase, date is to be added.
        submissions = Submission.objects.filter(
            challenge_phase=challenge_phase
        ).order_by("-submitted_at")
        paginator, result_page = paginated_queryset(submissions, request)
        serializer = ChallengeSubmissionManagementSerializer(
            result_page, many=True, context={"request": request}
        )
        response_data = serializer.data
        return paginator.get_paginated_response(response_data)

    # To check for the user as a participant of the challenge from the request and challenge_pk.
    elif has_user_participated_in_challenge(
        user=request.user, challenge_id=challenge_pk
    ):

        # get participant team object for the user for a particular challenge.
        participant_team_pk = get_participant_team_id_of_user_for_a_challenge(
            request.user, challenge_pk
        )

        # Filter submissions on the basis of challenge phase for a participant.
        submissions = Submission.objects.filter(
            participant_team=participant_team_pk,
            challenge_phase=challenge_phase,
        ).order_by("-submitted_at")
        paginator, result_page = paginated_queryset(submissions, request)
        serializer = SubmissionSerializer(
            result_page, many=True, context={"request": request}
        )
        response_data = serializer.data
        return paginator.get_paginated_response(response_data)

    # when user is neither host not participant of the challenge.
    else:
        response_data = {
            "error": "You are neither host nor participant of the challenge!"
        }
        return Response(response_data, status=status.HTTP_400_BAD_REQUEST)


@api_view(["GET"])
@throttle_classes([UserRateThrottle])
@permission_classes((permissions.IsAuthenticated, HasVerifiedEmail))
@authentication_classes((ExpiringTokenAuthentication,))
def download_all_submissions(
    request, challenge_pk, challenge_phase_pk, file_type
):

    # To check for the corresponding challenge from challenge_pk.
    challenge = get_challenge_model(challenge_pk)

    # To check for the corresponding challenge phase from the challenge_phase_pk and challenge.
    try:
        challenge_phase = ChallengePhase.objects.get(
            pk=challenge_phase_pk, challenge=challenge
        )
    except ChallengePhase.DoesNotExist:
        response_data = {
            "error": "Challenge Phase {} does not exist".format(
                challenge_phase_pk
            )
        }
        return Response(response_data, status=status.HTTP_404_NOT_FOUND)

    if file_type == "csv":
        if is_user_a_host_of_challenge(
            user=request.user, challenge_pk=challenge_pk
        ):
            submissions = Submission.objects.filter(
                challenge_phase__challenge=challenge
            ).order_by("-submitted_at")
            submissions = ChallengeSubmissionManagementSerializer(
                submissions, many=True, context={"request": request}
            )
            response = HttpResponse(content_type="text/csv")
            response[
                "Content-Disposition"
            ] = "attachment; filename=all_submissions.csv"
            writer = csv.writer(response)
            writer.writerow(
                [
                    "id",
                    "Team Name",
                    "Team Members",
                    "Team Members Email Id",
                    "Challenge Phase",
                    "Status",
                    "Created By",
                    "Execution Time(sec.)",
                    "Submission Number",
                    "Submitted File",
                    "Stdout File",
                    "Stderr File",
                    "Submitted At",
                    "Submission Result File",
                    "Submission Metadata File",
                ]
            )
            for submission in submissions.data:
                writer.writerow(
                    [
                        submission["id"],
                        submission["participant_team"],
                        ",".join(
                            username["username"]
                            for username in submission[
                                "participant_team_members"
                            ]
                        ),
                        ",".join(
                            email["email"]
                            for email in submission["participant_team_members"]
                        ),
                        submission["challenge_phase"],
                        submission["status"],
                        submission["created_by"],
                        submission["execution_time"],
                        submission["submission_number"],
                        submission["input_file"],
                        submission["stdout_file"],
                        submission["stderr_file"],
                        submission["created_at"],
                        submission["submission_result_file"],
                        submission["submission_metadata_file"],
                    ]
                )
            return response

        elif has_user_participated_in_challenge(
            user=request.user, challenge_id=challenge_pk
        ):

            # get participant team object for the user for a particular challenge.
            participant_team_pk = get_participant_team_id_of_user_for_a_challenge(
                request.user, challenge_pk
            )

            # Filter submissions on the basis of challenge phase for a participant.
            submissions = Submission.objects.filter(
                participant_team=participant_team_pk,
                challenge_phase=challenge_phase,
            ).order_by("-submitted_at")
            submissions = ChallengeSubmissionManagementSerializer(
                submissions, many=True, context={"request": request}
            )
            response = HttpResponse(content_type="text/csv")
            response[
                "Content-Disposition"
            ] = "attachment; filename=all_submissions.csv"
            writer = csv.writer(response)
            writer.writerow(
                [
                    "Team Name",
                    "Method Name",
                    "Status",
                    "Execution Time(sec.)",
                    "Submitted File",
                    "Result File",
                    "Stdout File",
                    "Stderr File",
                    "Submitted At",
                ]
            )
            for submission in submissions.data:
                writer.writerow(
                    [
                        submission["participant_team"],
                        submission["method_name"],
                        submission["status"],
                        submission["execution_time"],
                        submission["input_file"],
                        submission["submission_result_file"],
                        submission["stdout_file"],
                        submission["stderr_file"],
                        submission["created_at"],
                    ]
                )
            return response
        else:
            response_data = {
                "error": "You are neither host nor participant of the challenge!"
            }
            return Response(response_data, status=status.HTTP_400_BAD_REQUEST)
    else:
        response_data = {"error": "The file type requested is not valid!"}
        return Response(response_data, status=status.HTTP_400_BAD_REQUEST)


@api_view(["POST"])
@throttle_classes([UserRateThrottle])
@permission_classes((permissions.IsAuthenticated, HasVerifiedEmail))
@authentication_classes((ExpiringTokenAuthentication,))
def create_leaderboard(request):
    """
    Creates a leaderboard
    """
    serializer = LeaderboardSerializer(
        data=request.data, many=True, allow_empty=False
    )
    if serializer.is_valid():
        serializer.save()
        response_data = serializer.data
        return Response(response_data, status=status.HTTP_201_CREATED)
    return Response(serializer.errors, status=status.HTTP_400_BAD_REQUEST)


@api_view(["GET", "PATCH"])
@throttle_classes([UserRateThrottle])
@permission_classes((permissions.IsAuthenticated, HasVerifiedEmail))
@authentication_classes((ExpiringTokenAuthentication,))
def get_or_update_leaderboard(request, leaderboard_pk):
    """
    Returns or Updates a leaderboard
    """
    leaderboard = get_leaderboard_model(leaderboard_pk)

    if request.method == "PATCH":
        serializer = LeaderboardSerializer(
            leaderboard, data=request.data, partial=True
        )

        if serializer.is_valid():
            serializer.save()
            response_data = serializer.data
            return Response(response_data, status=status.HTTP_200_OK)
        return Response(serializer.errors, status=status.HTTP_400_BAD_REQUEST)

    if request.method == "GET":
        serializer = LeaderboardSerializer(leaderboard)
        response_data = serializer.data
        return Response(response_data, status=status.HTTP_200_OK)


@api_view(["POST"])
@throttle_classes([UserRateThrottle])
@permission_classes((permissions.IsAuthenticated, HasVerifiedEmail))
@authentication_classes((ExpiringTokenAuthentication,))
def create_dataset_split(request):
    """
    Creates a dataset split
    """
    serializer = DatasetSplitSerializer(
        data=request.data, many=True, allow_empty=False
    )
    if serializer.is_valid():
        serializer.save()
        response_data = serializer.data
        return Response(response_data, status=status.HTTP_201_CREATED)
    else:
        response_data = serializer.errors
        return Response(response_data, status=status.HTTP_400_BAD_REQUEST)


@api_view(["GET", "PATCH"])
@throttle_classes([UserRateThrottle])
@permission_classes((permissions.IsAuthenticated, HasVerifiedEmail))
@authentication_classes((ExpiringTokenAuthentication,))
def get_or_update_dataset_split(request, dataset_split_pk):
    """
    Returns or Updates a dataset split
    """
    dataset_split = get_dataset_split_model(dataset_split_pk)
    if request.method == "PATCH":
        serializer = DatasetSplitSerializer(
            dataset_split, data=request.data, partial=True
        )
        if serializer.is_valid():
            serializer.save()
            response_data = serializer.data
            return Response(response_data, status=status.HTTP_200_OK)
        else:
            response_data = serializer.errors
            return Response(response_data, status=status.HTTP_400_BAD_REQUEST)

    if request.method == "GET":
        serializer = DatasetSplitSerializer(dataset_split)
        response_data = serializer.data
        return Response(response_data, status=status.HTTP_200_OK)


@api_view(["POST"])
@throttle_classes([UserRateThrottle])
@permission_classes((permissions.IsAuthenticated, HasVerifiedEmail))
@authentication_classes((ExpiringTokenAuthentication,))
def create_challenge_phase_split(request):
    """
    Create Challenge Phase Split
    """
    serializer = ZipChallengePhaseSplitSerializer(
        data=request.data, many=True, allow_empty=False
    )
    if serializer.is_valid():
        serializer.save()
        response_data = serializer.data
        return Response(response_data, status=status.HTTP_201_CREATED)
    else:
        response_data = serializer.errors
        return Response(response_data, status=status.HTTP_400_BAD_REQUEST)


@api_view(["GET", "PATCH"])
@throttle_classes([UserRateThrottle])
@permission_classes((permissions.IsAuthenticated, HasVerifiedEmail))
@authentication_classes((ExpiringTokenAuthentication,))
def get_or_update_challenge_phase_split(request, challenge_phase_split_pk):
    """
    Returns or Updates challenge phase split
    """
    challenge_phase_split = get_challenge_phase_split_model(
        challenge_phase_split_pk
    )

    if request.method == "PATCH":
        serializer = ZipChallengePhaseSplitSerializer(
            challenge_phase_split, data=request.data, partial=True
        )
        if serializer.is_valid():
            serializer.save()
            response_data = serializer.data
            return Response(response_data, status=status.HTTP_200_OK)
        return Response(serializer.erros, status=status.HTTP_400_BAD_REQUEST)

    if request.method == "GET":
        serializer = ZipChallengePhaseSplitSerializer(challenge_phase_split)
        response_data = serializer.data
        return Response(response_data, status=status.HTTP_200_OK)


@api_view(["GET", "POST"])
@throttle_classes([UserRateThrottle])
@permission_classes((permissions.IsAuthenticatedOrReadOnly, HasVerifiedEmail))
@authentication_classes((ExpiringTokenAuthentication,))
def star_challenge(request, challenge_pk):
    """
    API endpoint for starring and unstarring
    a challenge.
    """
    challenge = get_challenge_model(challenge_pk)

    if request.method == "POST":
        try:
            starred_challenge = StarChallenge.objects.get(
                user=request.user.pk, challenge=challenge
            )
            starred_challenge.is_starred = not starred_challenge.is_starred
            starred_challenge.save()
            serializer = StarChallengeSerializer(starred_challenge)
            response_data = serializer.data
            return Response(response_data, status=status.HTTP_200_OK)
        except StarChallenge.DoesNotExist:
            serializer = StarChallengeSerializer(
                data=request.data,
                context={
                    "request": request,
                    "challenge": challenge,
                    "is_starred": True,
                },
            )
            if serializer.is_valid():
                serializer.save()
                response_data = serializer.data
                return Response(response_data, status=status.HTTP_201_CREATED)
            return Response(
                serializer.errors, status=status.HTTP_400_BAD_REQUEST
            )

    if request.method == "GET":
        try:
            starred_challenge = StarChallenge.objects.get(
                user=request.user.pk, challenge=challenge
            )
            serializer = StarChallengeSerializer(starred_challenge)
            response_data = serializer.data
            return Response(response_data, status=status.HTTP_200_OK)
        except StarChallenge.DoesNotExist:
            starred_challenge = StarChallenge.objects.filter(
                challenge=challenge
            )
            if not starred_challenge:
                response_data = {"is_starred": False, "count": 0}
                return Response(response_data, status=status.HTTP_200_OK)

            serializer = StarChallengeSerializer(starred_challenge, many=True)
            response_data = {
                "is_starred": False,
                "count": serializer.data[0]["count"],
            }
            return Response(response_data, status=status.HTTP_200_OK)


@api_view(["GET"])
@throttle_classes([UserRateThrottle])
@permission_classes((permissions.IsAuthenticated, HasVerifiedEmail))
@authentication_classes((ExpiringTokenAuthentication,))
def get_broker_urls(request):
    """
    Returns:
        Queue name of approved challenges
    """
    is_active = request.data.get("is_active", False)

    q_params = {"approved_by_admin": True}
    if is_active:
        q_params["start_date__lt"] = timezone.now()
        q_params["end_date__gt"] = timezone.now()

    if not request.user.is_superuser:
        response_data = {
            "error": "You are not authorized to make this request!"
        }
        return Response(response_data, status=status.HTTP_403_FORBIDDEN)
    else:
        challenges = Challenge.objects.filter(**q_params)
        response_data = challenges.values_list("queue", flat=True)
        return Response(response_data, status=status.HTTP_200_OK)


@api_view(["GET"])
@throttle_classes([UserRateThrottle])
@permission_classes((permissions.IsAuthenticated, HasVerifiedEmail))
@authentication_classes((ExpiringTokenAuthentication,))
def get_broker_url_by_challenge_pk(request, challenge_pk):
    """
    Returns:
        Queue name of challenge with challenge pk
    """
    if not request.user.is_superuser:
        response_data = {
            "error": "You are not authorized to make this request!"
        }
        return Response(response_data, status=status.HTTP_403_FORBIDDEN)
    else:
        try:
            challenge = Challenge.objects.get(
                pk=challenge_pk, approved_by_admin=True
            )
        except Challenge.DoesNotExist:
            response_data = {
                "error": "Challenge {} does not exist".format(challenge_pk)
            }
            return Response(response_data, status=status.HTTP_400_BAD_REQUEST)

        response_data = [challenge.queue]
        return Response(response_data, status=status.HTTP_200_OK)


@api_view(["GET"])
@throttle_classes([UserRateThrottle])
@permission_classes((permissions.IsAuthenticated, HasVerifiedEmail))
@authentication_classes((ExpiringTokenAuthentication,))
def get_aws_credentials_for_participant_team(request, phase_pk):
    """
    Returns:
        Dictionary containing AWS credentials for the participant team for a particular challenge
    """
    challenge_phase = get_challenge_phase_model(phase_pk)
    challenge = challenge_phase.challenge
    participant_team = get_participant_team_of_user_for_a_challenge(
        request.user, challenge.pk
    )
    if not challenge.is_docker_based:
        response_data = {
            "error": "Sorry, this is not a docker based challenge."
        }
        return Response(response_data, status=status.HTTP_400_BAD_REQUEST)

    if participant_team is None:
        response_data = {
            "error": "You have not participated in this challenge."
        }
        return Response(response_data, status=status.HTTP_400_BAD_REQUEST)

    aws_keys = get_aws_credentials_for_challenge(challenge.pk)
    ecr_repository_name = "{}-participant-team-{}".format(
        challenge.slug, participant_team.pk
    )
    ecr_repository_name = convert_to_aws_ecr_compatible_format(
        ecr_repository_name
    )
    repository, created = get_or_create_ecr_repository(
        ecr_repository_name, aws_keys
    )
    name = str(uuid.uuid4())[:32]
    docker_repository_uri = repository["repositoryUri"]
    federated_user = create_federated_user(name, ecr_repository_name, aws_keys)
    data = {
        "federated_user": federated_user,
        "docker_repository_uri": docker_repository_uri,
    }
    response_data = {"success": data}
    return Response(response_data, status=status.HTTP_200_OK)


@api_view(["POST"])
@throttle_classes([UserRateThrottle])
@permission_classes((permissions.IsAuthenticated, HasVerifiedEmail))
@authentication_classes((ExpiringTokenAuthentication,))
def invite_users_to_challenge(request, challenge_pk):

    challenge = get_challenge_model(challenge_pk)

    if not challenge.is_active or not challenge.approved_by_admin:
        response_data = {"error": "Sorry, the challenge is not active"}
        return Response(response_data, status=status.HTTP_403_FORBIDDEN)

    try:
        challenge_host = ChallengeHost.objects.get(user=request.user)
    except ChallengeHost.DoesNotExist:
        response_data = {"error": "You're not a challenge host"}
        return Response(response_data, status=status.HTTP_400_BAD_REQUEST)

    if not is_user_a_host_of_challenge(request.user, challenge.pk):
        response_data = {
            "error": "You're not authorized to invite a user in {}".format(
                challenge.title
            )
        }
        return Response(response_data, status=status.HTTP_400_BAD_REQUEST)

    users_email = request.data.get("emails")

    if not users_email:
        response_data = {"error": "Users email can't be blank"}
        return Response(response_data, status=status.HTTP_400_BAD_REQUEST)

    try:
        users_email = eval(users_email)
    except Exception:
        response_data = {"error": "Invalid format for users email"}
        return Response(response_data, status=status.HTTP_400_BAD_REQUEST)

    invalid_emails = []
    valid_emails = []
    for email in users_email:
        try:
            invited_user = UserInvitation.objects.get(
                email=email, challenge=challenge.pk
            )
            invitation_key = invited_user.invitation_key
        except UserInvitation.DoesNotExist:
            invitation_key = uuid.uuid4()
            invitation_status = UserInvitation.PENDING
            data = {
                "email": email,
                "invitation_key": str(invitation_key),
                "status": invitation_status,
                "challenge": challenge.pk,
                "invited_by": challenge_host.pk,
            }
            serializer = UserInvitationSerializer(data=data, partial=True)
            if serializer.is_valid():
                user, created = User.objects.get_or_create(
                    username=email, email=email
                )
                if created:
                    EmailAddress.objects.create(
                        user=user, email=email, primary=True, verified=True
                    )
                data["user"] = user.pk
                valid_emails.append(data)
            else:
                invalid_emails.append(email)

        sender_email = settings.CLOUDCV_TEAM_EMAIL
        # TODO: Update this URL after shifting django backend from evalapi.cloudcv.org to evalai.cloudcv.org/api
        hostname = get_url_from_hostname(settings.HOSTNAME)
        url = "{}/accept-invitation/{}/".format(hostname, invitation_key)
        template_data = {"title": challenge.title, "url": url}
        if challenge.image:
            template_data["image"] = challenge.image.url
        template_id = settings.SENDGRID_SETTINGS.get("TEMPLATES").get(
            "CHALLENGE_INVITATION"
        )

        if email not in invalid_emails:
            send_email(sender_email, email, template_id, template_data)

    if valid_emails:
        serializer = UserInvitationSerializer(data=valid_emails, many=True)
        if serializer.is_valid():
            serializer.save()

    if len(users_email) == len(invalid_emails):
        response_data = {"error": "Please enter correct email addresses"}
        return Response(response_data, status=status.HTTP_400_BAD_REQUEST)

    response_data = {
        "success": "Invitations sent successfully",
        "invalid_emails": invalid_emails,
    }
    return Response(response_data, status=status.HTTP_200_OK)


@api_view(["GET", "PATCH"])
@throttle_classes([UserRateThrottle])
@permission_classes(())
def accept_challenge_invitation(request, invitation_key):
    try:
        invitation = UserInvitation.objects.get(invitation_key=invitation_key)
    except UserInvitation.DoesNotExist:
        response_data = {
            "error": "The invitation with key {} doesn't exist".format(
                invitation_key
            )
        }
        return Response(response_data, status=status.HTTP_400_BAD_REQUEST)

    if request.method == "GET":
        serializer = UserInvitationSerializer(invitation)
        return Response(serializer.data, status=status.HTTP_200_OK)

    elif request.method == "PATCH":
        serializer = UserDetailsSerializer(
            invitation.user, data=request.data, partial=True
        )
        if serializer.is_valid():
            serializer.save()
            data = {"password": make_password(serializer.data.get("password"))}
            serializer = UserDetailsSerializer(
                invitation.user, data=data, partial=True
            )
            if serializer.is_valid():
                serializer.save()
            data = {"status": UserInvitation.ACCEPTED}
            serializer = UserInvitationSerializer(
                invitation, data=data, partial=True
            )
            if serializer.is_valid():
                serializer.save()
            return Response(serializer.data, status=status.HTTP_200_OK)
        return Response(serializer.errors, status=status.HTTP_400_BAD_REQUEST)


@api_view(["GET"])
@throttle_classes([UserRateThrottle])
@permission_classes((permissions.IsAuthenticated, HasVerifiedEmail))
@authentication_classes((ExpiringTokenAuthentication,))
def get_challenge_by_queue_name(request, queue_name):
    """
    API endpoint to fetch the challenge details by using pk
    Arguments:
        queue_name -- Challenge queue name for which the challenge deatils are fetched
    Returns:
        Response Object -- An object containing challenge details
    """

    try:
        challenge = Challenge.objects.get(queue=queue_name)
    except Challenge.DoesNotExist:
        response_data = {
            "error": "Challenge with queue name {} does not exist".format(
                queue_name
            )
        }
        return Response(response_data, status=status.HTTP_400_BAD_REQUEST)

    if not is_user_a_host_of_challenge(request.user, challenge.pk):
        response_data = {
            "error": "Sorry, you are not authorized to access this challenge."
        }
        return Response(response_data, status=status.HTTP_401_UNAUTHORIZED)

    serializer = ZipChallengeSerializer(
        challenge, context={"request": request}
    )
    response_data = serializer.data
    return Response(response_data, status=status.HTTP_200_OK)


@api_view(["GET"])
@throttle_classes([UserRateThrottle])
@permission_classes((permissions.IsAuthenticated, HasVerifiedEmail))
@authentication_classes((ExpiringTokenAuthentication,))
def get_challenge_phases_by_challenge_pk(request, challenge_pk):
    """
    API endpoint to fetch all challenge phase details corresponding to a challenge using challenge pk
    Arguments:
        challenge_pk -- Challenge Id for which the details is to be fetched
    Returns:
        Response Object -- An object containing all challenge phases for the challenge
    """
    challenge = get_challenge_model(challenge_pk)

    if not is_user_a_host_of_challenge(request.user, challenge.pk):
        response_data = {
            "error": "Sorry, you are not authorized to access these challenge phases."
        }
        return Response(response_data, status=status.HTTP_401_UNAUTHORIZED)

    challenge_phases = ChallengePhase.objects.filter(challenge=challenge_pk)
    serializer = ChallengePhaseCreateSerializer(
        challenge_phases, context={"request": request}, many=True
    )
    response_data = serializer.data
    return Response(response_data, status=status.HTTP_200_OK)


@api_view(["GET"])
@throttle_classes([AnonRateThrottle])
def get_challenge_phase_by_pk(request, pk):
    """
    Returns a particular challenge phase details by pk
    """
    challenge_phase = get_challenge_phase_model(pk)
    serializer = ChallengePhaseSerializer(
        challenge_phase, context={"request": request}
    )
    response_data = serializer.data
    return Response(response_data, status=status.HTTP_200_OK)


@api_view(["GET"])
@throttle_classes([AnonRateThrottle])
def get_challenge_phase_by_slug(request, slug):
    """
    Returns a particular challenge phase details by pk
    """
    try:
        challenge_phase = ChallengePhase.objects.get(slug=slug)
    except ChallengePhase.DoesNotExist:
        response_data = {
            "error": "Challenge phase with slug {} does not exist".format(slug)
        }
        return Response(response_data, status=status.HTTP_400_BAD_REQUEST)
    serializer = ChallengePhaseSerializer(challenge_phase)
    response_data = serializer.data
    return Response(response_data, status=status.HTTP_200_OK)<|MERGE_RESOLUTION|>--- conflicted
+++ resolved
@@ -62,32 +62,6 @@
     ChallengeSubmissionManagementSerializer,
 )
 from participants.models import Participant, ParticipantTeam
-<<<<<<< HEAD
-from participants.utils import (get_participant_teams_for_user,
-                                has_user_participated_in_challenge,
-                                get_participant_team_id_of_user_for_a_challenge,)
-
-from .models import (Challenge,
-                     ChallengePhase,
-                     ChallengePhaseSplit,
-                     ChallengeConfiguration,
-                     StarChallenge)
-from .permissions import IsChallengeCreator, IsMemberOfHostTeam
-from .serializers import (ChallengeConfigSerializer,
-                          ChallengePhaseSerializer,
-                          ChallengePhaseCreateSerializer,
-                          ChallengePhaseSplitSerializer,
-                          ChallengeSerializer,
-                          DatasetSplitSerializer,
-                          LeaderboardSerializer,
-                          StarChallengeSerializer,
-                          ZipChallengeSerializer,
-                          ZipChallengePhaseSplitSerializer,)
-from .utils import (get_file_content,
-                    get_or_create_ecr_repository,
-                    convert_to_aws_ecr_compatible_format,
-                    create_federated_user,)
-=======
 from participants.utils import (
     get_participant_teams_for_user,
     has_user_participated_in_challenge,
@@ -103,7 +77,7 @@
     StarChallenge,
     UserInvitation,
 )
-from .permissions import IsChallengeCreator
+from .permissions import IsChallengeCreator, IsMemberOfHostTeam
 from .serializers import (
     ChallengeConfigSerializer,
     ChallengePhaseSerializer,
@@ -124,7 +98,6 @@
     get_file_content,
     get_or_create_ecr_repository,
 )
->>>>>>> 01e53d67
 
 logger = logging.getLogger(__name__)
 
@@ -185,13 +158,9 @@
 
 @api_view(["GET", "PUT", "PATCH", "DELETE"])
 @throttle_classes([UserRateThrottle])
-<<<<<<< HEAD
-@permission_classes((permissions.IsAuthenticated, HasVerifiedEmail, IsMemberOfHostTeam))
-=======
 @permission_classes(
-    (permissions.IsAuthenticated, HasVerifiedEmail, IsChallengeCreator)
+    (permissions.IsAuthenticated, HasVerifiedEmail, IsChallengeCreator, IsMemberOfHostTeam)
 )
->>>>>>> 01e53d67
 @authentication_classes((ExpiringTokenAuthentication,))
 def challenge_detail(request, challenge_host_team_pk, challenge_pk):
     try:
@@ -532,17 +501,14 @@
 
 @api_view(["GET", "PUT", "PATCH", "DELETE"])
 @throttle_classes([UserRateThrottle])
-<<<<<<< HEAD
-@permission_classes((permissions.IsAuthenticatedOrReadOnly, HasVerifiedEmail, IsMemberOfHostTeam))
-=======
 @permission_classes(
     (
         permissions.IsAuthenticatedOrReadOnly,
         HasVerifiedEmail,
         IsChallengeCreator,
+        IsMemberOfHostTeam,
     )
 )
->>>>>>> 01e53d67
 @authentication_classes((ExpiringTokenAuthentication,))
 def challenge_phase_detail(request, challenge_pk, pk):
     try:
