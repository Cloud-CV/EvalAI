import csv
import logging
import random
import requests
import shutil
import string
import tempfile
import uuid
import yaml
import zipfile

from os.path import basename, isfile, join

from django.conf import settings
from django.contrib.auth.hashers import make_password
from django.contrib.auth.models import User
from django.core.files.base import ContentFile
from django.db import transaction
from django.http import HttpResponse
from django.utils import timezone

from rest_framework import permissions, status
from rest_framework.decorators import (
    api_view,
    authentication_classes,
    permission_classes,
    throttle_classes,
)
from rest_framework.response import Response
from rest_framework_expiring_authtoken.authentication import (
    ExpiringTokenAuthentication,
)
from rest_framework.throttling import UserRateThrottle, AnonRateThrottle

from yaml.scanner import ScannerError

from allauth.account.models import EmailAddress
from accounts.permissions import HasVerifiedEmail
from accounts.serializers import UserDetailsSerializer
from base.utils import (
    paginated_queryset,
    send_email,
    get_url_from_hostname,
    get_queue_name,
)
from challenges.utils import (
    get_challenge_model,
    get_challenge_phase_model,
    get_challenge_phase_split_model,
    get_dataset_split_model,
    get_leaderboard_model,
)
from hosts.models import ChallengeHost, ChallengeHostTeam
from hosts.utils import (
    get_challenge_host_teams_for_user,
    is_user_a_host_of_challenge,
    get_challenge_host_team_model,
)
from jobs.models import Submission
from jobs.serializers import (
    SubmissionSerializer,
    ChallengeSubmissionManagementSerializer,
)
from participants.models import Participant, ParticipantTeam
from participants.utils import (
    get_participant_teams_for_user,
    has_user_participated_in_challenge,
    get_participant_team_id_of_user_for_a_challenge,
    get_participant_team_of_user_for_a_challenge,
)

from .models import (
    Challenge,
    ChallengePhase,
    ChallengePhaseSplit,
    ChallengeConfiguration,
    StarChallenge,
    UserInvitation,
)
from .permissions import IsChallengeCreator
from .serializers import (
    ChallengeConfigSerializer,
    ChallengePhaseSerializer,
    ChallengePhaseCreateSerializer,
    ChallengePhaseSplitSerializer,
    ChallengeSerializer,
    DatasetSplitSerializer,
    LeaderboardSerializer,
    StarChallengeSerializer,
    UserInvitationSerializer,
    ZipChallengeSerializer,
    ZipChallengePhaseSplitSerializer,
)
from .utils import (
    create_federated_user,
    convert_to_aws_ecr_compatible_format,
    get_aws_credentials_for_challenge,
    get_file_content,
    get_or_create_ecr_repository,
)

logger = logging.getLogger(__name__)

try:
    xrange  # Python 2
except NameError:
    xrange = range  # Python 3


@api_view(["GET", "POST"])
@throttle_classes([UserRateThrottle])
@permission_classes((permissions.IsAuthenticated, HasVerifiedEmail))
@authentication_classes((ExpiringTokenAuthentication,))
def challenge_list(request, challenge_host_team_pk):
    try:
        challenge_host_team = ChallengeHostTeam.objects.get(
            pk=challenge_host_team_pk
        )
    except ChallengeHostTeam.DoesNotExist:
        response_data = {"error": "ChallengeHostTeam does not exist"}
        return Response(response_data, status=status.HTTP_406_NOT_ACCEPTABLE)

    if request.method == "GET":
        challenge = Challenge.objects.filter(
            creator=challenge_host_team, is_disabled=False
        ).order_by("-id")
        paginator, result_page = paginated_queryset(challenge, request)
        serializer = ChallengeSerializer(
            result_page, many=True, context={"request": request}
        )
        response_data = serializer.data
        return paginator.get_paginated_response(response_data)

    elif request.method == "POST":
        if not ChallengeHost.objects.filter(
            user=request.user, team_name_id=challenge_host_team_pk
        ).exists():
            response_data = {
                "error": "Sorry, you do not belong to this Host Team!"
            }
            return Response(response_data, status=status.HTTP_401_UNAUTHORIZED)

        serializer = ZipChallengeSerializer(
            data=request.data,
            context={
                "challenge_host_team": challenge_host_team,
                "request": request,
            },
        )
        if serializer.is_valid():
            serializer.save()
            challenge = get_challenge_model(serializer.instance.pk)
            serializer = ChallengeSerializer(challenge)
            response_data = serializer.data
            return Response(response_data, status=status.HTTP_201_CREATED)
        return Response(serializer.errors, status=status.HTTP_400_BAD_REQUEST)


@api_view(["GET", "PUT", "PATCH", "DELETE"])
@throttle_classes([UserRateThrottle])
@permission_classes(
    (permissions.IsAuthenticated, HasVerifiedEmail, IsChallengeCreator)
)
@authentication_classes((ExpiringTokenAuthentication,))
def challenge_detail(request, challenge_host_team_pk, challenge_pk):
    try:
        challenge_host_team = ChallengeHostTeam.objects.get(
            pk=challenge_host_team_pk
        )
    except ChallengeHostTeam.DoesNotExist:
        response_data = {"error": "ChallengeHostTeam does not exist"}
        return Response(response_data, status=status.HTTP_406_NOT_ACCEPTABLE)

    try:
        challenge = Challenge.objects.get(pk=challenge_pk)
    except Challenge.DoesNotExist:
        response_data = {"error": "Challenge does not exist"}
        return Response(response_data, status=status.HTTP_406_NOT_ACCEPTABLE)

    if request.method == "GET":
        serializer = ChallengeSerializer(
            challenge, context={"request": request}
        )
        response_data = serializer.data
        return Response(response_data, status=status.HTTP_200_OK)

    elif request.method in ["PUT", "PATCH"]:
        if request.method == "PATCH":
            serializer = ZipChallengeSerializer(
                challenge,
                data=request.data,
                context={
                    "challenge_host_team": challenge_host_team,
                    "request": request,
                },
                partial=True,
            )
        else:
            serializer = ZipChallengeSerializer(
                challenge,
                data=request.data,
                context={
                    "challenge_host_team": challenge_host_team,
                    "request": request,
                },
            )
        if serializer.is_valid():
            serializer.save()
            challenge = get_challenge_model(serializer.instance.pk)
            serializer = ChallengeSerializer(challenge)
            response_data = serializer.data
            return Response(response_data, status=status.HTTP_200_OK)
        else:
            return Response(
                serializer.errors, status=status.HTTP_400_BAD_REQUEST
            )

    elif request.method == "DELETE":
        challenge.delete()
        return Response(status=status.HTTP_204_NO_CONTENT)


@api_view(["POST"])
@throttle_classes([UserRateThrottle])
@permission_classes((permissions.IsAuthenticated, HasVerifiedEmail))
@authentication_classes((ExpiringTokenAuthentication,))
def add_participant_team_to_challenge(
    request, challenge_pk, participant_team_pk
):

    try:
        challenge = Challenge.objects.get(pk=challenge_pk)
    except Challenge.DoesNotExist:
        response_data = {"error": "Challenge does not exist"}
        return Response(response_data, status=status.HTTP_406_NOT_ACCEPTABLE)

    if (
        challenge.end_date < timezone.now()
        or challenge.start_date > timezone.now()
    ):
        response_data = {
            "error": "Sorry, cannot accept participant team since challenge is not active."
        }
        return Response(response_data, status=status.HTTP_406_NOT_ACCEPTABLE)

    try:
        participant_team = ParticipantTeam.objects.get(pk=participant_team_pk)
    except ParticipantTeam.DoesNotExist:
        response_data = {"error": "ParticipantTeam does not exist"}
        return Response(response_data, status=status.HTTP_406_NOT_ACCEPTABLE)

    # Check if user is in allowed list.
    user_email = request.user.email
    if len(challenge.allowed_email_domains) > 0:
        present = False
        for domain in challenge.allowed_email_domains:
            if domain.lower() in user_email.lower():
                present = True
                break
        if not present:
            message = "Sorry, users with {} email domain(s) are only allowed to participate in this challenge."
            domains = ""
            for domain in challenge.allowed_email_domains:
                domains = "{}{}{}".format(domains, "/", domain)
            domains = domains[1:]
            response_data = {"error": message.format(domains)}
            return Response(
                response_data, status=status.HTTP_406_NOT_ACCEPTABLE
            )

    # Check if user is in blocked list.
    for domain in challenge.blocked_email_domains:
        domain = "@" + domain
        if domain.lower() in user_email.lower():
            message = "Sorry, users with {} email domain(s) are not allowed to participate in this challenge."
            domains = ""
            for domain in challenge.blocked_email_domains:
                domains = "{}{}{}".format(domains, "/", domain)
            domains = domains[1:]
            response_data = {"error": message.format(domains)}
            return Response(
                response_data, status=status.HTTP_406_NOT_ACCEPTABLE
            )

    # check to disallow the user if he is a Challenge Host for this challenge
    participant_team_user_ids = set(
        Participant.objects.select_related("user")
        .filter(team__id=participant_team_pk)
        .values_list("user", flat=True)
    )

    for user in participant_team_user_ids:
        if has_user_participated_in_challenge(user, challenge_pk):
            response_data = {
                "error": "Sorry, other team member(s) have already participated in the Challenge."
                " Please participate with a different team!",
                "challenge_id": int(challenge_pk),
                "participant_team_id": int(participant_team_pk),
            }
            return Response(
                response_data, status=status.HTTP_406_NOT_ACCEPTABLE
            )

    if participant_team.challenge_set.filter(id=challenge_pk).exists():
        response_data = {
            "error": "Team already exists",
            "challenge_id": int(challenge_pk),
            "participant_team_id": int(participant_team_pk),
        }
        return Response(response_data, status=status.HTTP_200_OK)
    else:
        challenge.participant_teams.add(participant_team)
        return Response(status=status.HTTP_201_CREATED)


@api_view(["POST"])
@throttle_classes([UserRateThrottle])
@permission_classes(
    (permissions.IsAuthenticated, HasVerifiedEmail, IsChallengeCreator)
)
@authentication_classes((ExpiringTokenAuthentication,))
def disable_challenge(request, challenge_pk):
    try:
        challenge = Challenge.objects.get(pk=challenge_pk)
    except Challenge.DoesNotExist:
        response_data = {"error": "Challenge does not exist"}
        return Response(response_data, status=status.HTTP_406_NOT_ACCEPTABLE)

    challenge.is_disabled = True
    challenge.save()
    return Response(status=status.HTTP_204_NO_CONTENT)


@api_view(["GET"])
@throttle_classes([AnonRateThrottle])
def get_all_challenges(request, challenge_time):
    """
    Returns the list of all challenges
    """
    # make sure that a valid url is requested.
    if challenge_time.lower() not in ("all", "future", "past", "present"):
        response_data = {"error": "Wrong url pattern!"}
        return Response(response_data, status=status.HTTP_406_NOT_ACCEPTABLE)

    q_params = {"published": True, "approved_by_admin": True}
    if challenge_time.lower() == "past":
        q_params["end_date__lt"] = timezone.now()

    elif challenge_time.lower() == "present":
        q_params["start_date__lt"] = timezone.now()
        q_params["end_date__gt"] = timezone.now()

    elif challenge_time.lower() == "future":
        q_params["start_date__gt"] = timezone.now()
    # for `all` we dont need any condition in `q_params`

    # don't return disabled challenges
    q_params["is_disabled"] = False

    challenge = Challenge.objects.filter(**q_params).order_by("-pk")
    paginator, result_page = paginated_queryset(challenge, request)
    serializer = ChallengeSerializer(
        result_page, many=True, context={"request": request}
    )
    response_data = serializer.data
    return paginator.get_paginated_response(response_data)


@api_view(["GET"])
@throttle_classes([AnonRateThrottle])
def get_featured_challenges(request):
    """
    Returns the list of featured challenges
    """
    challenge = Challenge.objects.filter(
        featured=True,
        published=True,
        approved_by_admin=True,
        is_disabled=False,
    ).order_by("-id")
    paginator, result_page = paginated_queryset(challenge, request)
    serializer = ChallengeSerializer(
        result_page, many=True, context={"request": request}
    )
    response_data = serializer.data
    return paginator.get_paginated_response(response_data)


@api_view(["GET"])
@throttle_classes([AnonRateThrottle])
def get_challenge_by_pk(request, pk):
    """
    Returns a particular challenge by id
    """
    try:
        if is_user_a_host_of_challenge(request.user, pk):
            challenge = Challenge.objects.get(pk=pk)
        else:
            challenge = Challenge.objects.get(
                pk=pk, approved_by_admin=True, published=True
            )
        if challenge.is_disabled:
            response_data = {"error": "Sorry, the challenge was removed!"}
            return Response(
                response_data, status=status.HTTP_406_NOT_ACCEPTABLE
            )
        serializer = ChallengeSerializer(
            challenge, context={"request": request}
        )
        response_data = serializer.data
        return Response(response_data, status=status.HTTP_200_OK)
    except Challenge.DoesNotExist:
        response_data = {"error": "Challenge does not exist!"}
        return Response(response_data, status=status.HTTP_406_NOT_ACCEPTABLE)


@api_view(["GET"])
@throttle_classes([UserRateThrottle])
@permission_classes((permissions.IsAuthenticated, HasVerifiedEmail))
@authentication_classes((ExpiringTokenAuthentication,))
def get_challenges_based_on_teams(request):
    q_params = {"approved_by_admin": True, "published": True}
    participant_team_id = request.query_params.get("participant_team", None)
    challenge_host_team_id = request.query_params.get("host_team", None)
    mode = request.query_params.get("mode", None)

    if not participant_team_id and not challenge_host_team_id and not mode:
        response_data = {"error": "Invalid url pattern!"}
        return Response(response_data, status=status.HTTP_406_NOT_ACCEPTABLE)

    # either mode should be there or one of paricipant team and host team
    if mode and (participant_team_id or challenge_host_team_id):
        response_data = {"error": "Invalid url pattern!"}
        return Response(response_data, status=status.HTTP_406_NOT_ACCEPTABLE)

    if participant_team_id:
        q_params["participant_teams__pk"] = participant_team_id
    if challenge_host_team_id:
        q_params["creator__id"] = challenge_host_team_id

    if mode == "participant":
        participant_team_ids = get_participant_teams_for_user(request.user)
        q_params["participant_teams__pk__in"] = participant_team_ids

    elif mode == "host":
        host_team_ids = get_challenge_host_teams_for_user(request.user)
        q_params["creator__id__in"] = host_team_ids

    challenge = Challenge.objects.filter(**q_params).order_by("id")
    paginator, result_page = paginated_queryset(challenge, request)
    serializer = ChallengeSerializer(
        result_page, many=True, context={"request": request}
    )
    response_data = serializer.data
    return paginator.get_paginated_response(response_data)


@api_view(["GET", "POST"])
@throttle_classes([UserRateThrottle])
@permission_classes(
    (
        permissions.IsAuthenticatedOrReadOnly,
        HasVerifiedEmail,
        IsChallengeCreator,
    )
)
@authentication_classes((ExpiringTokenAuthentication,))
def challenge_phase_list(request, challenge_pk):
    try:
        challenge = Challenge.objects.get(pk=challenge_pk)
    except Challenge.DoesNotExist:
        response_data = {"error": "Challenge does not exist"}
        return Response(response_data, status=status.HTTP_406_NOT_ACCEPTABLE)

    if request.method == "GET":
        if is_user_a_host_of_challenge(request.user, challenge_pk):
            challenge_phase = ChallengePhase.objects.filter(
                challenge=challenge
            ).order_by("pk")
        else:
            challenge_phase = ChallengePhase.objects.filter(
                challenge=challenge, is_public=True
            ).order_by("pk")
        paginator, result_page = paginated_queryset(challenge_phase, request)
        serializer = ChallengePhaseSerializer(result_page, many=True)
        response_data = serializer.data
        return paginator.get_paginated_response(response_data)

    elif request.method == "POST":
        serializer = ChallengePhaseCreateSerializer(
            data=request.data, context={"challenge": challenge}
        )
        if serializer.is_valid():
            serializer.save()
            challenge_phase = get_challenge_phase_model(serializer.instance.pk)
            serializer = ChallengePhaseSerializer(challenge_phase)
            response_data = serializer.data
            return Response(response_data, status=status.HTTP_201_CREATED)
        return Response(serializer.errors, status=status.HTTP_400_BAD_REQUEST)


@api_view(["GET", "PUT", "PATCH", "DELETE"])
@throttle_classes([UserRateThrottle])
@permission_classes(
    (
        permissions.IsAuthenticatedOrReadOnly,
        HasVerifiedEmail,
        IsChallengeCreator,
    )
)
@authentication_classes((ExpiringTokenAuthentication,))
def challenge_phase_detail(request, challenge_pk, pk):
    try:
        challenge = Challenge.objects.get(pk=challenge_pk)
    except Challenge.DoesNotExist:
        response_data = {"error": "Challenge does not exist"}
        return Response(response_data, status=status.HTTP_406_NOT_ACCEPTABLE)

    try:
        challenge_phase = ChallengePhase.objects.get(pk=pk)
    except ChallengePhase.DoesNotExist:
        response_data = {"error": "ChallengePhase does not exist"}
        return Response(response_data, status=status.HTTP_406_NOT_ACCEPTABLE)

    if request.method == "GET":
        if not is_user_a_host_of_challenge(request.user, challenge.id):
            serializer = ChallengePhaseSerializer(challenge_phase)
            response_data = serializer.data
            return Response(response_data, status=status.HTTP_200_OK)
        else:
            serializer = ChallengePhaseCreateSerializer(
                challenge_phase, context={"request": request}
            )
            response_data = serializer.data
            return Response(response_data, status=status.HTTP_200_OK)

    elif request.method in ["PUT", "PATCH"]:
        if request.method == "PATCH":
            serializer = ChallengePhaseCreateSerializer(
                challenge_phase,
                data=request.data,
                context={"challenge": challenge},
                partial=True,
            )
        else:
            serializer = ChallengePhaseCreateSerializer(
                challenge_phase,
                data=request.data,
                context={"challenge": challenge},
            )
        if serializer.is_valid():
            serializer.save()
            challenge_phase = get_challenge_phase_model(serializer.instance.pk)
            serializer = ChallengePhaseSerializer(challenge_phase)
            response_data = serializer.data
            return Response(response_data, status=status.HTTP_200_OK)
        else:
            return Response(
                serializer.errors, status=status.HTTP_400_BAD_REQUEST
            )

    elif request.method == "DELETE":
        challenge_phase.delete()
        return Response(status=status.HTTP_204_NO_CONTENT)


@api_view(["GET"])
@throttle_classes([AnonRateThrottle])
def challenge_phase_split_list(request, challenge_pk):
    """
    Returns the list of Challenge Phase Splits for a particular challenge
    """
    try:
        challenge = Challenge.objects.get(pk=challenge_pk)
    except Challenge.DoesNotExist:
        response_data = {"error": "Challenge does not exist"}
        return Response(response_data, status=status.HTTP_406_NOT_ACCEPTABLE)

    challenge_phase_split = ChallengePhaseSplit.objects.filter(
        challenge_phase__challenge=challenge
    )

    # Check if user is a challenge host or participant
    challenge_host = is_user_a_host_of_challenge(request.user, challenge_pk)

    if not challenge_host:
        challenge_phase_split = challenge_phase_split.filter(
            visibility=ChallengePhaseSplit.PUBLIC
        )

    serializer = ChallengePhaseSplitSerializer(
        challenge_phase_split, many=True
    )
    response_data = serializer.data
    return Response(response_data, status=status.HTTP_200_OK)


@api_view(["POST"])
@throttle_classes([UserRateThrottle])
@permission_classes((permissions.IsAuthenticated, HasVerifiedEmail))
@authentication_classes((ExpiringTokenAuthentication,))
def create_challenge_using_zip_file(request, challenge_host_team_pk):
    """
    Creates a challenge using a zip file.
    """
    challenge_host_team = get_challenge_host_team_model(challenge_host_team_pk)

    serializer = ChallengeConfigSerializer(
        data=request.data, context={"request": request}
    )
    if serializer.is_valid():
        uploaded_zip_file = serializer.save()
        uploaded_zip_file_path = serializer.data["zip_configuration"]
    else:
        response_data = serializer.errors
        return Response(response_data, status=status.HTTP_400_BAD_REQUEST)

    # All files download and extract location.
    BASE_LOCATION = tempfile.mkdtemp()
    try:
        response = requests.get(uploaded_zip_file_path, stream=True)
        unique_folder_name = "".join(
            [
                random.choice(string.ascii_letters + string.digits)
                for i in xrange(10)
            ]
        )
        CHALLENGE_ZIP_DOWNLOAD_LOCATION = join(
            BASE_LOCATION, "{}.zip".format(unique_folder_name)
        )
        try:
            if response and response.status_code == 200:
                with open(CHALLENGE_ZIP_DOWNLOAD_LOCATION, "wb") as zip_file:
                    zip_file.write(response.content)
        except IOError:
            message = (
                "Unable to process the uploaded zip file. " "Please try again!"
            )
            response_data = {"error": message}
            logger.exception(message)
            return Response(response_data, status=status.HTTP_400_BAD_REQUEST)

    except requests.exceptions.RequestException:
        message = (
            "A server error occured while processing zip file. "
            "Please try again!"
        )
        response_data = {"error": message}
        logger.exception(message)
        return Response(response_data, status=status.HTTP_406_NOT_ACCEPTABLE)

    # Extract zip file
    try:
        zip_ref = zipfile.ZipFile(CHALLENGE_ZIP_DOWNLOAD_LOCATION, "r")
        zip_ref.extractall(join(BASE_LOCATION, unique_folder_name))
        zip_ref.close()
    except zipfile.BadZipfile:
        message = (
            "The zip file contents cannot be extracted. "
            "Please check the format!"
        )
        response_data = {"error": message}
        return Response(response_data, status=status.HTTP_400_BAD_REQUEST)

    # Search for yaml file
    yaml_file_count = 0
    for name in zip_ref.namelist():
        if (name.endswith(".yaml") or name.endswith(".yml")) and (
            not name.startswith("__MACOSX")
        ):  # Ignore YAML File in __MACOSX Directory
            yaml_file = name
            extracted_folder_name = yaml_file.split(basename(yaml_file))[0]
            yaml_file_count += 1

    if not yaml_file_count:
        message = "There is no YAML file in zip file you uploaded!"
        response_data = {"error": message}
        logger.info(message)
        return Response(response_data, status=status.HTTP_406_NOT_ACCEPTABLE)

    if yaml_file_count > 1:
        message = "There are {0} YAML files instead of one in zip folder!".format(
            yaml_file_count
        )
        response_data = {"error": message}
        logger.info(message)
        return Response(response_data, status=status.HTTP_406_NOT_ACCEPTABLE)

    try:
        with open(
            join(BASE_LOCATION, unique_folder_name, yaml_file), "r"
        ) as stream:
            yaml_file_data = yaml.safe_load(stream)
    except (yaml.YAMLError, ScannerError) as exc:
        # To get the problem description
        if hasattr(exc, "problem"):
            error_description = exc.problem
            # To capitalize the first alphabet of the problem description as default is in lowercase
            error_description = error_description[0:].capitalize()
        # To get the error line and column number
        if hasattr(exc, "problem_mark"):
            mark = exc.problem_mark
            line_number = mark.line + 1
            column_number = mark.column + 1
        message = "{} in line {}, column {}".format(
            error_description, line_number, column_number
        )
<<<<<<< HEAD
        response_data = {
            'error': message,
            'is_yaml_syntax_error': 1
        }
=======
        response_data = {"error": message}
>>>>>>> fef1ccfb
        return Response(response_data, status=status.HTTP_406_NOT_ACCEPTABLE)

    # Check for evaluation script path in yaml file.
    try:
        evaluation_script = yaml_file_data["evaluation_script"]
        evaluation_script_path = join(
            BASE_LOCATION,
            unique_folder_name,
            extracted_folder_name,
            evaluation_script,
        )
    except KeyError:
        message = (
            "There is no key for evaluation script in YAML file. "
            "Please add it and then try again!"
        )
        response_data = {"error": message}
        return Response(response_data, status=status.HTTP_406_NOT_ACCEPTABLE)

    # Check for evaluation script file in extracted zip folder.
    if isfile(evaluation_script_path):
        with open(evaluation_script_path, "rb") as challenge_evaluation_script:
            challenge_evaluation_script_file = ContentFile(
                challenge_evaluation_script.read(), evaluation_script_path
            )
    else:
        message = (
            "No evaluation script is present in the zip file. "
            "Please add it and then try again!"
        )
        response_data = {"error": message}
        return Response(response_data, status=status.HTTP_406_NOT_ACCEPTABLE)

    # Check for test annotation file path in yaml file.
    try:
        challenge_phases_data = yaml_file_data["challenge_phases"]
    except KeyError:
        message = (
            "No challenge phase key found. "
            "Please add challenge phases in YAML file and try again!"
        )
        response_data = {"error": message}
        return Response(response_data, status=status.HTTP_406_NOT_ACCEPTABLE)

    for data in challenge_phases_data:
        test_annotation_file = data["test_annotation_file"]
        if test_annotation_file:
            test_annotation_file_path = join(
                BASE_LOCATION,
                unique_folder_name,
                extracted_folder_name,
                test_annotation_file,
            )
        else:
            message = (
                "There is no key for test annotation file for"
                "challenge phase {} in yaml file. Please add it"
                " and then try again!".format(data["name"])
            )
            response_data = {"error": message}
            return Response(
                response_data, status=status.HTTP_406_NOT_ACCEPTABLE
            )

        if not isfile(test_annotation_file_path):
            message = (
                "No test annotation file found in zip file"
                "for challenge phase '{}'. Please add it and "
                " then try again!".format(data["name"])
            )
            response_data = {"error": message}
            return Response(
                response_data, status=status.HTTP_406_NOT_ACCEPTABLE
            )

    # Check for challenge image in yaml file.
    image = yaml_file_data.get("image")
    if image and (
        image.endswith(".jpg")
        or image.endswith(".jpeg")
        or image.endswith(".png")
    ):
        challenge_image_path = join(
            BASE_LOCATION, unique_folder_name, extracted_folder_name, image
        )
        if isfile(challenge_image_path):
            challenge_image_file = ContentFile(
                get_file_content(challenge_image_path, "rb"), image
            )
        else:
            challenge_image_file = None
    else:
        challenge_image_file = None

    # check for challenge description file
    try:
        challenge_description_file_path = join(
            BASE_LOCATION,
            unique_folder_name,
            extracted_folder_name,
            yaml_file_data["description"],
        )
        if challenge_description_file_path.endswith(".html") and isfile(
            challenge_description_file_path
        ):
            yaml_file_data["description"] = get_file_content(
                challenge_description_file_path, "rb"
            ).decode("utf-8")
        else:
            yaml_file_data["description"] = None
    except KeyError:
        message = (
            "There is no key for description. "
            "Please add it and then try again!"
        )
        response_data = {"error": message}
        return Response(response_data, status.HTTP_406_NOT_ACCEPTABLE)

    # check for evaluation details file
    try:
        challenge_evaluation_details_file_path = join(
            BASE_LOCATION,
            unique_folder_name,
            extracted_folder_name,
            yaml_file_data["evaluation_details"],
        )

        if challenge_evaluation_details_file_path.endswith(".html") and isfile(
            challenge_evaluation_details_file_path
        ):
            yaml_file_data["evaluation_details"] = get_file_content(
                challenge_evaluation_details_file_path, "rb"
            ).decode("utf-8")
        else:
            yaml_file_data["evaluation_details"] = None
    except KeyError:
        message = (
            "There is no key for evalutaion details. "
            "Please add it and then try again!"
        )
        response_data = {"error": message}
        return Response(response_data, status.HTTP_406_NOT_ACCEPTABLE)

    # check for terms and conditions file
    try:
        challenge_terms_and_cond_file_path = join(
            BASE_LOCATION,
            unique_folder_name,
            extracted_folder_name,
            yaml_file_data["terms_and_conditions"],
        )
        if challenge_terms_and_cond_file_path.endswith(".html") and isfile(
            challenge_terms_and_cond_file_path
        ):
            yaml_file_data["terms_and_conditions"] = get_file_content(
                challenge_terms_and_cond_file_path, "rb"
            ).decode("utf-8")
        else:
            yaml_file_data["terms_and_conditions"] = None
    except KeyError:
        message = (
            "There is no key for terms and conditions. "
            "Please add it and then try again!"
        )
        response_data = {"error": message}
        return Response(response_data, status.HTTP_406_NOT_ACCEPTABLE)

    # check for submission guidelines file
    try:
        submission_guidelines_file_path = join(
            BASE_LOCATION,
            unique_folder_name,
            extracted_folder_name,
            yaml_file_data["submission_guidelines"],
        )
        if submission_guidelines_file_path.endswith(".html") and isfile(
            submission_guidelines_file_path
        ):
            yaml_file_data["submission_guidelines"] = get_file_content(
                submission_guidelines_file_path, "rb"
            ).decode("utf-8")
        else:
            yaml_file_data["submission_guidelines"] = None
    except KeyError:
        message = (
            "There is no key for submission guidelines. "
            "Please add it and then try again!"
        )
        response_data = {"error": message}
        return Response(response_data, status.HTTP_406_NOT_ACCEPTABLE)

    # Check for leaderboard schema in YAML file
    leaderboard_schema = yaml_file_data.get("leaderboard")
    """
    Format of leaderboard data is:
    [
      {
        'id': 1,
        'schema': {
          'default_order_by': 'bleu',
          'labels': ['bleu']
        }
      }
    ]
    """
    if leaderboard_schema:
        if "default_order_by" not in leaderboard_schema[0].get("schema"):
            message = (
                "There is no 'default_order_by' key in leaderboard "
                "schema. Please add it and then try again!"
            )
            response_data = {"error": message}
            return Response(response_data, status.HTTP_406_NOT_ACCEPTABLE)
        if "labels" not in leaderboard_schema[0].get("schema"):
            message = (
                "There is no 'labels' key in leaderboard "
                "schema. Please add it and then try again!"
            )
            response_data = {"error": message}
            return Response(response_data, status.HTTP_406_NOT_ACCEPTABLE)
    else:
        message = (
            "There is no key 'leaderboard' "
            "in the YAML file. Please add it and then try again!"
        )
        response_data = {"error": message}
        return Response(response_data, status.HTTP_406_NOT_ACCEPTABLE)

    try:
        with transaction.atomic():
            serializer = ZipChallengeSerializer(
                data=yaml_file_data,
                context={
                    "request": request,
                    "challenge_host_team": challenge_host_team,
                    "image": challenge_image_file,
                    "evaluation_script": challenge_evaluation_script_file,
                },
            )
            if serializer.is_valid():
                serializer.save()
                challenge = serializer.instance
                queue_name = get_queue_name(challenge.title)
                challenge.queue = queue_name
                challenge.save()
            else:
                response_data = serializer.errors
                # transaction.set_rollback(True)
                # return Response(response_data, status.HTTP_406_NOT_ACCEPTABLE)

            # Create Leaderboard
            yaml_file_data_of_leaderboard = yaml_file_data["leaderboard"]
            leaderboard_ids = {}
            for data in yaml_file_data_of_leaderboard:
                serializer = LeaderboardSerializer(data=data)
                if serializer.is_valid():
                    serializer.save()
                    leaderboard_ids[str(data["id"])] = serializer.instance.pk
                else:
                    response_data = serializer.errors

            # Create Challenge Phase
            challenge_phase_ids = {}
            for data in challenge_phases_data:
                # Check for challenge phase description file
                phase_description_file_path = join(
                    BASE_LOCATION,
                    unique_folder_name,
                    extracted_folder_name,
                    data["description"],
                )
                if phase_description_file_path.endswith(".html") and isfile(
                    phase_description_file_path
                ):
                    data["description"] = get_file_content(
                        phase_description_file_path, "rb"
                    ).decode("utf-8")
                else:
                    data["description"] = None

                test_annotation_file = data["test_annotation_file"]
                data["slug"] = "{}-{}-{}".format(
                    challenge.title.split(" ")[0].lower(),
                    data["codename"].replace(" ", "-").lower(),
                    challenge.pk,
                )[:198]
                if test_annotation_file:
                    test_annotation_file_path = join(
                        BASE_LOCATION,
                        unique_folder_name,
                        extracted_folder_name,
                        test_annotation_file,
                    )
                if isfile(test_annotation_file_path):
                    with open(
                        test_annotation_file_path, "rb"
                    ) as test_annotation_file:
                        challenge_test_annotation_file = ContentFile(
                            test_annotation_file.read(),
                            test_annotation_file_path,
                        )

                serializer = ChallengePhaseCreateSerializer(
                    data=data,
                    context={
                        "challenge": challenge,
                        "test_annotation": challenge_test_annotation_file,
                    },
                )
                if serializer.is_valid():
                    serializer.save()
                    challenge_phase_ids[
                        str(data["id"])
                    ] = serializer.instance.pk
                else:
                    response_data = serializer.errors

            # Create Dataset Splits
            yaml_file_data_of_dataset_split = yaml_file_data["dataset_splits"]
            dataset_split_ids = {}
            for data in yaml_file_data_of_dataset_split:
                serializer = DatasetSplitSerializer(data=data)
                if serializer.is_valid():
                    serializer.save()
                    dataset_split_ids[str(data["id"])] = serializer.instance.pk
                else:
                    # Return error when dataset split name is not unique.
                    response_data = serializer.errors

            # Create Challenge Phase Splits
            try:
                challenge_phase_splits_data = yaml_file_data[
                    "challenge_phase_splits"
                ]
            except KeyError:
                message = (
                    "There is no key for challenge phase splits. "
                    "Please add it and then try again!"
                )
                response_data = {"error": message}
                return Response(response_data, status.HTTP_406_NOT_ACCEPTABLE)

            for data in challenge_phase_splits_data:
                challenge_phase = challenge_phase_ids[
                    str(data["challenge_phase_id"])
                ]
                leaderboard = leaderboard_ids[str(data["leaderboard_id"])]
                dataset_split = dataset_split_ids[
                    str(data["dataset_split_id"])
                ]
                visibility = data["visibility"]

                data = {
                    "challenge_phase": challenge_phase,
                    "leaderboard": leaderboard,
                    "dataset_split": dataset_split,
                    "visibility": visibility,
                }

                serializer = ZipChallengePhaseSplitSerializer(data=data)
                if serializer.is_valid():
                    serializer.save()
                else:
                    response_data = serializer.errors

        zip_config = ChallengeConfiguration.objects.get(
            pk=uploaded_zip_file.pk
        )
        if zip_config:
            if not challenge.is_docker_based:
                # Add the Challenge Host as a test participant.
                emails = challenge_host_team.get_all_challenge_host_email()
                team_name = "Host_{}_Team".format(random.randint(1, 100000))
                participant_host_team = ParticipantTeam(
                    team_name=team_name,
                    created_by=challenge_host_team.created_by,
                )
                participant_host_team.save()
                for email in emails:
                    user = User.objects.get(email=email)
                    host = Participant(
                        user=user,
                        status=Participant.ACCEPTED,
                        team=participant_host_team,
                    )
                    host.save()
                challenge.participant_teams.add(participant_host_team)

            zip_config.challenge = challenge
            zip_config.save()
            response_data = {
                "success": "Challenge {} has been created successfully and"
                " sent for review to EvalAI Admin.".format(challenge.title)
            }
            return Response(response_data, status=status.HTTP_201_CREATED)

    except:  # noqa: E722
        try:
            if response_data:
                response_data = {"error": response_data.values()[0]}
                return Response(
                    response_data, status=status.HTTP_406_NOT_ACCEPTABLE
                )
        except:  # noqa: E722
            response_data = {
                "error": "Error in creating challenge. Please check the yaml configuration!"
            }
            return Response(response_data, status=status.HTTP_400_BAD_REQUEST)
        finally:
            try:
                shutil.rmtree(BASE_LOCATION)
                logger.info("Zip folder is removed")
            except:  # noqa: E722
                logger.exception(
                    "Zip folder for challenge {} is not removed from {} location".format(
                        challenge.pk, BASE_LOCATION
                    )
                )


@api_view(["GET"])
@throttle_classes([UserRateThrottle])
@permission_classes((permissions.IsAuthenticated, HasVerifiedEmail))
@authentication_classes((ExpiringTokenAuthentication,))
def get_all_submissions_of_challenge(
    request, challenge_pk, challenge_phase_pk
):
    """
    Returns all the submissions for a particular challenge
    """
    # To check for the corresponding challenge from challenge_pk.
    challenge = get_challenge_model(challenge_pk)

    # To check for the corresponding challenge phase from the challenge_phase_pk and challenge.
    try:
        challenge_phase = ChallengePhase.objects.get(
            pk=challenge_phase_pk, challenge=challenge
        )
    except ChallengePhase.DoesNotExist:
        response_data = {
            "error": "Challenge Phase {} does not exist".format(
                challenge_phase_pk
            )
        }
        return Response(response_data, status=status.HTTP_404_NOT_FOUND)

    # To check for the user as a host of the challenge from the request and challenge_pk.
    if is_user_a_host_of_challenge(
        user=request.user, challenge_pk=challenge_pk
    ):

        # Filter submissions on the basis of challenge for host for now. Later on, the support for query
        # parameters like challenge phase, date is to be added.
        submissions = Submission.objects.filter(
            challenge_phase=challenge_phase
        ).order_by("-submitted_at")
        paginator, result_page = paginated_queryset(submissions, request)
        serializer = ChallengeSubmissionManagementSerializer(
            result_page, many=True, context={"request": request}
        )
        response_data = serializer.data
        return paginator.get_paginated_response(response_data)

    # To check for the user as a participant of the challenge from the request and challenge_pk.
    elif has_user_participated_in_challenge(
        user=request.user, challenge_id=challenge_pk
    ):

        # get participant team object for the user for a particular challenge.
        participant_team_pk = get_participant_team_id_of_user_for_a_challenge(
            request.user, challenge_pk
        )

        # Filter submissions on the basis of challenge phase for a participant.
        submissions = Submission.objects.filter(
            participant_team=participant_team_pk,
            challenge_phase=challenge_phase,
        ).order_by("-submitted_at")
        paginator, result_page = paginated_queryset(submissions, request)
        serializer = SubmissionSerializer(
            result_page, many=True, context={"request": request}
        )
        response_data = serializer.data
        return paginator.get_paginated_response(response_data)

    # when user is neither host not participant of the challenge.
    else:
        response_data = {
            "error": "You are neither host nor participant of the challenge!"
        }
        return Response(response_data, status=status.HTTP_400_BAD_REQUEST)


@api_view(["GET"])
@throttle_classes([UserRateThrottle])
@permission_classes((permissions.IsAuthenticated, HasVerifiedEmail))
@authentication_classes((ExpiringTokenAuthentication,))
def download_all_submissions(
    request, challenge_pk, challenge_phase_pk, file_type
):

    # To check for the corresponding challenge from challenge_pk.
    challenge = get_challenge_model(challenge_pk)

    # To check for the corresponding challenge phase from the challenge_phase_pk and challenge.
    try:
        challenge_phase = ChallengePhase.objects.get(
            pk=challenge_phase_pk, challenge=challenge
        )
    except ChallengePhase.DoesNotExist:
        response_data = {
            "error": "Challenge Phase {} does not exist".format(
                challenge_phase_pk
            )
        }
        return Response(response_data, status=status.HTTP_404_NOT_FOUND)

    if file_type == "csv":
        if is_user_a_host_of_challenge(
            user=request.user, challenge_pk=challenge_pk
        ):
            submissions = Submission.objects.filter(
                challenge_phase__challenge=challenge
            ).order_by("-submitted_at")
            submissions = ChallengeSubmissionManagementSerializer(
                submissions, many=True, context={"request": request}
            )
            response = HttpResponse(content_type="text/csv")
            response[
                "Content-Disposition"
            ] = "attachment; filename=all_submissions.csv"
            writer = csv.writer(response)
            writer.writerow(
                [
                    "id",
                    "Team Name",
                    "Team Members",
                    "Team Members Email Id",
                    "Challenge Phase",
                    "Status",
                    "Created By",
                    "Execution Time(sec.)",
                    "Submission Number",
                    "Submitted File",
                    "Stdout File",
                    "Stderr File",
                    "Submitted At",
                    "Submission Result File",
                    "Submission Metadata File",
                ]
            )
            for submission in submissions.data:
                writer.writerow(
                    [
                        submission["id"],
                        submission["participant_team"],
                        ",".join(
                            username["username"]
                            for username in submission[
                                "participant_team_members"
                            ]
                        ),
                        ",".join(
                            email["email"]
                            for email in submission["participant_team_members"]
                        ),
                        submission["challenge_phase"],
                        submission["status"],
                        submission["created_by"],
                        submission["execution_time"],
                        submission["submission_number"],
                        submission["input_file"],
                        submission["stdout_file"],
                        submission["stderr_file"],
                        submission["created_at"],
                        submission["submission_result_file"],
                        submission["submission_metadata_file"],
                    ]
                )
            return response

        elif has_user_participated_in_challenge(
            user=request.user, challenge_id=challenge_pk
        ):

            # get participant team object for the user for a particular challenge.
            participant_team_pk = get_participant_team_id_of_user_for_a_challenge(
                request.user, challenge_pk
            )

            # Filter submissions on the basis of challenge phase for a participant.
            submissions = Submission.objects.filter(
                participant_team=participant_team_pk,
                challenge_phase=challenge_phase,
            ).order_by("-submitted_at")
            submissions = ChallengeSubmissionManagementSerializer(
                submissions, many=True, context={"request": request}
            )
            response = HttpResponse(content_type="text/csv")
            response[
                "Content-Disposition"
            ] = "attachment; filename=all_submissions.csv"
            writer = csv.writer(response)
            writer.writerow(
                [
                    "Team Name",
                    "Method Name",
                    "Status",
                    "Execution Time(sec.)",
                    "Submitted File",
                    "Result File",
                    "Stdout File",
                    "Stderr File",
                    "Submitted At",
                ]
            )
            for submission in submissions.data:
                writer.writerow(
                    [
                        submission["participant_team"],
                        submission["method_name"],
                        submission["status"],
                        submission["execution_time"],
                        submission["input_file"],
                        submission["submission_result_file"],
                        submission["stdout_file"],
                        submission["stderr_file"],
                        submission["created_at"],
                    ]
                )
            return response
        else:
            response_data = {
                "error": "You are neither host nor participant of the challenge!"
            }
            return Response(response_data, status=status.HTTP_400_BAD_REQUEST)
    else:
        response_data = {"error": "The file type requested is not valid!"}
        return Response(response_data, status=status.HTTP_400_BAD_REQUEST)


@api_view(["POST"])
@throttle_classes([UserRateThrottle])
@permission_classes((permissions.IsAuthenticated, HasVerifiedEmail))
@authentication_classes((ExpiringTokenAuthentication,))
def create_leaderboard(request):
    """
    Creates a leaderboard
    """
    serializer = LeaderboardSerializer(
        data=request.data, many=True, allow_empty=False
    )
    if serializer.is_valid():
        serializer.save()
        response_data = serializer.data
        return Response(response_data, status=status.HTTP_201_CREATED)
    return Response(serializer.errors, status=status.HTTP_400_BAD_REQUEST)


@api_view(["GET", "PATCH"])
@throttle_classes([UserRateThrottle])
@permission_classes((permissions.IsAuthenticated, HasVerifiedEmail))
@authentication_classes((ExpiringTokenAuthentication,))
def get_or_update_leaderboard(request, leaderboard_pk):
    """
    Returns or Updates a leaderboard
    """
    leaderboard = get_leaderboard_model(leaderboard_pk)

    if request.method == "PATCH":
        serializer = LeaderboardSerializer(
            leaderboard, data=request.data, partial=True
        )

        if serializer.is_valid():
            serializer.save()
            response_data = serializer.data
            return Response(response_data, status=status.HTTP_200_OK)
        return Response(serializer.errors, status=status.HTTP_400_BAD_REQUEST)

    if request.method == "GET":
        serializer = LeaderboardSerializer(leaderboard)
        response_data = serializer.data
        return Response(response_data, status=status.HTTP_200_OK)


@api_view(["POST"])
@throttle_classes([UserRateThrottle])
@permission_classes((permissions.IsAuthenticated, HasVerifiedEmail))
@authentication_classes((ExpiringTokenAuthentication,))
def create_dataset_split(request):
    """
    Creates a dataset split
    """
    serializer = DatasetSplitSerializer(
        data=request.data, many=True, allow_empty=False
    )
    if serializer.is_valid():
        serializer.save()
        response_data = serializer.data
        return Response(response_data, status=status.HTTP_201_CREATED)
    else:
        response_data = serializer.errors
        return Response(response_data, status=status.HTTP_400_BAD_REQUEST)


@api_view(["GET", "PATCH"])
@throttle_classes([UserRateThrottle])
@permission_classes((permissions.IsAuthenticated, HasVerifiedEmail))
@authentication_classes((ExpiringTokenAuthentication,))
def get_or_update_dataset_split(request, dataset_split_pk):
    """
    Returns or Updates a dataset split
    """
    dataset_split = get_dataset_split_model(dataset_split_pk)
    if request.method == "PATCH":
        serializer = DatasetSplitSerializer(
            dataset_split, data=request.data, partial=True
        )
        if serializer.is_valid():
            serializer.save()
            response_data = serializer.data
            return Response(response_data, status=status.HTTP_200_OK)
        else:
            response_data = serializer.errors
            return Response(response_data, status=status.HTTP_400_BAD_REQUEST)

    if request.method == "GET":
        serializer = DatasetSplitSerializer(dataset_split)
        response_data = serializer.data
        return Response(response_data, status=status.HTTP_200_OK)


@api_view(["POST"])
@throttle_classes([UserRateThrottle])
@permission_classes((permissions.IsAuthenticated, HasVerifiedEmail))
@authentication_classes((ExpiringTokenAuthentication,))
def create_challenge_phase_split(request):
    """
    Create Challenge Phase Split
    """
    serializer = ZipChallengePhaseSplitSerializer(
        data=request.data, many=True, allow_empty=False
    )
    if serializer.is_valid():
        serializer.save()
        response_data = serializer.data
        return Response(response_data, status=status.HTTP_201_CREATED)
    else:
        response_data = serializer.errors
        return Response(response_data, status=status.HTTP_400_BAD_REQUEST)


@api_view(["GET", "PATCH"])
@throttle_classes([UserRateThrottle])
@permission_classes((permissions.IsAuthenticated, HasVerifiedEmail))
@authentication_classes((ExpiringTokenAuthentication,))
def get_or_update_challenge_phase_split(request, challenge_phase_split_pk):
    """
    Returns or Updates challenge phase split
    """
    challenge_phase_split = get_challenge_phase_split_model(
        challenge_phase_split_pk
    )

    if request.method == "PATCH":
        serializer = ZipChallengePhaseSplitSerializer(
            challenge_phase_split, data=request.data, partial=True
        )
        if serializer.is_valid():
            serializer.save()
            response_data = serializer.data
            return Response(response_data, status=status.HTTP_200_OK)
        return Response(serializer.erros, status=status.HTTP_400_BAD_REQUEST)

    if request.method == "GET":
        serializer = ZipChallengePhaseSplitSerializer(challenge_phase_split)
        response_data = serializer.data
        return Response(response_data, status=status.HTTP_200_OK)


@api_view(["GET", "POST"])
@throttle_classes([UserRateThrottle])
@permission_classes((permissions.IsAuthenticatedOrReadOnly, HasVerifiedEmail))
@authentication_classes((ExpiringTokenAuthentication,))
def star_challenge(request, challenge_pk):
    """
    API endpoint for starring and unstarring
    a challenge.
    """
    challenge = get_challenge_model(challenge_pk)

    if request.method == "POST":
        try:
            starred_challenge = StarChallenge.objects.get(
                user=request.user.pk, challenge=challenge
            )
            starred_challenge.is_starred = not starred_challenge.is_starred
            starred_challenge.save()
            serializer = StarChallengeSerializer(starred_challenge)
            response_data = serializer.data
            return Response(response_data, status=status.HTTP_200_OK)
        except StarChallenge.DoesNotExist:
            serializer = StarChallengeSerializer(
                data=request.data,
                context={
                    "request": request,
                    "challenge": challenge,
                    "is_starred": True,
                },
            )
            if serializer.is_valid():
                serializer.save()
                response_data = serializer.data
                return Response(response_data, status=status.HTTP_201_CREATED)
            return Response(
                serializer.errors, status=status.HTTP_400_BAD_REQUEST
            )

    if request.method == "GET":
        try:
            starred_challenge = StarChallenge.objects.get(
                user=request.user.pk, challenge=challenge
            )
            serializer = StarChallengeSerializer(starred_challenge)
            response_data = serializer.data
            return Response(response_data, status=status.HTTP_200_OK)
        except StarChallenge.DoesNotExist:
            starred_challenge = StarChallenge.objects.filter(
                challenge=challenge
            )
            if not starred_challenge:
                response_data = {"is_starred": False, "count": 0}
                return Response(response_data, status=status.HTTP_200_OK)

            serializer = StarChallengeSerializer(starred_challenge, many=True)
            response_data = {
                "is_starred": False,
                "count": serializer.data[0]["count"],
            }
            return Response(response_data, status=status.HTTP_200_OK)


@api_view(["GET"])
@throttle_classes([UserRateThrottle])
@permission_classes((permissions.IsAuthenticated, HasVerifiedEmail))
@authentication_classes((ExpiringTokenAuthentication,))
def get_broker_urls(request):
    """
    Returns:
        Queue name of approved challenges
    """
    is_active = request.data.get("is_active", False)

    q_params = {"approved_by_admin": True}
    if is_active:
        q_params["start_date__lt"] = timezone.now()
        q_params["end_date__gt"] = timezone.now()

    if not request.user.is_superuser:
        response_data = {
            "error": "You are not authorized to make this request!"
        }
        return Response(response_data, status=status.HTTP_403_FORBIDDEN)
    else:
        challenges = Challenge.objects.filter(**q_params)
        response_data = challenges.values_list("queue", flat=True)
        return Response(response_data, status=status.HTTP_200_OK)


@api_view(["GET"])
@throttle_classes([UserRateThrottle])
@permission_classes((permissions.IsAuthenticated, HasVerifiedEmail))
@authentication_classes((ExpiringTokenAuthentication,))
def get_broker_url_by_challenge_pk(request, challenge_pk):
    """
    Returns:
        Queue name of challenge with challenge pk
    """
    if not request.user.is_superuser:
        response_data = {
            "error": "You are not authorized to make this request!"
        }
        return Response(response_data, status=status.HTTP_403_FORBIDDEN)
    else:
        try:
            challenge = Challenge.objects.get(
                pk=challenge_pk, approved_by_admin=True
            )
        except Challenge.DoesNotExist:
            response_data = {
                "error": "Challenge {} does not exist".format(challenge_pk)
            }
            return Response(response_data, status=status.HTTP_400_BAD_REQUEST)

        response_data = [challenge.queue]
        return Response(response_data, status=status.HTTP_200_OK)


@api_view(["GET"])
@throttle_classes([UserRateThrottle])
@permission_classes((permissions.IsAuthenticated, HasVerifiedEmail))
@authentication_classes((ExpiringTokenAuthentication,))
def get_aws_credentials_for_participant_team(request, phase_pk):
    """
    Returns:
        Dictionary containing AWS credentials for the participant team for a particular challenge
    """
    challenge_phase = get_challenge_phase_model(phase_pk)
    challenge = challenge_phase.challenge
    participant_team = get_participant_team_of_user_for_a_challenge(
        request.user, challenge.pk
    )
    if not challenge.is_docker_based:
        response_data = {
            "error": "Sorry, this is not a docker based challenge."
        }
        return Response(response_data, status=status.HTTP_400_BAD_REQUEST)

    if participant_team is None:
        response_data = {
            "error": "You have not participated in this challenge."
        }
        return Response(response_data, status=status.HTTP_400_BAD_REQUEST)

    aws_keys = get_aws_credentials_for_challenge(challenge.pk)
    ecr_repository_name = "{}-participant-team-{}".format(
        challenge.slug, participant_team.pk
    )
    ecr_repository_name = convert_to_aws_ecr_compatible_format(
        ecr_repository_name
    )
    repository, created = get_or_create_ecr_repository(
        ecr_repository_name, aws_keys
    )
    name = str(uuid.uuid4())[:32]
    docker_repository_uri = repository["repositoryUri"]
    federated_user = create_federated_user(name, ecr_repository_name, aws_keys)
    data = {
        "federated_user": federated_user,
        "docker_repository_uri": docker_repository_uri,
    }
    response_data = {"success": data}
    return Response(response_data, status=status.HTTP_200_OK)


@api_view(["POST"])
@throttle_classes([UserRateThrottle])
@permission_classes((permissions.IsAuthenticated, HasVerifiedEmail))
@authentication_classes((ExpiringTokenAuthentication,))
def invite_users_to_challenge(request, challenge_pk):

    challenge = get_challenge_model(challenge_pk)

    if not challenge.is_active or not challenge.approved_by_admin:
        response_data = {"error": "Sorry, the challenge is not active"}
        return Response(response_data, status=status.HTTP_403_FORBIDDEN)

    try:
        challenge_host = ChallengeHost.objects.get(user=request.user)
    except ChallengeHost.DoesNotExist:
        response_data = {"error": "You're not a challenge host"}
        return Response(response_data, status=status.HTTP_400_BAD_REQUEST)

    if not is_user_a_host_of_challenge(request.user, challenge.pk):
        response_data = {
            "error": "You're not authorized to invite a user in {}".format(
                challenge.title
            )
        }
        return Response(response_data, status=status.HTTP_400_BAD_REQUEST)

    users_email = request.data.get("emails")

    if not users_email:
        response_data = {"error": "Users email can't be blank"}
        return Response(response_data, status=status.HTTP_400_BAD_REQUEST)

    try:
        users_email = eval(users_email)
    except Exception:
        response_data = {"error": "Invalid format for users email"}
        return Response(response_data, status=status.HTTP_400_BAD_REQUEST)

    invalid_emails = []
    valid_emails = []
    for email in users_email:
        try:
            invited_user = UserInvitation.objects.get(
                email=email, challenge=challenge.pk
            )
            invitation_key = invited_user.invitation_key
        except UserInvitation.DoesNotExist:
            invitation_key = uuid.uuid4()
            invitation_status = UserInvitation.PENDING
            data = {
                "email": email,
                "invitation_key": str(invitation_key),
                "status": invitation_status,
                "challenge": challenge.pk,
                "invited_by": challenge_host.pk,
            }
            serializer = UserInvitationSerializer(data=data, partial=True)
            if serializer.is_valid():
                user, created = User.objects.get_or_create(
                    username=email, email=email
                )
                if created:
                    EmailAddress.objects.create(
                        user=user, email=email, primary=True, verified=True
                    )
                data["user"] = user.pk
                valid_emails.append(data)
            else:
                invalid_emails.append(email)

        sender_email = settings.CLOUDCV_TEAM_EMAIL
        # TODO: Update this URL after shifting django backend from evalapi.cloudcv.org to evalai.cloudcv.org/api
        hostname = get_url_from_hostname(settings.HOSTNAME)
        url = "{}/accept-invitation/{}/".format(hostname, invitation_key)
        template_data = {"title": challenge.title, "url": url}
        if challenge.image:
            template_data["image"] = challenge.image.url
        template_id = settings.SENDGRID_SETTINGS.get("TEMPLATES").get(
            "CHALLENGE_INVITATION"
        )

        if email not in invalid_emails:
            send_email(sender_email, email, template_id, template_data)

    if valid_emails:
        serializer = UserInvitationSerializer(data=valid_emails, many=True)
        if serializer.is_valid():
            serializer.save()

    if len(users_email) == len(invalid_emails):
        response_data = {"error": "Please enter correct email addresses"}
        return Response(response_data, status=status.HTTP_400_BAD_REQUEST)

    response_data = {
        "success": "Invitations sent successfully",
        "invalid_emails": invalid_emails,
    }
    return Response(response_data, status=status.HTTP_200_OK)


@api_view(["GET", "PATCH"])
@throttle_classes([UserRateThrottle])
@permission_classes(())
def accept_challenge_invitation(request, invitation_key):
    try:
        invitation = UserInvitation.objects.get(invitation_key=invitation_key)
    except UserInvitation.DoesNotExist:
        response_data = {
            "error": "The invitation with key {} doesn't exist".format(
                invitation_key
            )
        }
        return Response(response_data, status=status.HTTP_400_BAD_REQUEST)

    if request.method == "GET":
        serializer = UserInvitationSerializer(invitation)
        return Response(serializer.data, status=status.HTTP_200_OK)

    elif request.method == "PATCH":
        serializer = UserDetailsSerializer(
            invitation.user, data=request.data, partial=True
        )
        if serializer.is_valid():
            serializer.save()
            data = {"password": make_password(serializer.data.get("password"))}
            serializer = UserDetailsSerializer(
                invitation.user, data=data, partial=True
            )
            if serializer.is_valid():
                serializer.save()
            data = {"status": UserInvitation.ACCEPTED}
            serializer = UserInvitationSerializer(
                invitation, data=data, partial=True
            )
            if serializer.is_valid():
                serializer.save()
            return Response(serializer.data, status=status.HTTP_200_OK)
        return Response(serializer.errors, status=status.HTTP_400_BAD_REQUEST)


@api_view(["GET"])
@throttle_classes([UserRateThrottle])
@permission_classes((permissions.IsAuthenticated, HasVerifiedEmail))
@authentication_classes((ExpiringTokenAuthentication,))
def get_challenge_by_queue_name(request, queue_name):
    """
    API endpoint to fetch the challenge details by using pk
    Arguments:
        queue_name -- Challenge queue name for which the challenge deatils are fetched
    Returns:
        Response Object -- An object containing challenge details
    """

    try:
        challenge = Challenge.objects.get(queue=queue_name)
    except Challenge.DoesNotExist:
        response_data = {
            "error": "Challenge with queue name {} does not exist".format(
                queue_name
            )
        }
        return Response(response_data, status=status.HTTP_400_BAD_REQUEST)

    if not is_user_a_host_of_challenge(request.user, challenge.pk):
        response_data = {
            "error": "Sorry, you are not authorized to access this challenge."
        }
        return Response(response_data, status=status.HTTP_401_UNAUTHORIZED)

    serializer = ZipChallengeSerializer(
        challenge, context={"request": request}
    )
    response_data = serializer.data
    return Response(response_data, status=status.HTTP_200_OK)


@api_view(["GET"])
@throttle_classes([UserRateThrottle])
@permission_classes((permissions.IsAuthenticated, HasVerifiedEmail))
@authentication_classes((ExpiringTokenAuthentication,))
def get_challenge_phases_by_challenge_pk(request, challenge_pk):
    """
    API endpoint to fetch all challenge phase details corresponding to a challenge using challenge pk
    Arguments:
        challenge_pk -- Challenge Id for which the details is to be fetched
    Returns:
        Response Object -- An object containing all challenge phases for the challenge
    """
    challenge = get_challenge_model(challenge_pk)

    if not is_user_a_host_of_challenge(request.user, challenge.pk):
        response_data = {
            "error": "Sorry, you are not authorized to access these challenge phases."
        }
        return Response(response_data, status=status.HTTP_401_UNAUTHORIZED)

    challenge_phases = ChallengePhase.objects.filter(challenge=challenge_pk)
    serializer = ChallengePhaseCreateSerializer(
        challenge_phases, context={"request": request}, many=True
    )
    response_data = serializer.data
    return Response(response_data, status=status.HTTP_200_OK)


@api_view(["GET"])
@throttle_classes([AnonRateThrottle])
def get_challenge_phase_by_pk(request, pk):
    """
    Returns a particular challenge phase details by pk
    """
    challenge_phase = get_challenge_phase_model(pk)
    serializer = ChallengePhaseSerializer(
        challenge_phase, context={"request": request}
    )
    response_data = serializer.data
    return Response(response_data, status=status.HTTP_200_OK)


@api_view(["GET"])
@throttle_classes([AnonRateThrottle])
def get_challenge_phase_by_slug(request, slug):
    """
    Returns a particular challenge phase details by pk
    """
    try:
        challenge_phase = ChallengePhase.objects.get(slug=slug)
    except ChallengePhase.DoesNotExist:
        response_data = {
            "error": "Challenge phase with slug {} does not exist".format(slug)
        }
        return Response(response_data, status=status.HTTP_400_BAD_REQUEST)
    serializer = ChallengePhaseSerializer(challenge_phase)
    response_data = serializer.data
    return Response(response_data, status=status.HTTP_200_OK)<|MERGE_RESOLUTION|>--- conflicted
+++ resolved
@@ -705,14 +705,10 @@
         message = "{} in line {}, column {}".format(
             error_description, line_number, column_number
         )
-<<<<<<< HEAD
         response_data = {
             'error': message,
             'is_yaml_syntax_error': 1
         }
-=======
-        response_data = {"error": message}
->>>>>>> fef1ccfb
         return Response(response_data, status=status.HTTP_406_NOT_ACCEPTABLE)
 
     # Check for evaluation script path in yaml file.
