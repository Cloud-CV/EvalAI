import csv
import json
import logging
import os
import random
import shutil
import tempfile
import time
import uuid
import zipfile
from datetime import datetime
from os.path import basename, isfile, join

import pytz
import requests
import yaml
from accounts.permissions import HasVerifiedEmail
from accounts.serializers import UserDetailsSerializer
from allauth.account.models import EmailAddress
from base.utils import (
    get_queue_name,
    get_slug,
    get_url_from_hostname,
    is_user_a_staff,
    paginated_queryset,
    send_email,
    send_slack_notification,
)
from challenges.challenge_config_utils import (
    download_and_write_file,
    extract_zip_file,
    validate_challenge_config_util,
)
from challenges.utils import (
    add_domain_to_challenge,
    add_prizes_to_challenge,
    add_sponsors_to_challenge,
    add_tags_to_challenge,
    complete_s3_multipart_file_upload,
    generate_presigned_url_for_multipart_upload,
    get_challenge_model,
    get_challenge_phase_model,
    get_challenge_phase_split_model,
    get_dataset_split_model,
    get_leaderboard_model,
    get_participant_model,
    get_unique_alpha_numeric_key,
    is_user_in_allowed_email_domains,
    is_user_in_blocked_email_domains,
    parse_submission_meta_attributes,
)
from django.conf import settings
from django.contrib.auth.hashers import make_password
from django.contrib.auth.models import User
from django.core.files.base import ContentFile
from django.core.files.uploadedfile import SimpleUploadedFile
from django.db import transaction
from django.http import HttpResponse
from django.utils import timezone
from drf_spectacular.utils import (
    OpenApiParameter,
    OpenApiResponse,
    extend_schema,
)
from hosts.models import ChallengeHost, ChallengeHostTeam
from hosts.utils import (
    get_challenge_host_team_model,
    get_challenge_host_teams_for_user,
    is_user_a_host_of_challenge,
    is_user_a_staff_or_host,
)
from jobs.filters import SubmissionFilter
from jobs.models import Submission
from jobs.serializers import (
    ChallengeSubmissionManagementSerializer,
    SubmissionSerializer,
)
from jobs.utils import get_submission_model
from participants.models import Participant, ParticipantTeam
from participants.serializers import ParticipantTeamDetailSerializer
from participants.utils import (
    get_participant_team_id_of_user_for_a_challenge,
    get_participant_team_of_user_for_a_challenge,
    get_participant_teams_for_user,
    has_user_participated_in_challenge,
    is_user_creator_of_participant_team,
    is_user_part_of_participant_team,
)
from rest_framework import permissions, status
from rest_framework.decorators import (
    api_view,
    authentication_classes,
    permission_classes,
    throttle_classes,
)
from rest_framework.response import Response
from rest_framework.throttling import AnonRateThrottle, UserRateThrottle
from rest_framework_expiring_authtoken.authentication import (
    ExpiringTokenAuthentication,
)
from rest_framework_simplejwt.authentication import JWTAuthentication
from yaml.scanner import ScannerError

from .aws_utils import (
    create_ec2_instance,
    delete_workers,
    describe_ec2_instance,
    get_log_group_name,
    get_logs_from_cloudwatch,
    restart_ec2_instance,
    restart_workers,
    scale_resources,
    start_ec2_instance,
    start_workers,
    stop_ec2_instance,
    stop_workers,
    terminate_ec2_instance,
)
from .models import (
    Challenge,
    ChallengeConfiguration,
    ChallengeEvaluationCluster,
    ChallengePhase,
    ChallengePhaseSplit,
    ChallengePrize,
    ChallengeSponsor,
    ChallengeTemplate,
    LeaderboardData,
    PWCChallengeLeaderboard,
    StarChallenge,
    UserInvitation,
)
from .permissions import IsChallengeCreator
from .serializers import (
    ChallengeConfigSerializer,
    ChallengeEvaluationClusterSerializer,
    ChallengePhaseCreateSerializer,
    ChallengePhaseSerializer,
    ChallengePhaseSplitSerializer,
    ChallengePrizeSerializer,
    ChallengeSerializer,
    ChallengeSponsorSerializer,
    ChallengeTemplateSerializer,
    DatasetSplitSerializer,
    LeaderboardDataSerializer,
    LeaderboardSerializer,
    PWCChallengeLeaderboardSerializer,
    StarChallengeSerializer,
    UserInvitationSerializer,
    ZipChallengePhaseSplitSerializer,
    ZipChallengeSerializer,
)
from .utils import (
    get_aws_credentials_for_submission,
    get_challenge_template_data,
    get_file_content,
    get_missing_keys_from_dict,
    send_emails,
)

logger = logging.getLogger(__name__)

try:
    xrange  # Python 2
except NameError:
    xrange = range  # Python 3


@api_view(["GET", "POST"])
@throttle_classes([UserRateThrottle])
@permission_classes((permissions.IsAuthenticated, HasVerifiedEmail))
@authentication_classes((JWTAuthentication, ExpiringTokenAuthentication))
def challenge_list(request, challenge_host_team_pk):
    try:
        challenge_host_team = ChallengeHostTeam.objects.get(
            pk=challenge_host_team_pk
        )
    except ChallengeHostTeam.DoesNotExist:
        response_data = {"error": "ChallengeHostTeam does not exist"}
        return Response(response_data, status=status.HTTP_406_NOT_ACCEPTABLE)

    if request.method == "GET":
        challenge = Challenge.objects.filter(
            creator=challenge_host_team, is_disabled=False
        ).order_by("-id")
        paginator, result_page = paginated_queryset(challenge, request)
        serializer = ChallengeSerializer(
            result_page, many=True, context={"request": request}
        )
        response_data = serializer.data
        return paginator.get_paginated_response(response_data)

    elif request.method == "POST":
        if not ChallengeHost.objects.filter(
            user=request.user, team_name_id=challenge_host_team_pk
        ).exists():
            response_data = {
                "error": "Sorry, you do not belong to this Host Team!"
            }
            return Response(response_data, status=status.HTTP_401_UNAUTHORIZED)

        serializer = ZipChallengeSerializer(
            data=request.data,
            context={
                "challenge_host_team": challenge_host_team,
                "request": request,
            },
        )
        if serializer.is_valid():
            serializer.save()
            challenge = get_challenge_model(serializer.instance.pk)
            serializer = ChallengeSerializer(challenge)
            response_data = serializer.data
            return Response(response_data, status=status.HTTP_201_CREATED)
        return Response(serializer.errors, status=status.HTTP_400_BAD_REQUEST)


@api_view(["GET", "PUT", "PATCH", "DELETE"])
@throttle_classes([UserRateThrottle])
@permission_classes(
    (permissions.IsAuthenticated, HasVerifiedEmail, IsChallengeCreator)
)
@authentication_classes((JWTAuthentication, ExpiringTokenAuthentication))
def challenge_detail(request, challenge_host_team_pk, challenge_pk):
    try:
        challenge_host_team = ChallengeHostTeam.objects.get(
            pk=challenge_host_team_pk
        )
    except ChallengeHostTeam.DoesNotExist:
        response_data = {"error": "ChallengeHostTeam does not exist"}
        return Response(response_data, status=status.HTTP_406_NOT_ACCEPTABLE)

    try:
        challenge = Challenge.objects.get(pk=challenge_pk)
    except Challenge.DoesNotExist:
        response_data = {"error": "Challenge does not exist"}
        return Response(response_data, status=status.HTTP_406_NOT_ACCEPTABLE)

    if request.method == "GET":
        serializer = ChallengeSerializer(
            challenge, context={"request": request}
        )
        response_data = serializer.data
        return Response(response_data, status=status.HTTP_200_OK)

    elif request.method in ["PUT", "PATCH"]:
        if request.method == "PATCH":
            if "overview_file" in request.FILES:
                overview_file = request.FILES["overview_file"]
                overview = overview_file.read()
                request.data["description"] = overview
                serializer = ZipChallengeSerializer(
                    challenge,
                    data=request.data,
                    context={
                        "challenge_host_team": challenge_host_team,
                        "request": request,
                    },
                    partial=True,
                )
            elif "terms_and_conditions_file" in request.FILES:
                terms_and_conditions_file = request.FILES[
                    "terms_and_conditions_file"
                ]
                terms_and_conditions = terms_and_conditions_file.read()
                request.data["terms_and_conditions"] = terms_and_conditions
                serializer = ZipChallengeSerializer(
                    challenge,
                    data=request.data,
                    context={
                        "challenge_host_team": challenge_host_team,
                        "request": request,
                    },
                    partial=True,
                )
            elif "submission_guidelines_file" in request.FILES:
                submission_guidelines_file = request.FILES[
                    "submission_guidelines_file"
                ]
                submission_guidelines = submission_guidelines_file.read()
                request.data["submission_guidelines"] = submission_guidelines
                serializer = ZipChallengeSerializer(
                    challenge,
                    data=request.data,
                    context={
                        "challenge_host_team": challenge_host_team,
                        "request": request,
                    },
                    partial=True,
                )
            elif "evaluation_criteria_file" in request.FILES:
                evaluation_criteria_file = request.FILES[
                    "evaluation_criteria_file"
                ]
                evaluation_criteria = evaluation_criteria_file.read()
                request.data["evaluation_details"] = evaluation_criteria
                serializer = ZipChallengeSerializer(
                    challenge,
                    data=request.data,
                    context={
                        "challenge_host_team": challenge_host_team,
                        "request": request,
                    },
                    partial=True,
                )
            else:
                serializer = ZipChallengeSerializer(
                    challenge,
                    data=request.data,
                    context={
                        "challenge_host_team": challenge_host_team,
                        "request": request,
                    },
                    partial=True,
                )
        else:
            serializer = ZipChallengeSerializer(
                challenge,
                data=request.data,
                context={
                    "challenge_host_team": challenge_host_team,
                    "request": request,
                },
            )
        if serializer.is_valid():
            serializer.save()
            challenge = get_challenge_model(serializer.instance.pk)
            serializer = ChallengeSerializer(challenge)
            response_data = serializer.data
            return Response(response_data, status=status.HTTP_200_OK)
        else:
            return Response(
                serializer.errors, status=status.HTTP_400_BAD_REQUEST
            )

    elif request.method == "DELETE":
        challenge.delete()
        return Response(status=status.HTTP_204_NO_CONTENT)


@api_view(["POST"])
@throttle_classes([UserRateThrottle])
@permission_classes((permissions.IsAuthenticated, HasVerifiedEmail))
@authentication_classes((JWTAuthentication, ExpiringTokenAuthentication))
def deregister_participant_team_from_challenge(request, challenge_pk):
    """
    Deregister a participant team from a challenge
    Arguments:
        challenge_pk {int} -- Challenge primary key
    Returns:
        {String} -- Success message
    """
    if has_user_participated_in_challenge(
        user=request.user, challenge_id=challenge_pk
    ):
        challenge = get_challenge_model(challenge_pk)
        participant_team_pk = get_participant_team_id_of_user_for_a_challenge(
            request.user, challenge_pk
        )
        participant_team = get_participant_model(participant_team_pk)
        all_challenge_phases = ChallengePhase.objects.filter(
            challenge=challenge
        )
        if all_challenge_phases.count() > 0:
            for challenge_phase in all_challenge_phases:
                submission_exist = Submission.objects.filter(
                    participant_team=participant_team,
                    challenge_phase=challenge_phase,
                ).exists()
                if submission_exist:
                    break
        else:
            submission_exist = False
        if submission_exist:
            response_data = {
                "error": "Participant teams which have made submissions to a challenge cannot be deregistered."
            }
            return Response(
                response_data, status=status.HTTP_406_NOT_ACCEPTABLE
            )
        else:
            challenge.participant_teams.remove(participant_team)
            response_data = {"success": "Successfully deregistered!"}
            return Response(response_data, status=status.HTTP_200_OK)
    else:
        response_data = {
            "error": "Your participant team is not registered for this challenge."
        }
        return Response(response_data, status=status.HTTP_406_NOT_ACCEPTABLE)


@api_view(["GET"])
@throttle_classes([UserRateThrottle])
@permission_classes((permissions.IsAuthenticated, HasVerifiedEmail))
@authentication_classes((JWTAuthentication, ExpiringTokenAuthentication))
def participant_team_detail_for_challenge(request, challenge_pk):
    """
    Returns the participated team detail in the challenge
    Arguments:
        challenge_pk {int} -- Challenge primary key
    Returns:
        {dict} -- Participant team detail that has participated in the challenge
    """
    if has_user_participated_in_challenge(
        user=request.user, challenge_id=challenge_pk
    ):
        challenge = get_challenge_model(challenge_pk)
        participant_team_pk = get_participant_team_id_of_user_for_a_challenge(
            request.user, challenge_pk
        )
        participant_team = get_participant_model(participant_team_pk)
        serializer = ParticipantTeamDetailSerializer(participant_team)
        if challenge.approved_participant_teams.filter(
            pk=participant_team_pk
        ).exists():
            approved = True
        elif not challenge.manual_participant_approval:
            approved = True
        else:
            approved = False
        response_data = {
            "approved": approved,
            "participant_team": serializer.data,
        }
        return Response(response_data, status=status.HTTP_200_OK)
    else:
        message = "You are not a participant!"
        response_data = {"error": message}
        return Response(response_data, status=status.HTTP_406_NOT_ACCEPTABLE)


@extend_schema(
    methods=["GET"],
    operation_id="get_participant_teams_for_challenge",
    parameters=[
        OpenApiParameter(
            name="challenge_pk",
            location=OpenApiParameter.PATH,
            type=int,
            description="Challenge Primary Key (pk)",
            required=True,
        ),
    ],
    responses={
        status.HTTP_200_OK: OpenApiResponse(
            description="List of participant teams for the specified challenge"
        ),
        status.HTTP_403_FORBIDDEN: OpenApiResponse(
            description="Unauthorized request",
            response={
                "type": "object",
                "properties": {
                    "error": {
                        "type": "string",
                        "description": "You are not authorized to make this request",
                    },
                },
            },
        ),
    },
)
@api_view(["GET"])
@throttle_classes([UserRateThrottle])
@permission_classes((permissions.IsAuthenticated, HasVerifiedEmail))
@authentication_classes((JWTAuthentication, ExpiringTokenAuthentication))
def get_participant_teams_for_challenge(request, challenge_pk):
    """
    API to get all participant team detail

    Arguments:
        request {HttpRequest} -- The request object
        challenge_pk {[int]} -- Challenge primary key

    Returns:
        {dict} -- Participant team detail that has participated in the challenge
    """

    challenge = get_challenge_model(challenge_pk)
    if is_user_a_host_of_challenge(request.user, challenge_pk):
        participant_teams = challenge.participant_teams
        serializer = ParticipantTeamDetailSerializer(
            participant_teams, many=True
        )
        for participant_team in serializer.data:
            if challenge.approved_participant_teams.filter(
                id=participant_team["id"]
            ).exists():
                participant_team["approved"] = True
            else:
                participant_team["approved"] = False
        response_data = {
            "participant_teams": serializer.data,
        }
        return Response(response_data, status=status.HTTP_200_OK)
    else:
        response_data = {
            "error": "You are not authorized to make this request"
        }
        return Response(response_data, status=status.HTTP_403_FORBIDDEN)


@api_view(["POST"])
@throttle_classes([UserRateThrottle])
@permission_classes((permissions.IsAuthenticated, HasVerifiedEmail))
@authentication_classes((JWTAuthentication, ExpiringTokenAuthentication))
def add_participant_team_to_challenge(
    request, challenge_pk, participant_team_pk
):

    try:
        challenge = Challenge.objects.get(pk=challenge_pk)
    except Challenge.DoesNotExist:
        response_data = {"error": "Challenge does not exist"}
        return Response(response_data, status=status.HTTP_406_NOT_ACCEPTABLE)

    if not challenge.is_registration_open:
        response_data = {"error": "Registration is closed for this challenge!"}
        return Response(response_data, status=status.HTTP_406_NOT_ACCEPTABLE)

    if (
        challenge.end_date < timezone.now()
        or challenge.start_date > timezone.now()
    ):
        response_data = {
            "error": "Sorry, cannot accept participant team since challenge is not active."
        }
        return Response(response_data, status=status.HTTP_406_NOT_ACCEPTABLE)

    try:
        participant_team = ParticipantTeam.objects.get(pk=participant_team_pk)
    except ParticipantTeam.DoesNotExist:
        response_data = {"error": "ParticipantTeam does not exist"}
        return Response(response_data, status=status.HTTP_406_NOT_ACCEPTABLE)

    # Check if user is banned
    if len(challenge.banned_email_ids) > 0:
        for participant_email in participant_team.get_all_participants_email():
            if participant_email in challenge.banned_email_ids:
                message = "You're a part of {} team and it has been banned from this challenge. \
                Please contact the challenge host.".format(
                    participant_team.team_name
                )
                response_data = {"error": message}
                return Response(
                    response_data, status=status.HTTP_406_NOT_ACCEPTABLE
                )

    # Check if user is in allowed list.
    user_email = request.user.email
    if len(challenge.allowed_email_domains) > 0:
        domains = ""
        for domain in challenge.allowed_email_domains:
            domains = "{}{}{}".format(domains, "/", domain)
        domains = domains[1:]
        for participant_email in participant_team.get_all_participants_email():
            if not is_user_in_allowed_email_domains(
                participant_email, challenge_pk
            ):
                message = "Sorry, team consisting of users with non-{} email domain(s) are not allowed \
                    to participate in this challenge."
                response_data = {"error": message.format(domains)}
                return Response(
                    response_data, status=status.HTTP_406_NOT_ACCEPTABLE
                )

    # Check if user is in blocked list.
    if is_user_in_blocked_email_domains(user_email, challenge_pk):
        message = "Sorry, users with {} email domain(s) are not allowed to participate in this challenge."
        domains = ""
        for domain in challenge.blocked_email_domains:
            domains = "{}{}{}".format(domains, "/", domain)
        domains = domains[1:]
        response_data = {"error": message.format(domains)}
        return Response(response_data, status=status.HTTP_406_NOT_ACCEPTABLE)

    # check to disallow the user if he is a Challenge Host for this challenge
    participant_team_user_ids = set(
        Participant.objects.select_related("user")
        .filter(team__id=participant_team_pk)
        .values_list("user", flat=True)
    )

    for user in participant_team_user_ids:
        if has_user_participated_in_challenge(user, challenge_pk):
            response_data = {
                "error": "Sorry, other team member(s) have already participated in the Challenge."
                " Please participate with a different team!",
                "challenge_id": int(challenge_pk),
                "participant_team_id": int(participant_team_pk),
            }
            return Response(
                response_data, status=status.HTTP_406_NOT_ACCEPTABLE
            )

    if not (
        is_user_part_of_participant_team(request.user, participant_team)
        or is_user_creator_of_participant_team(request.user, participant_team)
    ):
        response_data = {
            "error": "Sorry, you are not authorized to to make this request"
        }
        return Response(response_data, status=status.HTTP_406_NOT_ACCEPTABLE)

    if participant_team.challenge_set.filter(id=challenge_pk).exists():
        response_data = {
            "error": "Team already exists",
            "challenge_id": int(challenge_pk),
            "participant_team_id": int(participant_team_pk),
        }
        return Response(response_data, status=status.HTTP_200_OK)
    else:
        challenge.participant_teams.add(participant_team)
        return Response(status=status.HTTP_201_CREATED)


@api_view(["POST"])
@throttle_classes([UserRateThrottle])
@permission_classes((permissions.IsAuthenticated, HasVerifiedEmail))
@authentication_classes((JWTAuthentication, ExpiringTokenAuthentication))
def add_participant_team_to_approved_list(
    request, challenge_pk, participant_team_pk
):
    """
    Add participant team to approved list
    """
    try:
        challenge = Challenge.objects.get(pk=challenge_pk)
    except Challenge.DoesNotExist:
        response_data = {"error": "Challenge does not exist"}
        return Response(response_data, status=status.HTTP_406_NOT_ACCEPTABLE)

    try:
        participant_team = ParticipantTeam.objects.get(pk=participant_team_pk)
    except ParticipantTeam.DoesNotExist:
        response_data = {"error": "Participant Team does not exist"}
        return Response(response_data, status=status.HTTP_406_NOT_ACCEPTABLE)

    if challenge.approved_participant_teams.filter(
        pk=participant_team_pk
    ).exists():
        response_data = {"error": "Participant Team already approved"}
        return Response(response_data, status=status.HTTP_406_NOT_ACCEPTABLE)
    else:
        if ParticipantTeam.objects.filter(
            team_name__in=challenge.participant_teams.values_list(
                "team_name", flat=True
            )
        ).exists():
            challenge.approved_participant_teams.add(participant_team)
            response_data = {
                "success": "Participant Team added to approved list"
            }
            return Response(response_data, status=status.HTTP_201_CREATED)
        else:
            response_data = {
                "error": "Participant isn't interested in challenge"
            }
            return Response(
                response_data, status=status.HTTP_406_NOT_ACCEPTABLE
            )


@api_view(["POST"])
@throttle_classes([UserRateThrottle])
@permission_classes((permissions.IsAuthenticated, HasVerifiedEmail))
@authentication_classes((JWTAuthentication, ExpiringTokenAuthentication))
def remove_participant_team_from_approved_list(
    request, challenge_pk, participant_team_pk
):
    """
    Remove participant team from approved list
    """
    try:
        challenge = Challenge.objects.get(pk=challenge_pk)
    except Challenge.DoesNotExist:
        response_data = {"error": "Challenge does not exist"}
        return Response(response_data, status=status.HTTP_406_NOT_ACCEPTABLE)

    try:
        participant_team = ParticipantTeam.objects.get(pk=participant_team_pk)
        team_name = participant_team.team_name
    except ParticipantTeam.DoesNotExist:
        response_data = {"error": "Participant Team does not exist"}
        return Response(response_data, status=status.HTTP_406_NOT_ACCEPTABLE)

    all_challenge_phases = ChallengePhase.objects.filter(challenge=challenge)
    if all_challenge_phases.count() > 0:
        for challenge_phase in all_challenge_phases:
            submission_exist = Submission.objects.filter(
                participant_team=participant_team,
                challenge_phase=challenge_phase,
            ).exists()
            if submission_exist:
                break
    else:
        submission_exist = False
    if (
        challenge.approved_participant_teams.filter(
            pk=participant_team_pk
        ).exists()
        and not submission_exist
    ):
        challenge.approved_participant_teams.remove(participant_team)
        return Response(status=status.HTTP_204_NO_CONTENT)
    elif submission_exist:
        response_data = {
            "error": f"Participant Team {team_name} has existing submissions and cannot be unapproved"
        }
        return Response(response_data, status=status.HTTP_406_NOT_ACCEPTABLE)
    else:
        response_data = {
            "error": f"Participant Team {team_name} was not approved"
        }
        return Response(response_data, status=status.HTTP_406_NOT_ACCEPTABLE)


@api_view(["POST"])
@throttle_classes([UserRateThrottle])
@permission_classes(
    (permissions.IsAuthenticated, HasVerifiedEmail, IsChallengeCreator)
)
@authentication_classes((JWTAuthentication, ExpiringTokenAuthentication))
def disable_challenge(request, challenge_pk):
    try:
        challenge = Challenge.objects.get(pk=challenge_pk)
    except Challenge.DoesNotExist:
        response_data = {"error": "Challenge does not exist"}
        return Response(response_data, status=status.HTTP_406_NOT_ACCEPTABLE)

    challenge.is_disabled = True
    challenge.save()
    return Response(status=status.HTTP_204_NO_CONTENT)


@api_view(["GET"])
@throttle_classes([AnonRateThrottle])
def get_all_challenges(
    request, challenge_time, challenge_approved, challenge_published
):
    """
    Returns the list of all challenges
    """
    # make sure that a valid url is requested.
    if challenge_time.lower() not in ("all", "future", "past", "present"):
        response_data = {"error": "Wrong url pattern!"}
        return Response(response_data, status=status.HTTP_406_NOT_ACCEPTABLE)

    if challenge_approved.lower() not in ("all", "approved", "unapproved"):
        response_data = {"error": "Wrong challenge approval status!"}
        return Response(response_data, status=status.HTTP_406_NOT_ACCEPTABLE)

    if challenge_published.lower() not in ("all", "public", "private"):
        response_data = {"error": "Wrong challenge published status!"}
        return Response(response_data, status=status.HTTP_406_NOT_ACCEPTABLE)

    q_params = {}
    if challenge_approved.lower() != "all":
        q_params["approved_by_admin"] = (
            challenge_approved.lower() == "approved"
        )

    if challenge_published.lower() != "all":
        q_params["published"] = challenge_published.lower() == "public"

    if challenge_time.lower() == "past":
        q_params["end_date__lt"] = timezone.now()

    elif challenge_time.lower() == "present":
        q_params["start_date__lt"] = timezone.now()
        q_params["end_date__gt"] = timezone.now()

    elif challenge_time.lower() == "future":
        q_params["start_date__gt"] = timezone.now()
    # for `all` we dont need any condition in `q_params`

    # don't return disabled challenges
    q_params["is_disabled"] = False

    challenge = Challenge.objects.filter(**q_params).order_by("-pk")
    paginator, result_page = paginated_queryset(challenge, request)
    serializer = ChallengeSerializer(
        result_page, many=True, context={"request": request}
    )
    response_data = serializer.data
    return paginator.get_paginated_response(response_data)


@api_view(["GET"])
@throttle_classes([AnonRateThrottle])
def get_all_challenges_submission_metrics(request):
    """
    Returns the submission metrics for all challenges and their phases
    """
    if not is_user_a_staff(request.user):
        response_data = {
            "error": "Sorry, you are not authorized to make this request"
        }
        return Response(response_data, status=status.HTTP_403_FORBIDDEN)
    challenges = Challenge.objects.all()
    submission_metrics = {}

    submission_statuses = [status[0] for status in Submission.STATUS_OPTIONS]

    for challenge in challenges:
        challenge_id = challenge.id
        challenge_metrics = {}

        # Fetch challenge phases for the challenge
        challenge_phases = ChallengePhase.objects.filter(challenge=challenge)

        for submission_status in submission_statuses:
            count = Submission.objects.filter(
                challenge_phase__in=challenge_phases, status=submission_status
            ).count()
            challenge_metrics[submission_status] = count

        submission_metrics[challenge_id] = challenge_metrics

    return Response(submission_metrics, status=status.HTTP_200_OK)


@api_view(["GET"])
@throttle_classes([AnonRateThrottle])
def get_challenge_submission_metrics_by_pk(request, pk):
    """
    Returns the submission metrics for a given challenge by primary key and their phases
    """
    if not is_user_a_staff(request.user):
        response_data = {
            "error": "Sorry, you are not authorized to make this request"
        }
        return Response(response_data, status=status.HTTP_403_FORBIDDEN)
    challenge = get_challenge_model(pk)
    challenge_phases = ChallengePhase.objects.filter(challenge=challenge)
    submission_metrics = {}

    submission_statuses = [status[0] for status in Submission.STATUS_OPTIONS]

    # Fetch challenge phases for the challenge
    challenge_phases = ChallengePhase.objects.filter(challenge=challenge)
    for submission_status in submission_statuses:
        count = Submission.objects.filter(
            challenge_phase__in=challenge_phases, status=submission_status
        ).count()
        submission_metrics[submission_status] = count

    return Response(submission_metrics, status=status.HTTP_200_OK)


@api_view(["GET"])
@throttle_classes([AnonRateThrottle])
def get_featured_challenges(request):
    """
    Returns the list of featured challenges
    """
    challenge = Challenge.objects.filter(
        featured=True,
        published=True,
        approved_by_admin=True,
        is_disabled=False,
    ).order_by("-id")
    paginator, result_page = paginated_queryset(challenge, request)
    serializer = ChallengeSerializer(
        result_page, many=True, context={"request": request}
    )
    response_data = serializer.data
    return paginator.get_paginated_response(response_data)


@api_view(["GET"])
@throttle_classes([AnonRateThrottle])
def get_challenge_by_pk(request, pk):
    """
    Returns a particular challenge by id
    """
    try:
        if is_user_a_host_of_challenge(request.user, pk):
            challenge = Challenge.objects.get(pk=pk)
        else:
            challenge = Challenge.objects.get(
                pk=pk, approved_by_admin=True, published=True
            )
        if challenge.is_disabled:
            response_data = {"error": "Sorry, the challenge was removed!"}
            return Response(
                response_data, status=status.HTTP_406_NOT_ACCEPTABLE
            )
        serializer = ChallengeSerializer(
            challenge, context={"request": request}
        )
        response_data = serializer.data
        return Response(response_data, status=status.HTTP_200_OK)
    except Challenge.DoesNotExist:
        response_data = {"error": "Challenge does not exist!"}
        return Response(response_data, status=status.HTTP_406_NOT_ACCEPTABLE)


@api_view(["GET"])
@throttle_classes([UserRateThrottle])
@permission_classes((permissions.IsAuthenticated, HasVerifiedEmail))
@authentication_classes((JWTAuthentication, ExpiringTokenAuthentication))
def get_all_participated_challenges(request, challenge_time):
    """
    Returns the list of all participated challenges
    """
    # make sure that a valid url is requested.
    if challenge_time.lower() not in ("all", "past", "present"):
        response_data = {"error": "Wrong url pattern!"}
        return Response(response_data, status=status.HTTP_406_NOT_ACCEPTABLE)

    q_params = {"published": True, "approved_by_admin": True}

    if challenge_time.lower() == "past":
        q_params["end_date__lt"] = timezone.now()

    elif challenge_time.lower() == "present":
        q_params["start_date__lt"] = timezone.now()
        q_params["end_date__gt"] = timezone.now()

    # don't return disabled challenges
    q_params["is_disabled"] = False
    participant_team_ids = get_participant_teams_for_user(request.user)
    q_params["participant_teams__pk__in"] = participant_team_ids
    challenges = Challenge.objects.filter(**q_params).order_by("-pk")
    paginator, result_page = paginated_queryset(challenges, request)
    serializer = ChallengeSerializer(
        result_page, many=True, context={"request": request}
    )
    response_data = serializer.data
    return paginator.get_paginated_response(response_data)


@api_view(["GET"])
@throttle_classes([UserRateThrottle])
@permission_classes((permissions.IsAuthenticated, HasVerifiedEmail))
@authentication_classes((JWTAuthentication, ExpiringTokenAuthentication))
def get_challenges_based_on_teams(request):
    q_params = {"approved_by_admin": True, "published": True}
    participant_team_id = request.query_params.get("participant_team", None)
    challenge_host_team_id = request.query_params.get("host_team", None)
    mode = request.query_params.get("mode", None)

    if not participant_team_id and not challenge_host_team_id and not mode:
        response_data = {"error": "Invalid url pattern!"}
        return Response(response_data, status=status.HTTP_406_NOT_ACCEPTABLE)

    # either mode should be there or one of paricipant team and host team
    if mode and (participant_team_id or challenge_host_team_id):
        response_data = {"error": "Invalid url pattern!"}
        return Response(response_data, status=status.HTTP_406_NOT_ACCEPTABLE)

    if participant_team_id:
        q_params["participant_teams__pk"] = participant_team_id
    if challenge_host_team_id:
        q_params["creator__id"] = challenge_host_team_id

    if mode == "participant":
        participant_team_ids = get_participant_teams_for_user(request.user)
        q_params["participant_teams__pk__in"] = participant_team_ids

    elif mode == "host":
        host_team_ids = get_challenge_host_teams_for_user(request.user)
        q_params["creator__id__in"] = host_team_ids

    challenge = Challenge.objects.filter(**q_params).order_by("id")
    paginator, result_page = paginated_queryset(challenge, request)
    serializer = ChallengeSerializer(
        result_page, many=True, context={"request": request}
    )
    response_data = serializer.data
    return paginator.get_paginated_response(response_data)


@api_view(["GET", "POST"])
@throttle_classes([UserRateThrottle])
@permission_classes(
    (
        permissions.IsAuthenticatedOrReadOnly,
        HasVerifiedEmail,
        IsChallengeCreator,
    )
)
@authentication_classes((JWTAuthentication, ExpiringTokenAuthentication))
def challenge_phase_list(request, challenge_pk):
    try:
        challenge = Challenge.objects.get(pk=challenge_pk)
    except Challenge.DoesNotExist:
        response_data = {"error": "Challenge does not exist"}
        return Response(response_data, status=status.HTTP_406_NOT_ACCEPTABLE)

    if request.method == "GET":
        if is_user_a_host_of_challenge(request.user, challenge_pk):
            challenge_phase = ChallengePhase.objects.filter(
                challenge=challenge
            ).order_by("pk")
        else:
            challenge_phase = ChallengePhase.objects.filter(
                challenge=challenge, is_public=True
            ).order_by("pk")
        paginator, result_page = paginated_queryset(challenge_phase, request)
        serializer = ChallengePhaseSerializer(result_page, many=True)
        response_data = serializer.data
        return paginator.get_paginated_response(response_data)

    elif request.method == "POST":
        serializer = ChallengePhaseCreateSerializer(
            data=request.data, context={"challenge": challenge}
        )
        if serializer.is_valid():
            serializer.save()
            challenge_phase = get_challenge_phase_model(serializer.instance.pk)
            serializer = ChallengePhaseSerializer(challenge_phase)
            response_data = serializer.data
            return Response(response_data, status=status.HTTP_201_CREATED)
        return Response(serializer.errors, status=status.HTTP_400_BAD_REQUEST)


@api_view(["GET", "PUT", "PATCH", "DELETE"])
@throttle_classes([UserRateThrottle])
@permission_classes(
    (
        permissions.IsAuthenticatedOrReadOnly,
        HasVerifiedEmail,
        IsChallengeCreator,
    )
)
@authentication_classes((JWTAuthentication, ExpiringTokenAuthentication))
def challenge_phase_detail(request, challenge_pk, pk):
    try:
        challenge = Challenge.objects.get(pk=challenge_pk)
    except Challenge.DoesNotExist:
        response_data = {"error": "Challenge does not exist"}
        return Response(response_data, status=status.HTTP_406_NOT_ACCEPTABLE)

    try:
        challenge_phase = ChallengePhase.objects.get(
            challenge=challenge, pk=pk
        )
    except ChallengePhase.DoesNotExist:
        response_data = {
            "error": "Challenge phase {} does not exist for challenge {}".format(
                pk, challenge.pk
            )
        }
        return Response(response_data, status=status.HTTP_406_NOT_ACCEPTABLE)

    if request.method == "GET":
        if not is_user_a_host_of_challenge(request.user, challenge.id):
            serializer = ChallengePhaseSerializer(challenge_phase)
            response_data = serializer.data
            return Response(response_data, status=status.HTTP_200_OK)
        else:
            serializer = ChallengePhaseCreateSerializer(
                challenge_phase, context={"request": request}
            )
            response_data = serializer.data
            return Response(response_data, status=status.HTTP_200_OK)

    elif request.method in ["PUT", "PATCH"]:
        if request.method == "PATCH":
            if "phase_description_file" in request.FILES:
                phase_description_file = request.FILES[
                    "phase_description_file"
                ]
                phase_description = phase_description_file.read()
                request.data["description"] = phase_description
                serializer = ChallengePhaseCreateSerializer(
                    challenge_phase,
                    data=request.data.copy(),
                    context={"challenge": challenge},
                    partial=True,
                )
            else:
                serializer = ChallengePhaseCreateSerializer(
                    challenge_phase,
                    data=request.data.copy(),
                    context={"challenge": challenge},
                    partial=True,
                )
        else:
            serializer = ChallengePhaseCreateSerializer(
                challenge_phase,
                data=request.data.copy(),
                context={"challenge": challenge},
            )
        if serializer.is_valid():
            serializer.save()
            challenge_phase = get_challenge_phase_model(serializer.instance.pk)
            serializer = ChallengePhaseSerializer(challenge_phase)
            response_data = serializer.data
            return Response(response_data, status=status.HTTP_200_OK)
        else:
            return Response(
                serializer.errors, status=status.HTTP_400_BAD_REQUEST
            )

    elif request.method == "DELETE":
        challenge_phase.delete()
        return Response(status=status.HTTP_204_NO_CONTENT)


@api_view(["GET"])
@throttle_classes([AnonRateThrottle])
def challenge_phase_split_list(request, challenge_pk):
    """
    Returns the list of Challenge Phase Splits for a particular challenge
    """
    try:
        challenge = Challenge.objects.get(pk=challenge_pk)
    except Challenge.DoesNotExist:
        response_data = {"error": "Challenge does not exist"}
        return Response(response_data, status=status.HTTP_406_NOT_ACCEPTABLE)

    challenge_phase_split = ChallengePhaseSplit.objects.filter(
        challenge_phase__challenge=challenge
    ).order_by("pk")

    # Check if user is a challenge host or staff
    challenge_host = is_user_a_staff_or_host(request.user, challenge_pk)

    if not challenge_host:
        challenge_phase_split = challenge_phase_split.filter(
            visibility=ChallengePhaseSplit.PUBLIC
        )

    serializer = ChallengePhaseSplitSerializer(
        challenge_phase_split, many=True
    )
    response_data = serializer.data
    return Response(response_data, status=status.HTTP_200_OK)


@api_view(["POST"])
@throttle_classes([UserRateThrottle])
@permission_classes((permissions.IsAuthenticated, HasVerifiedEmail))
@authentication_classes((JWTAuthentication, ExpiringTokenAuthentication))
def create_challenge_using_zip_file(request, challenge_host_team_pk):
    """
    Creates a challenge using a zip file.
    """
    challenge_host_team = get_challenge_host_team_model(challenge_host_team_pk)

    if request.data.get("is_challenge_template"):
        is_challenge_template = True
    else:
        is_challenge_template = False

    # All files download and extract location.
    BASE_LOCATION = tempfile.mkdtemp()

    if is_challenge_template:
        template_id = int(request.data.get("template_id"))
        try:
            challenge_template = ChallengeTemplate.objects.get(
                id=template_id, is_active=True
            )
        except ChallengeTemplate.DoesNotExist:
            response_data = {
                "error": "Sorry, a server error occured while creating the challenge. Please try again!"
            }
            return Response(
                response_data, status=status.HTTP_406_NOT_ACCEPTABLE
            )

        if settings.DEBUG or settings.TEST:
            template_zip_s3_url = (
                settings.EVALAI_API_SERVER
                + challenge_template.template_file.url
            )
        else:
            template_zip_s3_url = challenge_template.template_file.url

        unique_folder_name = get_unique_alpha_numeric_key(10)
        challenge_template_download_location = join(
            BASE_LOCATION, "{}.zip".format(unique_folder_name)
        )

        try:
            response = requests.get(template_zip_s3_url, stream=True)
        except Exception as e:
            logger.error(
                "Failed to fetch file from {}, error {}".format(
                    template_zip_s3_url, e
                )
            )
            response_data = {
                "error": "Sorry, there was an error in the server"
            }
            return Response(response_data, status=status.HTTP_400_BAD_REQUEST)

        if response and response.status_code == status.HTTP_200_OK:
            with open(challenge_template_download_location, "wb") as f:
                f.write(response.content)

        try:
            zip_file = open(challenge_template_download_location, "rb")
        except Exception:
            message = (
                "A server error occured while processing zip file. "
                "Please try again!"
            )
            response_data = {"error": message}
            logger.exception(message)
            return Response(
                response_data, status=status.HTTP_406_NOT_ACCEPTABLE
            )

        challenge_zip_file = SimpleUploadedFile(
            zip_file.name, zip_file.read(), content_type="application/zip"
        )

        # Copy request data so that we can mutate it to add template
        challenge_data_from_hosts = request.data.copy()
        challenge_data_from_hosts["zip_configuration"] = challenge_zip_file
        serializer = ChallengeConfigSerializer(
            data=challenge_data_from_hosts, context={"request": request}
        )
    else:
        data = request.data.copy()
        serializer = ChallengeConfigSerializer(
            data=data, context={"request": request}
        )

    if serializer.is_valid():
        uploaded_zip_file = serializer.save()
        uploaded_zip_file_path = serializer.data["zip_configuration"]
    else:
        response_data = serializer.errors
        return Response(response_data, status=status.HTTP_400_BAD_REQUEST)

    try:
        response = requests.get(uploaded_zip_file_path, stream=True)
        unique_folder_name = get_unique_alpha_numeric_key(10)
        CHALLENGE_ZIP_DOWNLOAD_LOCATION = join(
            BASE_LOCATION, "{}.zip".format(unique_folder_name)
        )
        try:
            if response and response.status_code == 200:
                with open(CHALLENGE_ZIP_DOWNLOAD_LOCATION, "wb") as zip_file:
                    zip_file.write(response.content)
        except IOError:
            message = (
                "Unable to process the uploaded zip file. " "Please try again!"
            )
            response_data = {"error": message}
            logger.exception(message)
            return Response(response_data, status=status.HTTP_400_BAD_REQUEST)

    except requests.exceptions.RequestException:
        message = (
            "A server error occured while processing zip file. "
            "Please try again!"
        )
        response_data = {"error": message}
        logger.exception(message)
        return Response(response_data, status=status.HTTP_406_NOT_ACCEPTABLE)

    # Extract zip file
    try:
        zip_ref = zipfile.ZipFile(CHALLENGE_ZIP_DOWNLOAD_LOCATION, "r")
        zip_ref.extractall(join(BASE_LOCATION, unique_folder_name))
        zip_ref.close()
    except zipfile.BadZipfile:
        message = (
            "The zip file contents cannot be extracted. "
            "Please check the format!"
        )
        response_data = {"error": message}
        return Response(response_data, status=status.HTTP_400_BAD_REQUEST)

    # Search for yaml file
    yaml_file_count = 0
    for name in zip_ref.namelist():
        if (name.endswith(".yaml") or name.endswith(".yml")) and (
            not name.startswith("__MACOSX")
        ):  # Ignore YAML File in __MACOSX Directory
            yaml_file = name
            extracted_folder_name = yaml_file.split(basename(yaml_file))[0]
            yaml_file_count += 1

    if not yaml_file_count:
        message = "There is no YAML file in zip file you uploaded!"
        response_data = {"error": message}
        logger.info(message)
        return Response(response_data, status=status.HTTP_406_NOT_ACCEPTABLE)

    if yaml_file_count > 1:
        message = (
            "There are {0} YAML files instead of one in zip folder!".format(
                yaml_file_count
            )
        )
        response_data = {"error": message}
        logger.info(message)
        return Response(response_data, status=status.HTTP_406_NOT_ACCEPTABLE)

    try:
        with open(
            join(BASE_LOCATION, unique_folder_name, yaml_file), "r"
        ) as stream:
            yaml_file_data = yaml.safe_load(stream)
    except (yaml.YAMLError, ScannerError) as exc:
        # To get the problem description
        if hasattr(exc, "problem"):
            error_description = exc.problem
            # To capitalize the first alphabet of the problem description as
            # default is in lowercase
            error_description = error_description[0:].capitalize()
        # To get the error line and column number
        if hasattr(exc, "problem_mark"):
            mark = exc.problem_mark
            line_number = mark.line + 1
            column_number = mark.column + 1
        message = "{} in line {}, column {}".format(
            error_description, line_number, column_number
        )
        response_data = {"error": message}
        return Response(response_data, status=status.HTTP_406_NOT_ACCEPTABLE)

    # Check for evaluation script path in yaml file.
    try:
        evaluation_script = yaml_file_data["evaluation_script"]
        evaluation_script_path = join(
            BASE_LOCATION,
            unique_folder_name,
            extracted_folder_name,
            evaluation_script,
        )
    except KeyError:
        message = (
            "There is no key for evaluation script in YAML file. "
            "Please add it and then try again!"
        )
        response_data = {"error": message}
        return Response(response_data, status=status.HTTP_406_NOT_ACCEPTABLE)

    # Check for evaluation script file in extracted zip folder.
    if isfile(evaluation_script_path):
        with open(evaluation_script_path, "rb") as challenge_evaluation_script:
            challenge_evaluation_script_file = ContentFile(
                challenge_evaluation_script.read(), evaluation_script_path
            )
    else:
        message = (
            "No evaluation script is present in the zip file. "
            "Please add it and then try again!"
        )
        response_data = {"error": message}
        return Response(response_data, status=status.HTTP_406_NOT_ACCEPTABLE)

    # Check for test annotation file path in yaml file.
    try:
        challenge_phases_data = yaml_file_data["challenge_phases"]
    except KeyError:
        message = (
            "No challenge phase key found. "
            "Please add challenge phases in YAML file and try again!"
        )
        response_data = {"error": message}
        return Response(response_data, status=status.HTTP_406_NOT_ACCEPTABLE)

    for data in challenge_phases_data:
        test_annotation_file = data.get("test_annotation_file")
        if test_annotation_file:
            test_annotation_file_path = join(
                BASE_LOCATION,
                unique_folder_name,
                extracted_folder_name,
                test_annotation_file,
            )
            if not isfile(test_annotation_file_path):
                message = (
                    "No test annotation file found in zip file"
                    " for challenge phase '{}'. Please add it and "
                    " then try again!".format(data["name"])
                )
                response_data = {"error": message}
                return Response(
                    response_data, status=status.HTTP_406_NOT_ACCEPTABLE
                )
        else:
            message = (
                "There is no key for test annotation file for"
                " challenge phase {} in yaml file. Please add it"
                " and then try again!".format(data["name"])
            )
            response_data = {"error": message}
            return Response(
                response_data, status=status.HTTP_406_NOT_ACCEPTABLE
            )

        if data.get("is_submission_public") and data.get(
            "is_restricted_to_select_one_submission"
        ):
            message = (
                "is_submission_public can't be 'True' for for challenge phase '{}'"
                " with is_restricted_to_select_one_submission 'True'. "
                " Please change is_submission_public to 'False'"
                " then try again!".format(data["name"])
            )
            response_data = {"error": message}
            return Response(response_data, status=status.HTTP_400_BAD_REQUEST)

        # To ensure that the schema for submission meta attributes is valid.
        if data.get("submission_meta_attributes"):
            for attribute in data["submission_meta_attributes"]:
                keys = ["name", "description", "type"]
                missing_keys = get_missing_keys_from_dict(attribute, keys)

                if len(missing_keys) == 0:
                    valid_attribute_types = [
                        "boolean",
                        "text",
                        "radio",
                        "checkbox",
                    ]
                    attribute_type = attribute["type"]
                    if attribute_type in valid_attribute_types:
                        if (
                            attribute_type == "radio"
                            or attribute_type == "checkbox"
                        ):
                            options = attribute.get("options")
                            if not options or not len(options):
                                message = "Please include at least one option in attribute for challenge_phase {}".format(
                                    data["id"]
                                )
                                response_data = {"error": message}
                                return Response(
                                    response_data,
                                    status=status.HTTP_406_NOT_ACCEPTABLE,
                                )
                else:
                    missing_keys_string = ", ".join(missing_keys)
                    message = "Please enter the following to the submission meta attribute in phase {}: {}.".format(
                        data["id"], missing_keys_string
                    )
                    response_data = {"error": message}
                    return Response(
                        response_data, status=status.HTTP_406_NOT_ACCEPTABLE
                    )

        if data.get("default_submission_meta_attributes"):
            for attribute in data["default_submission_meta_attributes"]:
                keys = ["name", "is_visible"]
                missing_keys = get_missing_keys_from_dict(attribute, keys)

                if len(missing_keys) == 0:
                    valid_attributes = [
                        "method_name",
                        "method_description",
                        "project_url",
                        "publication_url",
                    ]
                    if not attribute["name"] in valid_attributes:
                        message = "Default meta attribute: {} in phase: {} does not exist!".format(
                            attribute["name"], data["id"]
                        )
                        response_data = {"error": message}
                        return Response(
                            response_data,
                            status=status.HTTP_406_NOT_ACCEPTABLE,
                        )
                else:
                    missing_keys_string = ", ".join(missing_keys)
                    message = "Please enter the following to the default submission meta attribute in phase {}: {}.".format(
                        data["id"], missing_keys_string
                    )
                    response_data = {"error": message}
                    return Response(
                        response_data, status=status.HTTP_406_NOT_ACCEPTABLE
                    )

    # Check for challenge image in yaml file.
    image = yaml_file_data.get("image")
    if image and (
        image.endswith(".jpg")
        or image.endswith(".jpeg")
        or image.endswith(".png")
    ):
        challenge_image_path = join(
            BASE_LOCATION, unique_folder_name, extracted_folder_name, image
        )
        if isfile(challenge_image_path):
            challenge_image_file = ContentFile(
                get_file_content(challenge_image_path, "rb"), image
            )
        else:
            challenge_image_file = None
    else:
        challenge_image_file = None

    # check for challenge description file
    try:
        challenge_description_file_path = join(
            BASE_LOCATION,
            unique_folder_name,
            extracted_folder_name,
            yaml_file_data["description"],
        )
        if challenge_description_file_path.endswith(".html") and isfile(
            challenge_description_file_path
        ):
            yaml_file_data["description"] = get_file_content(
                challenge_description_file_path, "rb"
            ).decode("utf-8")
        else:
            yaml_file_data["description"] = None
    except KeyError:
        message = (
            "There is no key for description. "
            "Please add it and then try again!"
        )
        response_data = {"error": message}
        return Response(response_data, status.HTTP_406_NOT_ACCEPTABLE)

    # check for evaluation details file
    try:
        challenge_evaluation_details_file_path = join(
            BASE_LOCATION,
            unique_folder_name,
            extracted_folder_name,
            yaml_file_data["evaluation_details"],
        )

        if challenge_evaluation_details_file_path.endswith(".html") and isfile(
            challenge_evaluation_details_file_path
        ):
            yaml_file_data["evaluation_details"] = get_file_content(
                challenge_evaluation_details_file_path, "rb"
            ).decode("utf-8")
        else:
            yaml_file_data["evaluation_details"] = None
    except KeyError:
        message = (
            "There is no key for evalutaion details. "
            "Please add it and then try again!"
        )
        response_data = {"error": message}
        return Response(response_data, status.HTTP_406_NOT_ACCEPTABLE)

    # check for terms and conditions file
    try:
        challenge_terms_and_cond_file_path = join(
            BASE_LOCATION,
            unique_folder_name,
            extracted_folder_name,
            yaml_file_data["terms_and_conditions"],
        )
        if challenge_terms_and_cond_file_path.endswith(".html") and isfile(
            challenge_terms_and_cond_file_path
        ):
            yaml_file_data["terms_and_conditions"] = get_file_content(
                challenge_terms_and_cond_file_path, "rb"
            ).decode("utf-8")
        else:
            yaml_file_data["terms_and_conditions"] = None
    except KeyError:
        message = (
            "There is no key for terms and conditions. "
            "Please add it and then try again!"
        )
        response_data = {"error": message}
        return Response(response_data, status.HTTP_406_NOT_ACCEPTABLE)

    # Check for submission guidelines file
    try:
        submission_guidelines_file_path = join(
            BASE_LOCATION,
            unique_folder_name,
            extracted_folder_name,
            yaml_file_data["submission_guidelines"],
        )
        if submission_guidelines_file_path.endswith(".html") and isfile(
            submission_guidelines_file_path
        ):
            yaml_file_data["submission_guidelines"] = get_file_content(
                submission_guidelines_file_path, "rb"
            ).decode("utf-8")
        else:
            yaml_file_data["submission_guidelines"] = None
    except KeyError:
        message = (
            "There is no key for submission guidelines. "
            "Please add it and then try again!"
        )
        response_data = {"error": message}
        return Response(response_data, status.HTTP_406_NOT_ACCEPTABLE)

    # Check for leaderboard schema in YAML file
    leaderboard_schema = yaml_file_data.get("leaderboard")
    """
    Format of leaderboard data is:
    [
      {
        'id': 1,
        'schema': {
          'default_order_by': 'bleu',
          'labels': ['bleu']
        }
      }
    ]
    """
    if leaderboard_schema:
        if "schema" not in leaderboard_schema[0]:
            message = (
                "There is no leaderboard schema in the YAML "
                "configuration file. Please add it and then try again!"
            )
            response_data = {"error": message}
            return Response(response_data, status.HTTP_406_NOT_ACCEPTABLE)
        if "default_order_by" not in leaderboard_schema[0].get("schema"):
            message = (
                "There is no 'default_order_by' key in leaderboard "
                "schema. Please add it and then try again!"
            )
            response_data = {"error": message}
            return Response(response_data, status.HTTP_406_NOT_ACCEPTABLE)
        if "labels" not in leaderboard_schema[0].get("schema"):
            message = (
                "There is no 'labels' key in leaderboard "
                "schema. Please add it and then try again!"
            )
            response_data = {"error": message}
            return Response(response_data, status.HTTP_406_NOT_ACCEPTABLE)
    else:
        message = (
            "There is no key 'leaderboard' "
            "in the YAML file. Please add it and then try again!"
        )
        response_data = {"error": message}
        return Response(response_data, status.HTTP_406_NOT_ACCEPTABLE)

    challenge_fields = [
        "title",
        "description",
        "start_date",
        "start_date",
        "end_date",
    ]
    challenge_phase_fields = ["name", "start_date", "end_date"]
    if is_challenge_template:
        for field in challenge_fields:
            yaml_file_data[field] = challenge_data_from_hosts.get(field)

        # Mapping the challenge phase data to that in yaml_file_data
        challenge_phases = yaml_file_data["challenge_phases"]
        challenge_phases_from_hosts = challenge_data_from_hosts.get(
            "challenge_phases"
        )
        challenge_phases_from_hosts = json.loads(challenge_phases_from_hosts)

        for challenge_phase_data, challenge_phase_data_from_hosts in zip(
            challenge_phases, challenge_phases_from_hosts
        ):
            for field in challenge_phase_fields:
                challenge_phase_data[field] = (
                    challenge_phase_data_from_hosts.get(field)
                )
    try:
        with transaction.atomic():
            serializer = ZipChallengeSerializer(
                data=yaml_file_data,
                context={
                    "request": request,
                    "challenge_host_team": challenge_host_team,
                    "image": challenge_image_file,
                    "evaluation_script": challenge_evaluation_script_file,
                },
            )
            if serializer.is_valid():
                serializer.save()
                challenge = serializer.instance
                queue_name = get_queue_name(challenge.title, challenge.pk)
                challenge.queue = queue_name
                challenge.save()
            else:
                response_data = serializer.errors
                raise RuntimeError()
                # transaction.set_rollback(True)
                # return Response(response_data,
                # status.HTTP_406_NOT_ACCEPTABLE)

            # Add Tags
            add_tags_to_challenge(yaml_file_data, challenge)

            # Add Domain
            verify_complete = add_domain_to_challenge(
                yaml_file_data, challenge
            )
            if verify_complete is not None:
                return Response(
                    verify_complete, status=status.HTTP_400_BAD_REQUEST
                )

            # Add Sponsors
            error_messages = add_sponsors_to_challenge(
                yaml_file_data, challenge
            )
            if error_messages is not None:
                return Response(
                    error_messages, status=status.HTTP_400_BAD_REQUEST
                )

            # Add Prizes
            error_messages = add_prizes_to_challenge(yaml_file_data, challenge)
            if error_messages is not None:
                return Response(
                    error_messages, status=status.HTTP_400_BAD_REQUEST
                )

            # Create Leaderboard
            yaml_file_data_of_leaderboard = yaml_file_data["leaderboard"]
            leaderboard_ids = {}
            for data in yaml_file_data_of_leaderboard:
                serializer = LeaderboardSerializer(
                    data=data, context={"config_id": data["id"]}
                )
                if serializer.is_valid():
                    serializer.save()
                    leaderboard_ids[str(data["id"])] = serializer.instance.pk
                else:
                    response_data = serializer.errors
                    raise RuntimeError()

            # Create Challenge Phase
            challenge_phase_ids = {}
            for data in challenge_phases_data:
                # Check for challenge phase description file
                phase_description_file_path = join(
                    BASE_LOCATION,
                    unique_folder_name,
                    extracted_folder_name,
                    data["description"],
                )
                if phase_description_file_path.endswith(".html") and isfile(
                    phase_description_file_path
                ):
                    data["description"] = get_file_content(
                        phase_description_file_path, "rb"
                    ).decode("utf-8")
                else:
                    data["description"] = None

                data["slug"] = "{}-{}-{}".format(
                    challenge.title.split(" ")[0].lower(),
                    data["codename"].replace(" ", "-").lower(),
                    challenge.pk,
                )[:198]
                test_annotation_file = data.get("test_annotation_file")
                if test_annotation_file:
                    test_annotation_file_path = join(
                        BASE_LOCATION,
                        unique_folder_name,
                        extracted_folder_name,
                        test_annotation_file,
                    )
                    if isfile(test_annotation_file_path):
                        with open(
                            test_annotation_file_path, "rb"
                        ) as test_annotation_file:
                            challenge_test_annotation_file = ContentFile(
                                test_annotation_file.read(),
                                test_annotation_file_path,
                            )
                if data.get("max_submissions_per_month", None) is None:
                    data["max_submissions_per_month"] = data.get(
                        "max_submissions", None
                    )

                if test_annotation_file:
                    serializer = ChallengePhaseCreateSerializer(
                        data=data,
                        context={
                            "challenge": challenge,
                            "test_annotation": challenge_test_annotation_file,
                            "config_id": data["id"],
                        },
                    )
                else:
                    # This is when the host wants to upload the annotation file
                    # later through CLI
                    serializer = ChallengePhaseCreateSerializer(
                        data=data,
                        context={
                            "challenge": challenge,
                            "config_id": data["id"],
                        },
                    )
                if serializer.is_valid():
                    serializer.save()
                    challenge_phase_ids[str(data["id"])] = (
                        serializer.instance.pk
                    )
                else:
                    response_data = serializer.errors
                    raise RuntimeError()

            # Create Dataset Splits
            yaml_file_data_of_dataset_split = yaml_file_data["dataset_splits"]
            dataset_split_ids = {}
            for data in yaml_file_data_of_dataset_split:
                serializer = DatasetSplitSerializer(
                    data=data, context={"config_id": data["id"]}
                )
                if serializer.is_valid():
                    serializer.save()
                    dataset_split_ids[str(data["id"])] = serializer.instance.pk
                else:
                    # Return error when dataset split name is not unique.
                    response_data = serializer.errors
                    raise RuntimeError()

            # Create Challenge Phase Splits
            try:
                challenge_phase_splits_data = yaml_file_data[
                    "challenge_phase_splits"
                ]
            except KeyError:
                message = (
                    "There is no key for challenge phase splits. "
                    "Please add it and then try again!"
                )
                response_data = {"error": message}
                return Response(response_data, status.HTTP_406_NOT_ACCEPTABLE)

            for data in challenge_phase_splits_data:
                if (
                    challenge_phase_ids.get(str(data["challenge_phase_id"]))
                    is None
                ):
                    message = "Challenge phase with phase id {} doesn't exist.".format(
                        data["challenge_phase_id"]
                    )
                    response_data = {"error": message}
                    return Response(
                        response_data, status.HTTP_406_NOT_ACCEPTABLE
                    )
                if leaderboard_ids.get(str(data["leaderboard_id"])) is None:
                    message = "Leaderboard with id {} doesn't exist.".format(
                        data["leaderboard_id"]
                    )
                    response_data = {"error": message}
                    return Response(
                        response_data, status.HTTP_406_NOT_ACCEPTABLE
                    )
                leaderboard = leaderboard_ids[str(data["leaderboard_id"])]
                if (
                    dataset_split_ids.get(str(data["dataset_split_id"]))
                    is None
                ):
                    message = "Dataset split with id {} doesn't exist.".format(
                        data["dataset_split_id"]
                    )
                    response_data = {"error": message}
                    return Response(
                        response_data, status.HTTP_406_NOT_ACCEPTABLE
                    )
                challenge_phase = challenge_phase_ids[
                    str(data["challenge_phase_id"])
                ]
                dataset_split = dataset_split_ids[
                    str(data["dataset_split_id"])
                ]
                visibility = data["visibility"]
                leaderboard_decimal_precision = data[
                    "leaderboard_decimal_precision"
                ]
                is_leaderboard_order_descending = data[
                    "is_leaderboard_order_descending"
                ]

                data = {
                    "challenge_phase": challenge_phase,
                    "leaderboard": leaderboard,
                    "dataset_split": dataset_split,
                    "visibility": visibility,
                    "leaderboard_decimal_precision": leaderboard_decimal_precision,
                    "is_leaderboard_order_descending": is_leaderboard_order_descending,
                }

                serializer = ZipChallengePhaseSplitSerializer(data=data)
                if serializer.is_valid():
                    serializer.save()
                else:
                    response_data = serializer.errors
                    print(response_data)
                    raise RuntimeError()

        zip_config = ChallengeConfiguration.objects.get(
            pk=uploaded_zip_file.pk
        )
        if zip_config:
            emails = challenge_host_team.get_all_challenge_host_email()
            if not challenge.is_docker_based:
                # Add the Challenge Host as a test participant.
                team_name = "Host_{}_Team".format(random.randint(1, 100000))
                participant_host_team = ParticipantTeam(
                    team_name=team_name,
                    created_by=challenge_host_team.created_by,
                )
                participant_host_team.save()
                for email in emails:
                    user = User.objects.get(email=email)
                    host = Participant(
                        user=user,
                        status=Participant.ACCEPTED,
                        team=participant_host_team,
                    )
                    host.save()
                challenge.participant_teams.add(participant_host_team)

            zip_config.challenge = challenge
            zip_config.save()

            if challenge.is_docker_based:
                challenge_evaluation_cluster = ChallengeEvaluationCluster(
                    challenge=zip_config.challenge
                )
                evaluation_cluster_serializer = (
                    ChallengeEvaluationClusterSerializer(
                        challenge_evaluation_cluster,
                        data={
                            "name": "{0}-cluster".format(
                                challenge.title.replace(" ", "-")
                            )
                        },
                        partial=True,
                    )
                )
                if evaluation_cluster_serializer.is_valid():
                    evaluation_cluster_serializer.save()

            if not settings.DEBUG:
                message = {
                    "text": "A *new challenge* has been uploaded to EvalAI.",
                    "fields": [
                        {
                            "title": "Email",
                            "value": request.user.email,
                            "short": False,
                        },
                        {
                            "title": "Challenge title",
                            "value": challenge.title,
                            "short": False,
                        },
                    ],
                }
                send_slack_notification(message=message)

            template_data = get_challenge_template_data(zip_config.challenge)
            if (
                not challenge.is_docker_based
                and challenge.inform_hosts
                and not challenge.remote_evaluation
            ):
                try:
                    response = start_workers([zip_config.challenge])
                    count, failures = response["count"], response["failures"]
                    logging.info(
                        "Total worker start count is {} and failures are: {}".format(
                            count, failures
                        )
                    )
                    if count:
                        logging.info(
                            "{} workers started successfully".format(count)
                        )
                        template_id = settings.SENDGRID_SETTINGS.get(
                            "TEMPLATES"
                        ).get("WORKER_START_EMAIL")
                        send_emails(emails, template_id, template_data)
                except Exception:
                    logger.exception(
                        "Failed to start workers for challenge {}".format(
                            zip_config.challenge.pk
                        )
                    )

            response_data = {
                "success": "Challenge {} has been created successfully and"
                " sent for review to EvalAI Admin.".format(challenge.title)
            }
            return Response(response_data, status=status.HTTP_201_CREATED)

    except:  # noqa: E722
        try:
            if response_data:
                response_data = {"error": json.dumps(response_data)}
                return Response(
                    response_data, status=status.HTTP_406_NOT_ACCEPTABLE
                )
        except:  # noqa: E722
            response_data = {
                "error": "Error in creating challenge. Please check the yaml configuration!"
            }
            return Response(response_data, status=status.HTTP_400_BAD_REQUEST)
        finally:
            try:
                shutil.rmtree(BASE_LOCATION)
                logger.info("Zip folder is removed")
            except:  # noqa: E722
                logger.exception(
                    "Zip folder for challenge {} is not removed from {} location".format(
                        challenge.pk, BASE_LOCATION
                    )
                )


@extend_schema(
    methods=["GET"],
    operation_id="get_all_submissions_for_a_challenge",
    parameters=[
        OpenApiParameter(
            name="challenge_pk",
            location=OpenApiParameter.PATH,
            type=str,
            description="Challenge ID",
            required=True,
        ),
        OpenApiParameter(
            name="challenge_phase_pk",
            location=OpenApiParameter.PATH,
            type=str,
            description="Challenge Phase ID",
            required=True,
        ),
    ],
    responses={
        status.HTTP_200_OK: OpenApiResponse(
            description="List of submissions for the challenge phase",
            response={
                "type": "object",
                "properties": {
                    "count": {"type": "string"},
                    "next": {"type": "string"},
                    "previous": {"type": "string"},
                    "results": {
                        "type": "array",
                        "items": {
                            "type": "object",
                            "properties": {
                                "id": {"type": "integer"},
                                "participant_team": {"type": "string"},
                                "challenge_phase": {"type": "string"},
                                "created_by": {"type": "string"},
                                "status": {"type": "string"},
                                "is_public": {"type": "boolean"},
                                "is_flagged": {"type": "boolean"},
                                "submission_number": {"type": "integer"},
                                "submitted_at": {"type": "string"},
                                "execution_time": {"type": "number"},
                                "input_file": {"type": "string"},
                                "stdout_file": {"type": "string"},
                                "stderr_file": {"type": "string"},
                                "environment_log_file": {"type": "string"},
                                "submission_result_file": {"type": "string"},
                                "submission_metadata_file": {"type": "string"},
                                "participant_team_members_email_ids": {
                                    "type": "array",
                                    "items": {"type": "string"},
                                },
                                "participant_team_members_affiliations": {
                                    "type": "array",
                                    "items": {"type": "string"},
                                },
                                "created_at": {"type": "string"},
                                "method_name": {"type": "string"},
                                "participant_team_members": {
                                    "type": "array",
                                    "items": {"type": "string"},
                                },
                            },
                        },
                    },
                },
            },
        ),
        status.HTTP_400_BAD_REQUEST: OpenApiResponse(
            description="Invalid request parameters"
        ),
    },
)
@api_view(["GET"])
@throttle_classes([UserRateThrottle])
@permission_classes((permissions.IsAuthenticated, HasVerifiedEmail))
@authentication_classes((JWTAuthentication, ExpiringTokenAuthentication))
def get_all_submissions_of_challenge(
    request, challenge_pk, challenge_phase_pk
):
    """
    Returns all the submissions for a particular challenge
    """
    # To check for the corresponding challenge from challenge_pk.
    challenge = get_challenge_model(challenge_pk)

    # To check for the corresponding challenge phase from the
    # challenge_phase_pk and challenge.
    try:
        challenge_phase = ChallengePhase.objects.get(
            pk=challenge_phase_pk, challenge=challenge
        )
    except ChallengePhase.DoesNotExist:
        response_data = {
            "error": "Challenge Phase {} does not exist".format(
                challenge_phase_pk
            )
        }
        return Response(response_data, status=status.HTTP_404_NOT_FOUND)

    # To check for the user as a host of the challenge from the request and
    # challenge_pk.
    if is_user_a_host_of_challenge(
        user=request.user, challenge_pk=challenge_pk
    ):

        # Filter submissions on the basis of challenge for host for now. Later on, the support for query
        # parameters like challenge phase, date is to be added.
        submissions = Submission.objects.filter(
            challenge_phase=challenge_phase, ignore_submission=False
        ).order_by("-submitted_at")
        filtered_submissions = SubmissionFilter(
            request.GET, queryset=submissions
        )
        paginator, result_page = paginated_queryset(
            filtered_submissions.qs, request
        )
        serializer = ChallengeSubmissionManagementSerializer(
            result_page, many=True, context={"request": request}
        )
        response_data = serializer.data
        return paginator.get_paginated_response(response_data)

    # To check for the user as a participant of the challenge from the request
    # and challenge_pk.
    elif has_user_participated_in_challenge(
        user=request.user, challenge_id=challenge_pk
    ):

        # get participant team object for the user for a particular challenge.
        participant_team_pk = get_participant_team_id_of_user_for_a_challenge(
            request.user, challenge_pk
        )

        # Filter submissions on the basis of challenge phase for a participant.
        submissions = Submission.objects.filter(
            participant_team=participant_team_pk,
            challenge_phase=challenge_phase,
        ).order_by("-submitted_at")
        paginator, result_page = paginated_queryset(submissions, request)
        serializer = SubmissionSerializer(
            result_page, many=True, context={"request": request}
        )
        response_data = serializer.data
        return paginator.get_paginated_response(response_data)

    # when user is neither host not participant of the challenge.
    else:
        response_data = {
            "error": "You are neither host nor participant of the challenge!"
        }
        return Response(response_data, status=status.HTTP_400_BAD_REQUEST)


@extend_schema(
    methods=["GET"],
    operation_id="download_all_submissions",
    parameters=[
        OpenApiParameter(
            name="challenge_pk",
            location=OpenApiParameter.PATH,
            type=int,
            description="Challenge pk",
            required=True,
        ),
        OpenApiParameter(
            name="challenge_phase_pk",
            location=OpenApiParameter.PATH,
            type=int,
            description="Challenge phase pk",
            required=True,
        ),
        OpenApiParameter(
            name="file_type",
            location=OpenApiParameter.PATH,
            type=str,
            description="File type",
            required=True,
        ),
    ],
    responses={
        status.HTTP_200_OK: OpenApiResponse(
            description="Submissions successfully downloaded"
        ),
        status.HTTP_400_BAD_REQUEST: OpenApiResponse(
            description="The file type requested is not valid!"
        ),
        status.HTTP_404_NOT_FOUND: OpenApiResponse(
            description="Challenge Phase does not exist"
        ),
    },
)
@extend_schema(
    methods=["POST"],
    operation_id="download_all_submissions",
    parameters=[
        OpenApiParameter(
            name="challenge_pk",
            location=OpenApiParameter.PATH,
            type=int,
            description="Challenge pk",
            required=True,
        ),
        OpenApiParameter(
            name="challenge_phase_pk",
            location=OpenApiParameter.PATH,
            type=int,
            description="Challenge phase pk",
            required=True,
        ),
        OpenApiParameter(
            name="file_type",
            location=OpenApiParameter.PATH,
            type=str,
            description="File type",
            required=True,
        ),
    ],
    responses={
        status.HTTP_200_OK: OpenApiResponse(
            description="Submissions successfully downloaded",
        ),
        status.HTTP_400_BAD_REQUEST: OpenApiResponse(
            description="The file type requested is not valid!"
        ),
        status.HTTP_401_UNAUTHORIZED: OpenApiResponse(
            description="Sorry, you do not belong to this Host Team!"
        ),
    },
)
@api_view(["GET", "POST"])
@throttle_classes([UserRateThrottle])
@permission_classes((permissions.IsAuthenticated, HasVerifiedEmail))
@authentication_classes((JWTAuthentication, ExpiringTokenAuthentication))
def download_all_submissions(
    request, challenge_pk, challenge_phase_pk, file_type
):
    """
    API endpoint to download all the submissions for a particular challenge as a csv

    Arguments:
        request {HttpRequest} -- The request object
        challenge_pk {[int]} -- Challenge primary key
        challenge_phase_pk {[int]} -- Challenge phase primary key
        file_type {[str]} -- File type

    Returns:
        Response Object -- An object containing api response
    """
    # To check for the corresponding challenge from challenge_pk.
    challenge = get_challenge_model(challenge_pk)

    # To check for the corresponding challenge phase from the
    # challenge_phase_pk and challenge.
    try:
        challenge_phase = ChallengePhase.objects.get(
            pk=challenge_phase_pk, challenge=challenge
        )
    except ChallengePhase.DoesNotExist:
        response_data = {
            "error": "Challenge Phase {} does not exist".format(
                challenge_phase_pk
            )
        }
        return Response(response_data, status=status.HTTP_404_NOT_FOUND)

    if request.method == "GET":
        if file_type == "csv":
            if is_user_a_host_of_challenge(
                user=request.user, challenge_pk=challenge_pk
            ):
                submissions = Submission.objects.filter(
                    challenge_phase__challenge=challenge
                ).order_by("-submitted_at")
                submissions = ChallengeSubmissionManagementSerializer(
                    submissions, many=True, context={"request": request}
                )
                response = HttpResponse(content_type="text/csv")
                response["Content-Disposition"] = (
                    "attachment; filename=all_submissions.csv"
                )
                writer = csv.writer(response)
                writer.writerow(
                    [
                        "id",
                        "Team Name",
                        "Team Members",
                        "Team Members Email Id",
                        "Team Members Affiliaton",
                        "Challenge Phase",
                        "Status",
                        "Created By",
                        "Execution Time(sec.)",
                        "Submission Number",
                        "Submitted File",
                        "Stdout File",
                        "Stderr File",
                        "Environment Log File",
                        "Submitted At",
                        "Submission Result File",
                        "Submission Metadata File",
                        "Method Name",
                        "Method Description",
                        "Publication URL",
                        "Project URL",
                        "Submission Meta Attributes",
                    ]
                )
                # Issue: "#" isn't parsed by writer.writerow(), hence it is replaced by "-"
                # TODO: Find a better way to solve the above issue.
                for submission in submissions.data:
                    submission_meta_attributes = (
                        parse_submission_meta_attributes(submission)
                    )
                    writer.writerow(
                        [
                            submission["id"],
                            submission["participant_team"],
                            ",".join(
                                username["username"]
                                for username in submission[
                                    "participant_team_members"
                                ]
                            ),
                            ",".join(
                                email["email"]
                                for email in submission[
                                    "participant_team_members"
                                ]
                            ),
                            ",".join(
                                affiliation
                                for affiliation in submission[
                                    "participant_team_members_affiliations"
                                ]
                            ),
                            submission["challenge_phase"],
                            submission["status"],
                            submission["created_by"],
                            submission["execution_time"],
                            submission["submission_number"],
                            submission["input_file"],
                            submission["stdout_file"],
                            submission["stderr_file"],
                            submission["environment_log_file"],
                            submission["created_at"],
                            submission["submission_result_file"],
                            submission["submission_metadata_file"],
                            submission["method_name"].replace("#", "-"),
                            submission["method_description"].replace("#", "-"),
                            submission["publication_url"],
                            submission["project_url"],
                            submission_meta_attributes,
                        ]
                    )
                return response

            elif has_user_participated_in_challenge(
                user=request.user, challenge_id=challenge_pk
            ):

                # get participant team object for the user for a particular
                # challenge.
                participant_team_pk = (
                    get_participant_team_id_of_user_for_a_challenge(
                        request.user, challenge_pk
                    )
                )

                # Filter submissions on the basis of challenge phase for a
                # participant.
                submissions = Submission.objects.filter(
                    participant_team=participant_team_pk,
                    challenge_phase=challenge_phase,
                ).order_by("-submitted_at")
                submissions = ChallengeSubmissionManagementSerializer(
                    submissions, many=True, context={"request": request}
                )
                response = HttpResponse(content_type="text/csv")
                response["Content-Disposition"] = (
                    "attachment; filename=all_submissions.csv"
                )
                writer = csv.writer(response)
                writer.writerow(
                    [
                        "Team Name",
                        "Method Name",
                        "Status",
                        "Execution Time(sec.)",
                        "Submitted File",
                        "Result File",
                        "Stdout File",
                        "Stderr File",
                        "Submitted At",
                    ]
                )
                for submission in submissions.data:
                    writer.writerow(
                        [
                            submission["participant_team"],
                            submission["method_name"],
                            submission["status"],
                            submission["execution_time"],
                            submission["input_file"],
                            submission["submission_result_file"],
                            submission["stdout_file"],
                            submission["stderr_file"],
                            submission["created_at"],
                        ]
                    )
                return response
            else:
                response_data = {
                    "error": "You are neither host nor participant of the challenge!"
                }
                return Response(
                    response_data, status=status.HTTP_400_BAD_REQUEST
                )
        else:
            response_data = {"error": "The file type requested is not valid!"}
            return Response(response_data, status=status.HTTP_400_BAD_REQUEST)

    elif request.method == "POST":
        if file_type == "csv":
            if is_user_a_host_of_challenge(
                user=request.user, challenge_pk=challenge_pk
            ):
                fields_to_export = {
                    "participant_team": "Team Name",
                    "participant_team_members": "Team Members",
                    "participant_team_members_email": "Team Members Email Id",
                    "participant_team_members_affiliation": "Team Members Affiliation",
                    "challenge_phase": "Challenge Phase",
                    "status": "Status",
                    "created_by": "Created By",
                    "execution_time": "Execution Time(sec.)",
                    "submission_number": "Submission Number",
                    "input_file": "Submitted File",
                    "stdout_file": "Stdout File",
                    "stderr_file": "Stderr File",
                    "environment_log_file": "Environment Log File",
                    "created_at": "Submitted At (mm/dd/yyyy hh:mm:ss)",
                    "submission_result_file": "Submission Result File",
                    "submission_metadata_file": "Submission Metadata File",
                    "method_name": "Method Name",
                    "method_description": "Method Description",
                    "publication_url": "Publication URL",
                    "project_url": "Project URL",
                    "submission_meta_attributes": "Submission Meta Attributes",
                }
                submissions = Submission.objects.filter(
                    challenge_phase__challenge=challenge
                ).order_by("-submitted_at")
                submissions = ChallengeSubmissionManagementSerializer(
                    submissions, many=True, context={"request": request}
                )
                response = HttpResponse(content_type="text/csv")
                response["Content-Disposition"] = (
                    "attachment; filename=all_submissions.csv"
                )
                writer = csv.writer(response)
                fields = [fields_to_export[field] for field in request.data]
                fields.insert(0, "id")
                writer.writerow(fields)
                for submission in submissions.data:
                    row = [submission["id"]]
                    for field in request.data:
                        if field == "participant_team_members":
                            row.append(
                                ",".join(
                                    username["username"]
                                    for username in submission[
                                        "participant_team_members"
                                    ]
                                )
                            )
                        elif field == "participant_team_members_email":
                            row.append(
                                ",".join(
                                    email["email"]
                                    for email in submission[
                                        "participant_team_members"
                                    ]
                                )
                            )
                        elif field == "participant_team_members_affiliation":
                            row.append(
                                ",".join(
                                    affiliation
                                    for affiliation in submission[
                                        "participant_team_members_affiliations"
                                    ]
                                )
                            )
                        elif field == "created_at":
                            row.append(
                                submission["created_at"].strftime(
                                    "%m/%d/%Y %H:%M:%S"
                                )
                            )
                        elif field == "submission_meta_attributes":
                            submission_meta_attributes = (
                                parse_submission_meta_attributes(submission)
                            )
                            row.append(submission_meta_attributes)
                        else:
                            row.append(submission[field])
                    writer.writerow(row)
                return response

            else:
                response_data = {
                    "error": "Sorry, you do not belong to this Host Team!"
                }
                return Response(
                    response_data, status=status.HTTP_401_UNAUTHORIZED
                )

        else:
            response_data = {"error": "The file type requested is not valid!"}
            return Response(response_data, status=status.HTTP_400_BAD_REQUEST)


@api_view(["POST"])
@throttle_classes([UserRateThrottle])
@permission_classes((permissions.IsAuthenticated, HasVerifiedEmail))
@authentication_classes((JWTAuthentication, ExpiringTokenAuthentication))
def create_leaderboard(request):
    """
    Creates a leaderboard
    """
    serializer = LeaderboardSerializer(
        data=request.data, many=True, allow_empty=False
    )
    if serializer.is_valid():
        serializer.save()
        response_data = serializer.data
        return Response(response_data, status=status.HTTP_201_CREATED)
    return Response(serializer.errors, status=status.HTTP_400_BAD_REQUEST)


@api_view(["GET", "PATCH"])
@throttle_classes([UserRateThrottle])
@permission_classes((permissions.IsAuthenticated, HasVerifiedEmail))
@authentication_classes((JWTAuthentication, ExpiringTokenAuthentication))
def get_or_update_leaderboard(request, leaderboard_pk):
    """
    Returns or Updates a leaderboard
    """
    leaderboard = get_leaderboard_model(leaderboard_pk)

    if request.method == "PATCH":
        if "schema" in request.data.keys():
            request.data["schema"] = json.loads(request.data["schema"])
        serializer = LeaderboardSerializer(
            leaderboard, data=request.data, partial=True
        )

        if serializer.is_valid():
            serializer.save()
            response_data = serializer.data
            return Response(response_data, status=status.HTTP_200_OK)
        return Response(serializer.errors, status=status.HTTP_400_BAD_REQUEST)

    if request.method == "GET":
        serializer = LeaderboardSerializer(leaderboard)
        response_data = serializer.data
        return Response(response_data, status=status.HTTP_200_OK)


@api_view(["POST"])
@throttle_classes([UserRateThrottle])
@permission_classes((permissions.IsAuthenticated, HasVerifiedEmail))
@authentication_classes((JWTAuthentication, ExpiringTokenAuthentication))
def create_dataset_split(request):
    """
    Creates a dataset split
    """
    serializer = DatasetSplitSerializer(
        data=request.data, many=True, allow_empty=False
    )
    if serializer.is_valid():
        serializer.save()
        response_data = serializer.data
        return Response(response_data, status=status.HTTP_201_CREATED)
    else:
        response_data = serializer.errors
        return Response(response_data, status=status.HTTP_400_BAD_REQUEST)


@api_view(["GET", "PATCH"])
@throttle_classes([UserRateThrottle])
@permission_classes((permissions.IsAuthenticated, HasVerifiedEmail))
@authentication_classes((JWTAuthentication, ExpiringTokenAuthentication))
def get_or_update_dataset_split(request, dataset_split_pk):
    """
    Returns or Updates a dataset split
    """
    dataset_split = get_dataset_split_model(dataset_split_pk)
    if request.method == "PATCH":
        serializer = DatasetSplitSerializer(
            dataset_split, data=request.data, partial=True
        )
        if serializer.is_valid():
            serializer.save()
            response_data = serializer.data
            return Response(response_data, status=status.HTTP_200_OK)
        else:
            response_data = serializer.errors
            return Response(response_data, status=status.HTTP_400_BAD_REQUEST)

    if request.method == "GET":
        serializer = DatasetSplitSerializer(dataset_split)
        response_data = serializer.data
        return Response(response_data, status=status.HTTP_200_OK)


@api_view(["POST"])
@throttle_classes([UserRateThrottle])
@permission_classes((permissions.IsAuthenticated, HasVerifiedEmail))
@authentication_classes((JWTAuthentication, ExpiringTokenAuthentication))
def create_challenge_phase_split(request):
    """
    Create Challenge Phase Split
    """
    serializer = ZipChallengePhaseSplitSerializer(
        data=request.data, many=True, allow_empty=False
    )
    if serializer.is_valid():
        serializer.save()
        response_data = serializer.data
        return Response(response_data, status=status.HTTP_201_CREATED)
    else:
        response_data = serializer.errors
        return Response(response_data, status=status.HTTP_400_BAD_REQUEST)


@api_view(["GET", "PATCH"])
@throttle_classes([UserRateThrottle])
@permission_classes((permissions.IsAuthenticatedOrReadOnly, HasVerifiedEmail))
@authentication_classes((JWTAuthentication, ExpiringTokenAuthentication))
def get_or_update_challenge_phase_split(request, challenge_phase_split_pk):
    """
    Returns or Updates challenge phase split
    """
    challenge_phase_split = get_challenge_phase_split_model(
        challenge_phase_split_pk
    )

    if request.method == "PATCH":
        serializer = ZipChallengePhaseSplitSerializer(
            challenge_phase_split, data=request.data, partial=True
        )
        if serializer.is_valid():
            serializer.save()
            response_data = serializer.data
            return Response(response_data, status=status.HTTP_200_OK)
        return Response(serializer.errors, status=status.HTTP_400_BAD_REQUEST)

    if request.method == "GET":
        serializer = ZipChallengePhaseSplitSerializer(challenge_phase_split)
        response_data = serializer.data
        return Response(response_data, status=status.HTTP_200_OK)


@api_view(["PATCH"])
@throttle_classes([UserRateThrottle])
@permission_classes((permissions.IsAuthenticatedOrReadOnly, HasVerifiedEmail))
@authentication_classes((JWTAuthentication, ExpiringTokenAuthentication))
def update_challenge_tags_and_domain(request, challenge_pk):
    """
    Returns or Updates challenge tags and domain
    """
    challenge = get_challenge_model(challenge_pk)

    if request.method == "PATCH":
        new_tags = request.data.get("list_tags", [])
        domain_value = request.data.get("domain")
        # Remove tags not present in the YAML file
        challenge.list_tags = [
            tag for tag in challenge.list_tags if tag in new_tags
        ]
        # Add new tags to the challenge
        for tag_name in new_tags:
            if tag_name not in challenge.list_tags:
                challenge.list_tags.append(tag_name)
        # Verifying Domain name
        valid_domains = [choice[0] for choice in challenge.DOMAIN_OPTIONS]
        if domain_value in valid_domains:
            challenge.domain = domain_value
            challenge.save()
            return Response(status=status.HTTP_200_OK)
        else:
            message = f"Invalid domain value:{domain_value}"
            response_data = {"error": message}
            return Response(response_data, status.HTTP_406_NOT_ACCEPTABLE)


@api_view(["GET"])
@throttle_classes([UserRateThrottle])
@permission_classes((permissions.IsAuthenticatedOrReadOnly, HasVerifiedEmail))
@authentication_classes((JWTAuthentication, ExpiringTokenAuthentication))
def get_domain_choices(request):
    """
    Returns domain choices
    """
    if request.method == "GET":
        domain_choices = Challenge.DOMAIN_OPTIONS
        return Response(domain_choices, status.HTTP_200_OK)
    else:
        response_data = {"error": "Method not allowed"}
        return Response(response_data, status.HTTP_405_METHOD_NOT_ALLOWED)


@api_view(["GET"])
@throttle_classes([UserRateThrottle])
def get_prizes_by_challenge(request, challenge_pk):
    """
    Returns a list of prizes for a given challenge.
    """
    try:
        challenge = Challenge.objects.get(pk=challenge_pk)
    except Challenge.DoesNotExist:
        response_data = {"error": "Challenge does not exist"}
        return Response(response_data, status=status.HTTP_406_NOT_ACCEPTABLE)

    prizes = ChallengePrize.objects.filter(challenge=challenge)
    serializer = ChallengePrizeSerializer(prizes, many=True)
    response_data = serializer.data
    return Response(response_data, status=status.HTTP_200_OK)


@api_view(["GET"])
@throttle_classes([UserRateThrottle])
def get_sponsors_by_challenge(request, challenge_pk):
    """
    Returns a list of sponsors for a given challenge.
    """
    try:
        challenge = Challenge.objects.get(pk=challenge_pk)
    except Challenge.DoesNotExist:
        response_data = {"error": "Challenge does not exist"}
        return Response(response_data, status=status.HTTP_406_NOT_ACCEPTABLE)

    sponsors = ChallengeSponsor.objects.filter(challenge=challenge)
    serializer = ChallengeSponsorSerializer(sponsors, many=True)
    response_data = serializer.data
    return Response(response_data, status=status.HTTP_200_OK)


@api_view(["GET", "POST"])
@throttle_classes([UserRateThrottle])
@permission_classes((permissions.IsAuthenticatedOrReadOnly, HasVerifiedEmail))
@authentication_classes((JWTAuthentication, ExpiringTokenAuthentication))
def star_challenge(request, challenge_pk):
    """
    API endpoint for starring and unstarring
    a challenge.
    """
    challenge = get_challenge_model(challenge_pk)

    if request.method == "POST":
        try:
            starred_challenge = StarChallenge.objects.get(
                user=request.user.pk, challenge=challenge
            )
            starred_challenge.is_starred = not starred_challenge.is_starred
            starred_challenge.save()
            serializer = StarChallengeSerializer(starred_challenge)
            response_data = serializer.data
            return Response(response_data, status=status.HTTP_200_OK)
        except StarChallenge.DoesNotExist:
            serializer = StarChallengeSerializer(
                data=request.data,
                context={
                    "request": request,
                    "challenge": challenge,
                    "is_starred": True,
                },
            )
            if serializer.is_valid():
                serializer.save()
                response_data = serializer.data
                return Response(response_data, status=status.HTTP_201_CREATED)
            return Response(
                serializer.errors, status=status.HTTP_400_BAD_REQUEST
            )

    if request.method == "GET":
        try:
            starred_challenge = StarChallenge.objects.get(
                user=request.user.pk, challenge=challenge
            )
            serializer = StarChallengeSerializer(starred_challenge)
            response_data = serializer.data
            return Response(response_data, status=status.HTTP_200_OK)
        except StarChallenge.DoesNotExist:
            starred_challenge = StarChallenge.objects.filter(
                challenge=challenge
            )
            if not starred_challenge:
                response_data = {"is_starred": False, "count": 0}
                return Response(response_data, status=status.HTTP_200_OK)

            serializer = StarChallengeSerializer(starred_challenge, many=True)
            response_data = {
                "is_starred": False,
                "count": serializer.data[0]["count"],
            }
            return Response(response_data, status=status.HTTP_200_OK)


@api_view(["GET"])
@throttle_classes([UserRateThrottle])
@permission_classes((permissions.IsAuthenticated, HasVerifiedEmail))
@authentication_classes((JWTAuthentication, ExpiringTokenAuthentication))
def get_broker_urls(request):
    """
    Returns:
        Queue name of approved challenges
    """
    is_active = request.data.get("is_active", False)

    q_params = {"approved_by_admin": True}
    if is_active:
        q_params["start_date__lt"] = timezone.now()
        q_params["end_date__gt"] = timezone.now()

    if not request.user.is_superuser:
        response_data = {
            "error": "You are not authorized to make this request!"
        }
        return Response(response_data, status=status.HTTP_403_FORBIDDEN)
    else:
        challenges = Challenge.objects.filter(**q_params)
        response_data = challenges.values_list("queue", flat=True)
        return Response(response_data, status=status.HTTP_200_OK)


@api_view(["GET"])
@throttle_classes([UserRateThrottle])
@permission_classes((permissions.IsAuthenticated, HasVerifiedEmail))
@authentication_classes((JWTAuthentication, ExpiringTokenAuthentication))
def get_broker_url_by_challenge_pk(request, challenge_pk):
    """
    Returns:
        Queue name of challenge with challenge pk
    """
    if not request.user.is_superuser:
        response_data = {
            "error": "You are not authorized to make this request!"
        }
        return Response(response_data, status=status.HTTP_403_FORBIDDEN)
    else:
        try:
            challenge = Challenge.objects.get(
                pk=challenge_pk, approved_by_admin=True
            )
        except Challenge.DoesNotExist:
            response_data = {
                "error": "Challenge {} does not exist".format(challenge_pk)
            }
            return Response(response_data, status=status.HTTP_400_BAD_REQUEST)

        response_data = [challenge.queue]
        return Response(response_data, status=status.HTTP_200_OK)


@api_view(["GET"])
@throttle_classes([UserRateThrottle])
@permission_classes((permissions.IsAuthenticated, HasVerifiedEmail))
@authentication_classes((JWTAuthentication, ExpiringTokenAuthentication))
def get_aws_credentials_for_participant_team(request, phase_pk):
    """
    Endpoint to generate AWS Credentails for CLI
    Args:
        - challenge: Challenge model
        - participant_team: Participant Team Model
    Returns:
        - JSON: {
                "federated_user"
                "docker_repository_uri"
            }
    Raises:
        - BadRequestException 400
            - When participant_team has not participanted in challenge
            - When Challenge is not Docker based
    """
    challenge_phase = get_challenge_phase_model(phase_pk)
    challenge = challenge_phase.challenge
    participant_team = get_participant_team_of_user_for_a_challenge(
        request.user, challenge.pk
    )
    if not challenge.is_docker_based:
        response_data = {
            "error": "Sorry, this is not a docker based challenge."
        }
        return Response(response_data, status=status.HTTP_400_BAD_REQUEST)

    if participant_team is None:
        response_data = {
            "error": "You have not participated in this challenge."
        }
        return Response(response_data, status=status.HTTP_400_BAD_REQUEST)
    data = get_aws_credentials_for_submission(challenge, participant_team)
    response_data = {"success": data}
    return Response(response_data, status=status.HTTP_200_OK)


@api_view(["POST"])
@throttle_classes([UserRateThrottle])
@permission_classes((permissions.IsAuthenticated, HasVerifiedEmail))
@authentication_classes((JWTAuthentication, ExpiringTokenAuthentication))
def invite_users_to_challenge(request, challenge_pk):

    challenge = get_challenge_model(challenge_pk)

    if not challenge.is_active or not challenge.approved_by_admin:
        response_data = {"error": "Sorry, the challenge is not active"}
        return Response(response_data, status=status.HTTP_403_FORBIDDEN)

    try:
        challenge_host = ChallengeHost.objects.get(user=request.user)
    except ChallengeHost.DoesNotExist:
        response_data = {"error": "You're not a challenge host"}
        return Response(response_data, status=status.HTTP_400_BAD_REQUEST)

    if not is_user_a_host_of_challenge(request.user, challenge.pk):
        response_data = {
            "error": "You're not authorized to invite a user in {}".format(
                challenge.title
            )
        }
        return Response(response_data, status=status.HTTP_400_BAD_REQUEST)

    users_email = request.data.get("emails")

    if not users_email:
        response_data = {"error": "Users email can't be blank"}
        return Response(response_data, status=status.HTTP_400_BAD_REQUEST)

    try:
        users_email = eval(users_email)
    except Exception:
        response_data = {"error": "Invalid format for users email"}
        return Response(response_data, status=status.HTTP_400_BAD_REQUEST)

    invalid_emails = []
    valid_emails = []
    for email in users_email:
        try:
            invited_user = UserInvitation.objects.get(
                email=email, challenge=challenge.pk
            )
            invitation_key = invited_user.invitation_key
        except UserInvitation.DoesNotExist:
            invitation_key = uuid.uuid4()
            invitation_status = UserInvitation.PENDING
            data = {
                "email": email,
                "invitation_key": str(invitation_key),
                "status": invitation_status,
                "challenge": challenge.pk,
                "invited_by": challenge_host.pk,
            }
            serializer = UserInvitationSerializer(data=data, partial=True)
            if serializer.is_valid():
                user, created = User.objects.get_or_create(
                    username=email, email=email
                )
                if created:
                    EmailAddress.objects.create(
                        user=user, email=email, primary=True, verified=True
                    )
                data["user"] = user.pk
                valid_emails.append(data)
            else:
                invalid_emails.append(email)

        sender_email = settings.CLOUDCV_TEAM_EMAIL
        hostname = get_url_from_hostname(settings.HOSTNAME)
        url = "{}/accept-invitation/{}/".format(hostname, invitation_key)
        template_data = {"title": challenge.title, "url": url}
        if challenge.image:
            template_data["image"] = challenge.image.url
        template_id = settings.SENDGRID_SETTINGS.get("TEMPLATES").get(
            "CHALLENGE_INVITATION"
        )

        if email not in invalid_emails:
            send_email(sender_email, email, template_id, template_data)

    if valid_emails:
        serializer = UserInvitationSerializer(data=valid_emails, many=True)
        if serializer.is_valid():
            serializer.save()

    if len(users_email) == len(invalid_emails):
        response_data = {"error": "Please enter correct email addresses"}
        return Response(response_data, status=status.HTTP_400_BAD_REQUEST)

    response_data = {
        "success": "Invitations sent successfully",
        "invalid_emails": invalid_emails,
    }
    return Response(response_data, status=status.HTTP_200_OK)


@api_view(["GET", "PATCH"])
@throttle_classes([UserRateThrottle])
@permission_classes(())
def accept_challenge_invitation(request, invitation_key):
    try:
        invitation = UserInvitation.objects.get(invitation_key=invitation_key)
    except UserInvitation.DoesNotExist:
        response_data = {
            "error": "The invitation with key {} doesn't exist".format(
                invitation_key
            )
        }
        return Response(response_data, status=status.HTTP_400_BAD_REQUEST)

    if request.method == "GET":
        serializer = UserInvitationSerializer(invitation)
        return Response(serializer.data, status=status.HTTP_200_OK)

    elif request.method == "PATCH":
        serializer = UserDetailsSerializer(
            invitation.user, data=request.data, partial=True
        )
        if serializer.is_valid():
            serializer.save()
            data = {"password": make_password(serializer.data.get("password"))}
            serializer = UserDetailsSerializer(
                invitation.user, data=data, partial=True
            )
            if serializer.is_valid():
                serializer.save()
            data = {"status": UserInvitation.ACCEPTED}
            serializer = UserInvitationSerializer(
                invitation, data=data, partial=True
            )
            if serializer.is_valid():
                serializer.save()
            return Response(serializer.data, status=status.HTTP_200_OK)
        return Response(serializer.errors, status=status.HTTP_400_BAD_REQUEST)


@api_view(["GET"])
@throttle_classes([UserRateThrottle])
@permission_classes((permissions.IsAuthenticated, HasVerifiedEmail))
@authentication_classes((JWTAuthentication, ExpiringTokenAuthentication))
def get_challenge_by_queue_name(request, queue_name):
    """
    API endpoint to fetch the challenge details by using pk
    Arguments:
        queue_name -- Challenge queue name for which the challenge deatils are fetched
    Returns:
        Response Object -- An object containing challenge details
    """

    try:
        challenge = Challenge.objects.get(queue=queue_name)
    except Challenge.DoesNotExist:
        response_data = {
            "error": "Challenge with queue name {} does not exist".format(
                queue_name
            )
        }
        return Response(response_data, status=status.HTTP_400_BAD_REQUEST)

    if not is_user_a_host_of_challenge(request.user, challenge.pk):
        response_data = {
            "error": "Sorry, you are not authorized to access this challenge."
        }
        return Response(response_data, status=status.HTTP_401_UNAUTHORIZED)

    serializer = ZipChallengeSerializer(
        challenge, context={"request": request}
    )
    response_data = serializer.data
    return Response(response_data, status=status.HTTP_200_OK)


@api_view(["GET"])
@throttle_classes([UserRateThrottle])
@permission_classes((permissions.IsAuthenticated, HasVerifiedEmail))
@authentication_classes((JWTAuthentication, ExpiringTokenAuthentication))
def get_challenge_phases_by_challenge_pk(request, challenge_pk):
    """
    API endpoint to fetch all challenge phase details corresponding to a challenge using challenge pk
    Arguments:
        challenge_pk -- Challenge Id for which the details is to be fetched
    Returns:
        Response Object -- An object containing all challenge phases for the challenge
    """
    challenge = get_challenge_model(challenge_pk)

    if not is_user_a_host_of_challenge(request.user, challenge.pk):
        response_data = {
            "error": "Sorry, you are not authorized to access these challenge phases."
        }
        return Response(response_data, status=status.HTTP_401_UNAUTHORIZED)

    challenge_phases = ChallengePhase.objects.filter(challenge=challenge_pk)
    serializer = ChallengePhaseCreateSerializer(
        challenge_phases, context={"request": request}, many=True
    )
    response_data = serializer.data
    return Response(response_data, status=status.HTTP_200_OK)


@api_view(["GET"])
@throttle_classes([AnonRateThrottle])
def get_challenge_phase_by_pk(request, pk):
    """
    Returns a particular challenge phase details by pk
    """
    challenge_phase = get_challenge_phase_model(pk)
    serializer = ChallengePhaseSerializer(
        challenge_phase, context={"request": request}
    )
    response_data = serializer.data
    return Response(response_data, status=status.HTTP_200_OK)


@api_view(["GET"])
@throttle_classes([AnonRateThrottle])
def get_challenge_phase_by_slug(request, slug):
    """
    Returns a particular challenge phase details by pk
    """
    try:
        challenge_phase = ChallengePhase.objects.get(slug=slug)
    except ChallengePhase.DoesNotExist:
        response_data = {
            "error": "Challenge phase with slug {} does not exist".format(slug)
        }
        return Response(response_data, status=status.HTTP_400_BAD_REQUEST)
    serializer = ChallengePhaseSerializer(challenge_phase)
    response_data = serializer.data
    return Response(response_data, status=status.HTTP_200_OK)


@api_view(["GET"])
@throttle_classes([UserRateThrottle])
@permission_classes((permissions.IsAuthenticated, HasVerifiedEmail))
@authentication_classes((JWTAuthentication, ExpiringTokenAuthentication))
def get_challenge_phase_environment_url(request, slug):
    """
    Returns environment image url and tag required for RL challenge evaluation
    """
    try:
        challenge_phase = ChallengePhase.objects.get(slug=slug)
    except ChallengePhase.DoesNotExist:
        response_data = {
            "error": "Challenge phase with slug {} does not exist".format(slug)
        }
        return Response(response_data, status=status.HTTP_400_BAD_REQUEST)
    challenge = get_challenge_model(challenge_phase.challenge.pk)
    if not is_user_a_host_of_challenge(request.user, challenge.pk):
        response_data = {
            "error": "Sorry, you are not authorized to access test environment URL."
        }
        return Response(response_data, status=status.HTTP_400_BAD_REQUEST)
    if not challenge.is_docker_based:
        response_data = {
            "error": "The challenge doesn't require uploading Docker images, hence no test environment URL."
        }
        return Response(response_data, status=status.HTTP_400_BAD_REQUEST)
    response_data = {"environment_url": challenge_phase.environment_url}
    return Response(response_data, status=status.HTTP_200_OK)


@api_view(["GET"])
@throttle_classes([UserRateThrottle])
@permission_classes((permissions.IsAuthenticated, HasVerifiedEmail))
@authentication_classes((JWTAuthentication, ExpiringTokenAuthentication))
def get_challenge_evaluation_cluster_details(request, challenge_pk):
    """API to get challenge evaluation cluster details for a challenge

    Arguments:
        request {HttpRequest} -- The request object
        challenge_pk {int} -- The challenge pk for which the cluster details are required

    Returns:
        Response object -- Response object with appropriate response code (200/400/403/404)
    """
    challenge = get_challenge_model(challenge_pk)

    if not is_user_a_host_of_challenge(request.user, challenge.pk):
        response_data = {
            "error": "Sorry, you are not authorized to access evaluation cluster details."
        }
        return Response(response_data, status=status.HTTP_400_BAD_REQUEST)

    if not challenge.is_docker_based:
        response_data = {
            "error": "The challenge doesn't require uploading Docker images, hence no evaluation cluster details."
        }
        return Response(response_data, status=status.HTTP_400_BAD_REQUEST)

    try:
        challenge_evaluation_cluster = ChallengeEvaluationCluster.objects.get(
            challenge=challenge
        )
    except ChallengeEvaluationCluster.DoesNotExist:
        response_data = {
            "error": "Challenge evaluation cluster for the challenge with pk {} does not exist".format(
                challenge.pk
            )
        }
        return Response(response_data, status=status.HTTP_404_NOT_FOUND)
    serializer = ChallengeEvaluationClusterSerializer(
        challenge_evaluation_cluster, context={"request": request}
    )
    response_data = serializer.data
    return Response(response_data, status=status.HTTP_200_OK)


@api_view(["POST"])
@throttle_classes([UserRateThrottle])
@permission_classes((permissions.IsAuthenticated, HasVerifiedEmail))
@authentication_classes((JWTAuthentication, ExpiringTokenAuthentication))
def validate_challenge_config(request, challenge_host_team_pk):
    challenge_host_team = get_challenge_host_team_model(challenge_host_team_pk)

    response_data = {}

    BASE_LOCATION = tempfile.mkdtemp()
    unique_folder_name = get_unique_alpha_numeric_key(10)
    CHALLENGE_ZIP_DOWNLOAD_LOCATION = join(
        BASE_LOCATION, "{}.zip".format(unique_folder_name)
    )

    challenge_queryset = Challenge.objects.filter(
        github_repository=request.data["GITHUB_REPOSITORY"]
    )

    data = request.data
    challenge_config_serializer = ChallengeConfigSerializer(
        data=data, context={"request": request}
    )
    if challenge_config_serializer.is_valid():
        challenge_config_serializer.save()
        uploaded_zip_file_path = challenge_config_serializer.data[
            "zip_configuration"
        ]
    else:
        response_data["error"] = challenge_config_serializer.errors
        return Response(response_data, status=status.HTTP_400_BAD_REQUEST)

    is_success, error_description = download_and_write_file(
        uploaded_zip_file_path, True, CHALLENGE_ZIP_DOWNLOAD_LOCATION, "wb"
    )

    if not is_success:
        response_data["error"] = error_description
        return Response(response_data, status=status.HTTP_400_BAD_REQUEST)

    # Extract zip file
    try:
        zip_ref = extract_zip_file(
            CHALLENGE_ZIP_DOWNLOAD_LOCATION,
            "r",
            join(BASE_LOCATION, unique_folder_name),
        )
    except zipfile.BadZipfile:
        message = "The zip file contents cannot be extracted. Please check the format!"
        response_data["error"] = message
        return Response(response_data, status=status.HTTP_400_BAD_REQUEST)

    error_messages, _yaml_file_data, _files = validate_challenge_config_util(
        request,
        challenge_host_team,
        BASE_LOCATION,
        unique_folder_name,
        zip_ref,
        challenge_queryset[0] if challenge_queryset else None,
    )

    shutil.rmtree(BASE_LOCATION)

    if len(error_messages):
        response_data["error"] = "\n".join(error_messages)
        return Response(response_data, status=status.HTTP_400_BAD_REQUEST)
    else:
        message = "The challenge config has been validated successfully"
        response_data = {"Success": message}
        return Response(response_data, status=status.HTTP_200_OK)


@api_view(["GET"])
@throttle_classes([UserRateThrottle])
@permission_classes((permissions.IsAuthenticated, HasVerifiedEmail))
@authentication_classes((JWTAuthentication, ExpiringTokenAuthentication))
def get_worker_logs(request, challenge_pk):
    if not is_user_a_host_of_challenge(request.user, challenge_pk):
        response_data = {
            "error": "Sorry, you are not authorized to access the worker logs."
        }
        return Response(response_data, status=status.HTTP_400_BAD_REQUEST)

    challenge = get_challenge_model(challenge_pk)
    response_data = []

    log_group_name = get_log_group_name(challenge.pk)
    log_stream_prefix = challenge.queue
    pattern = ""  # Empty string to get all logs including container logs.

    # This is to specify the time window for fetching logs: 3 days before from
    # current time.
    timeframe = 4320
    limit = 1000
    current_time = int(round(time.time() * 1000))
    start_time = current_time - (timeframe * 60000)
    end_time = current_time

    logs = get_logs_from_cloudwatch(
        log_group_name, log_stream_prefix, start_time, end_time, pattern, limit
    )

    response_data = {"logs": logs}
    return Response(response_data, status=status.HTTP_200_OK)


@api_view(["PUT"])
@throttle_classes([UserRateThrottle])
@permission_classes((permissions.IsAuthenticated, HasVerifiedEmail))
@authentication_classes((JWTAuthentication, ExpiringTokenAuthentication))
def scale_resources_by_challenge_pk(request, challenge_pk):
    """
    The function called by a host to update the resources used by their challenge.

    Calls the scale_resources method. Before calling, checks if the caller hosts the challenge and provided valid CPU
    unit counts and memory sizes (MB).

    Arguments:
        request {HttpRequest} -- The request object
        challenge_pk {int} -- The challenge pk for which its workers' resources will be updated

    Returns:
        Response object -- Response object with appropriate response code (200/400/403/404)
    """
    if not is_user_a_host_of_challenge(request.user, challenge_pk):
        response_data = {
            "error": "Sorry, you are not authorized for access worker operations."
        }
        return Response(response_data, status=status.HTTP_400_BAD_REQUEST)

    if request.data.get("worker_cpu_cores") is None:
        response_data = {"error": "vCPU config missing from request data."}
        return Response(response_data, status=status.HTTP_400_BAD_REQUEST)

    if request.data.get("worker_memory") is None:
        response_data = {
            "error": "Worker memory config missing from request data."
        }
        return Response(response_data, status=status.HTTP_400_BAD_REQUEST)

    challenge = get_challenge_model(challenge_pk)
    if challenge.workers is None or challenge.workers == 0:
        response_data = {"error": "Scaling inactive workers not supported."}
        return Response(response_data, status=status.HTTP_400_BAD_REQUEST)

    worker_cpu_cores = int(request.data["worker_cpu_cores"])
    worker_memory = int(request.data["worker_memory"])

    if (
        worker_cpu_cores == 256
        and worker_memory in (512, 1024, 2048)
        or worker_cpu_cores == 512
        and worker_memory in (1024, 2048)
        or worker_cpu_cores == 1024
        and worker_memory == 2048
    ):
        response = scale_resources(challenge, worker_cpu_cores, worker_memory)
        if response["ResponseMetadata"]["HTTPStatusCode"] != 200:
            if (
                response.get(
                    "Error", {"Message": "No error", "Code": "No error"}
                ).get("Code", "No error code")
                == "ClientException"
            ):
                response_data = {
                    "error": "Challenge workers are inactive or do not exist."
                }
            else:
                response_data = {"error": "Issue with ECS."}
            return Response(
                response_data, status=status.HTTP_503_SERVICE_UNAVAILABLE
            )
        elif response.get("Message", "N/A") == "Worker not modified":
            response_data = {
                "Success": "The challenge's worker cores and memory were not modified."
            }
        else:
            response_data = {"Success": "Worker scaled successfully!"}
    else:
        response_data = {
            "error": "Please specify correct config for worker vCPU and memory."
        }
        return Response(response_data, status=status.HTTP_400_BAD_REQUEST)
    return Response(response_data, status=status.HTTP_200_OK)


@api_view(["PUT"])
@throttle_classes([UserRateThrottle])
@permission_classes((permissions.IsAuthenticated, HasVerifiedEmail))
@authentication_classes((JWTAuthentication, ExpiringTokenAuthentication))
def manage_worker(request, challenge_pk, action):
    if not request.user.is_staff:
        if not is_user_a_host_of_challenge(request.user, challenge_pk):
            response_data = {
                "error": "Sorry, you are not authorized for access worker operations."
            }
            return Response(response_data, status=status.HTTP_400_BAD_REQUEST)

    # make sure that the action is valid.
    if action not in ("start", "stop", "restart", "delete"):
        response_data = {
            "error": "The action {} is invalid for worker".format(action)
        }
        return Response(response_data, status=status.HTTP_406_NOT_ACCEPTABLE)

    # Only allow EvalAI admins to delete workers
    if action == "delete" and not request.user.is_staff:
        response_data = {
            "error": "Sorry, you are not authorized for access worker operations."
        }
        return Response(response_data, status=status.HTTP_400_BAD_REQUEST)

    challenge = get_challenge_model(challenge_pk)

    if challenge.end_date < pytz.UTC.localize(
        datetime.utcnow()
    ) and action in ("start", "stop", "restart"):
        response_data = {
            "error": "Action {} worker is not supported for an inactive challenge.".format(
                action
            )
        }
        return Response(response_data, status=status.HTTP_406_NOT_ACCEPTABLE)

    response_data = {}

    if action == "start":
        response = start_workers([challenge])
    elif action == "stop":
        response = stop_workers([challenge])
    elif action == "restart":
        response = restart_workers([challenge])
    elif action == "delete":
        response = delete_workers([challenge])

    if response:
        count, failures = response["count"], response["failures"]
        logging.info(
            "Count is {} and failures are: {}".format(count, failures)
        )
        if count:
            response_data = {"action": "Success"}
        else:
            message = failures[0]["message"]
            response_data = {"action": "Failure", "error": message}

    return Response(response_data, status=status.HTTP_200_OK)


@api_view(["GET"])
@throttle_classes([UserRateThrottle])
@permission_classes((permissions.IsAuthenticated, HasVerifiedEmail))
@authentication_classes((JWTAuthentication, ExpiringTokenAuthentication))
def get_ec2_instance_details(request, challenge_pk):
    if not request.user.is_staff:
        response_data = {
            "error": "Sorry, you are not authorized for access EC2 operations."
        }
        return Response(response_data, status=status.HTTP_400_BAD_REQUEST)

    challenge = get_challenge_model(challenge_pk)

    if not challenge.uses_ec2_worker:
        response_data = {
            "error": "Challenge does not use EC2 worker instance."
        }
        return Response(response_data, status=status.HTTP_400_BAD_REQUEST)

    response = describe_ec2_instance(challenge)
    if response:
        if "error" not in response:
            status_code = status.HTTP_200_OK
            response_data = {
                "message": response["message"],
                "action": "Success",
            }
        else:
            status_code = status.HTTP_400_BAD_REQUEST
            response_data = {
                "message": response["error"],
                "action": "Failure",
            }
    else:
        status_code = status.HTTP_500_INTERNAL_SERVER_ERROR
        response_data = {
            "message": "No Response",
            "action": "Failure",
        }
    return Response(response_data, status=status_code)


@api_view(["PUT"])
@throttle_classes([UserRateThrottle])
@permission_classes((permissions.IsAuthenticated, HasVerifiedEmail))
@authentication_classes((JWTAuthentication, ExpiringTokenAuthentication))
def delete_ec2_instance_by_challenge_pk(request, challenge_pk):
    if not request.user.is_staff:
        response_data = {
            "error": "Sorry, you are not authorized for access EC2 operations."
        }
        return Response(response_data, status=status.HTTP_400_BAD_REQUEST)

    challenge = get_challenge_model(challenge_pk)

    if not challenge.ec2_instance_id:
        response_data = {
            "error": "No EC2 instance ID found for the challenge. Please ensure instance ID exists."
        }
        return Response(response_data, status=status.HTTP_400_BAD_REQUEST)

    response = terminate_ec2_instance(challenge)

    if response:
        if "error" not in response:
            status_code = status.HTTP_200_OK
            response_data = {
                "message": response["message"],
                "action": "Success",
            }
        else:
            status_code = status.HTTP_400_BAD_REQUEST
            response_data = {
                "message": response["error"],
                "action": "Failure",
            }
    else:
        status_code = status.HTTP_500_INTERNAL_SERVER_ERROR
        response_data = {
            "message": "No Response",
            "action": "Failure",
        }
    return Response(response_data, status=status_code)


@api_view(["PUT"])
@throttle_classes([UserRateThrottle])
@permission_classes((permissions.IsAuthenticated, HasVerifiedEmail))
@authentication_classes((JWTAuthentication, ExpiringTokenAuthentication))
def create_ec2_instance_by_challenge_pk(request, challenge_pk):
    """
    API to create EC2 instance for a challenge
    Arguments:
        request {HttpRequest} -- The request object
        challenge_pk {int} -- The challenge pk for which the EC2 instance is to be created
    Query Parameters:
        ec2_storage -- Storage size for EC2 instance
        worker_instance_type -- Instance type for EC2 instance
        worker_image_url -- Image URL for EC2 instance
    Returns:
        Response object -- Response object with appropriate response code (200/400/403/404)
    """
    if request.method == "PUT":
        ec2_storage = request.data.get("ec2_storage", None)
        worker_instance_type = request.data.get("worker_instance_type", None)
        worker_image_url = request.data.get("worker_image_url", None)
    if not request.user.is_staff:
        response_data = {
            "error": "Sorry, you are not authorized for access EC2 operations."
        }
        return Response(response_data, status=status.HTTP_400_BAD_REQUEST)

    challenge = get_challenge_model(challenge_pk)

    if challenge.end_date < pytz.UTC.localize(datetime.utcnow()):
        response_data = {
            "error": "Creation of EC2 instance is not supported for an inactive challenge."
        }
        return Response(response_data, status=status.HTTP_406_NOT_ACCEPTABLE)

    if ec2_storage and not isinstance(ec2_storage, int):
        response_data = {
            "error": "Passed value of EC2 storage should be integer."
        }
        return Response(response_data, status=status.HTTP_400_BAD_REQUEST)

    if worker_instance_type and not isinstance(worker_instance_type, str):
        response_data = {
            "error": "Passed value of worker instance type should be string."
        }
        return Response(response_data, status=status.HTTP_400_BAD_REQUEST)

    if worker_image_url and not isinstance(worker_image_url, str):
        response_data = {
            "error": "Passed value of worker image URL should be string."
        }
        return Response(response_data, status=status.HTTP_400_BAD_REQUEST)

    if not ec2_storage:
        ec2_storage = challenge.ec2_storage

    if not worker_instance_type:
        worker_instance_type = challenge.worker_instance_type

    if not worker_image_url:
        worker_image_url = challenge.worker_image_url

    response = create_ec2_instance(
        challenge, ec2_storage, worker_instance_type, worker_image_url
    )

    if response:
        if "error" not in response:
            status_code = status.HTTP_200_OK
            response_data = {
                "message": response["message"],
                "action": "Success",
            }
        else:
            status_code = status.HTTP_400_BAD_REQUEST
            response_data = {
                "message": response["error"],
                "action": "Failure",
            }
    else:
        status_code = status.HTTP_500_INTERNAL_SERVER_ERROR
        response_data = {
            "message": "No Response",
            "action": "Failure",
        }
    return Response(response_data, status=status_code)


@api_view(["PUT"])
@throttle_classes([UserRateThrottle])
@permission_classes((permissions.IsAuthenticated, HasVerifiedEmail))
@authentication_classes((JWTAuthentication, ExpiringTokenAuthentication))
def manage_ec2_instance(request, challenge_pk, action):
    if not request.user.is_staff:
        response_data = {
            "error": "Sorry, you are not authorized for access EC2 operations."
        }
        return Response(response_data, status=status.HTTP_400_BAD_REQUEST)

    # make sure that the action is valid.
    if action not in ("start", "stop", "restart"):
        response_data = {
            "error": "The action {} is invalid for worker".format(action)
        }
        return Response(response_data, status=status.HTTP_406_NOT_ACCEPTABLE)

    challenge = get_challenge_model(challenge_pk)

    if not challenge.uses_ec2_worker:
        response_data = {
            "error": "Challenge does not use EC2 worker instance."
        }
        return Response(response_data, status=status.HTTP_400_BAD_REQUEST)

    if challenge.end_date < pytz.UTC.localize(
        datetime.utcnow()
    ) and action in ("start", "restart"):
        response_data = {
            "error": "Action {} EC2 instance is not supported for an inactive challenge.".format(
                action
            )
        }
        return Response(response_data, status=status.HTTP_406_NOT_ACCEPTABLE)

    if action == "start":
        response = start_ec2_instance(challenge)
    elif action == "stop":
        response = stop_ec2_instance(challenge)
    elif action == "restart":
        response = restart_ec2_instance(challenge)

    if response:
        if "error" not in response:
            status_code = status.HTTP_200_OK
            response_data = {
                "message": response["message"],
                "action": "Success",
            }
        else:
            status_code = status.HTTP_400_BAD_REQUEST
            response_data = {
                "message": response["error"],
                "action": "Failure",
            }
    else:
        status_code = status.HTTP_500_INTERNAL_SERVER_ERROR
        response_data = {
            "message": "No Response",
            "action": "Failure",
        }
    return Response(response_data, status=status_code)


@api_view(["POST"])
@throttle_classes([UserRateThrottle])
@permission_classes((permissions.IsAuthenticated, HasVerifiedEmail))
@authentication_classes((JWTAuthentication, ExpiringTokenAuthentication))
def get_annotation_file_presigned_url(request, challenge_phase_pk):
    """
    API to generate a presigned url to upload a test annotation file

    Arguments:
        request {HttpRequest} -- The request object
        challenge_phase_pk {int} -- Challenge phase primary key
    Returns:
         Response Object -- An object containing the presignd url, or an error message if some failure occurs
    """
    if settings.DEBUG:
        response_data = {
            "error": "Sorry, this feature is not available in development or test environment."
        }
        return Response(response_data)
    # Check if the challenge phase exists or not
    challenge_phase = get_challenge_phase_model(challenge_phase_pk)

    if not is_user_a_host_of_challenge(
        request.user, challenge_phase.challenge.pk
    ):
        response_data = {
            "error": "Sorry, you are not authorized for uploading an annotation file."
        }
        return Response(response_data, status=status.HTTP_400_BAD_REQUEST)

    # Set default num of chunks to 1 if num of chunks is not specified
    num_file_chunks = 1
    if request.data.get("num_file_chunks"):
        num_file_chunks = int(request.data["num_file_chunks"])

    file_ext = os.path.splitext(request.data["file_name"])[-1]
    random_file_name = uuid.uuid4()

    if challenge_phase.test_annotation:
        file_key_on_s3 = "{}/{}".format(
            settings.MEDIAFILES_LOCATION, challenge_phase.test_annotation.name
        )
    else:
        # This file shall be replaced with the one uploaded through the
        # presigned url from the CLI
        test_annotation_file = SimpleUploadedFile(
            "{}{}".format(random_file_name, file_ext),
            b"Dummy file content",
            content_type="text/plain",
        )
        serializer = ChallengePhaseCreateSerializer(
            challenge_phase,
            data={"test_annotation": test_annotation_file},
            context={
                "challenge": challenge_phase.challenge,
            },
            partial=True,
        )
        if serializer.is_valid():
            serializer.save()
        else:
            response_data = {"error": serializer.errors}
            return Response(response_data, status=status.HTTP_400_BAD_REQUEST)
        challenge_phase = serializer.instance
        file_key_on_s3 = "{}/{}".format(
            settings.MEDIAFILES_LOCATION, challenge_phase.test_annotation.name
        )

    response = generate_presigned_url_for_multipart_upload(
        file_key_on_s3, challenge_phase.challenge.pk, num_file_chunks
    )
    if response.get("error"):
        response_data = response
        return Response(response_data, status=status.HTTP_400_BAD_REQUEST)
    response_data = {
        "presigned_urls": response.get("presigned_urls"),
        "upload_id": response.get("upload_id"),
    }
    return Response(response_data, status=status.HTTP_200_OK)


@api_view(["POST"])
@throttle_classes([UserRateThrottle])
@permission_classes((permissions.IsAuthenticated, HasVerifiedEmail))
@authentication_classes((JWTAuthentication, ExpiringTokenAuthentication))
def finish_annotation_file_upload(request, challenge_phase_pk):
    """
    API to complete multipart upload for a test annotation file

    Arguments:
        request {HttpRequest} -- The request object
        challenge_phase_pk {int} -- Challenge phase primary key
    Returns:
         Response Object -- An object containing the presignd url, or an error message if some failure occurs
    """
    if settings.DEBUG:
        response_data = {
            "error": "Sorry, this feature is not available in development or test environment."
        }
        return Response(response_data)
    # Check if the challenge phase exists or not
    challenge_phase = get_challenge_phase_model(challenge_phase_pk)

    if not is_user_a_host_of_challenge(
        request.user, challenge_phase.challenge.pk
    ):
        response_data = {
            "error": "Sorry, you are not authorized for uploading an annotation file."
        }
        return Response(response_data, status=status.HTTP_400_BAD_REQUEST)

    if request.data.get("parts") is None:
        response_data = {"error": "Uploaded file parts metadata is missing!"}
        return Response(response_data, status=status.HTTP_400_BAD_REQUEST)

    if request.data.get("upload_id") is None:
        response_data = {"error": "Uploaded file upload Id is missing!"}
        return Response(response_data, status=status.HTTP_400_BAD_REQUEST)

    file_parts = json.loads(request.data["parts"])
    upload_id = request.data["upload_id"]
    file_key_on_s3 = "{}/{}".format(
        settings.MEDIAFILES_LOCATION, challenge_phase.test_annotation.name
    )
    annotations_uploaded_using_cli = request.data.get(
        "annotations_uploaded_using_cli"
    )
    response = {}
    try:
        data = complete_s3_multipart_file_upload(
            file_parts, upload_id, file_key_on_s3, challenge_phase.challenge.pk
        )
        if data.get("error"):
            response_data = data
            response = Response(
                response_data, status=status.HTTP_400_BAD_REQUEST
            )
        else:
            response_data = {
                "upload_id": upload_id,
                "challenge_phase_pk": challenge_phase.pk,
            }
            response = Response(response_data, status=status.HTTP_201_CREATED)

            if annotations_uploaded_using_cli:
                serializer = ChallengePhaseCreateSerializer(
                    challenge_phase,
                    data={"annotations_uploaded_using_cli": True},
                    context={
                        "challenge": challenge_phase.challenge,
                    },
                    partial=True,
                )
                if serializer.is_valid():
                    serializer.save()
                else:
                    response_data = {"error": serializer.errors}
                    return Response(
                        response_data, status=status.HTTP_400_BAD_REQUEST
                    )
    except Exception:
        response_data = {
            "error": "Error occurred while uploading annotations!"
        }
        response = Response(response_data, status=status.HTTP_400_BAD_REQUEST)
    return response


@api_view(["POST"])
@throttle_classes([UserRateThrottle])
@permission_classes((permissions.IsAuthenticated, HasVerifiedEmail))
@authentication_classes((JWTAuthentication, ExpiringTokenAuthentication))
def create_or_update_github_challenge(request, challenge_host_team_pk):
    try:
        challenge_host_team = get_challenge_host_team_model(
            challenge_host_team_pk
        )
    except ChallengeHostTeam.DoesNotExist:
        response_data = {"error": "ChallengeHostTeam does not exist"}
        return Response(response_data, status=status.HTTP_406_NOT_ACCEPTABLE)

    # Get branch name with default fallback
<<<<<<< HEAD
    github_branch = request.data.get("GITHUB_BRANCH_NAME") or request.data.get(
        "BRANCH_NAME", "challenge"
    )
=======
    github_branch = request.data.get("GITHUB_BRANCH_NAME", "")
>>>>>>> 08efba7b

    challenge_queryset = Challenge.objects.filter(
        github_repository=request.data["GITHUB_REPOSITORY"],
        github_branch=github_branch,
    )

    if challenge_queryset:
        challenge = challenge_queryset[0]
        if not is_user_a_host_of_challenge(request.user, challenge.pk):
            response_data = {
                "error": "Sorry, you are not a host for this challenge. Please check your user access token"
            }
            return Response(response_data, status=status.HTTP_403_FORBIDDEN)

    response_data = {}

    BASE_LOCATION = tempfile.mkdtemp()
    unique_folder_name = get_unique_alpha_numeric_key(10)
    CHALLENGE_ZIP_DOWNLOAD_LOCATION = join(
        BASE_LOCATION, "{}.zip".format(unique_folder_name)
    )

    data = request.data
    challenge_config_serializer = ChallengeConfigSerializer(
        data=data, context={"request": request}
    )
    if challenge_config_serializer.is_valid():
        uploaded_zip_file = challenge_config_serializer.save()
        uploaded_zip_file_path = challenge_config_serializer.data[
            "zip_configuration"
        ]
    else:
        response_data["error"] = challenge_config_serializer.errors
        return Response(response_data, status=status.HTTP_400_BAD_REQUEST)

    is_success, error_description = download_and_write_file(
        uploaded_zip_file_path, True, CHALLENGE_ZIP_DOWNLOAD_LOCATION, "wb"
    )

    if not is_success:
        response_data["error"] = error_description
        return Response(response_data, status=status.HTTP_400_BAD_REQUEST)

    # Extract zip file
    try:
        zip_ref = extract_zip_file(
            CHALLENGE_ZIP_DOWNLOAD_LOCATION,
            "r",
            join(BASE_LOCATION, unique_folder_name),
        )
    except zipfile.BadZipfile:
        message = "The zip file contents cannot be extracted. Please check the format!"
        response_data["error"] = message
        return Response(response_data, status=status.HTTP_400_BAD_REQUEST)

    error_messages, yaml_file_data, files = validate_challenge_config_util(
        request,
        challenge_host_team,
        BASE_LOCATION,
        unique_folder_name,
        zip_ref,
        challenge_queryset[0] if challenge_queryset else None,
    )

    if not len(error_messages):
        if not challenge_queryset:
            error_messages = None
            try:
                with transaction.atomic():
                    worker_image_url = yaml_file_data.get(
                        "worker_image_url", None
                    )
                    serializer = ZipChallengeSerializer(
                        data=yaml_file_data,
                        context={
                            "request": request,
                            "challenge_host_team": challenge_host_team,
                            "image": files["challenge_image_file"],
                            "evaluation_script": files[
                                "challenge_evaluation_script_file"
                            ],
                            "github_repository": request.data[
                                "GITHUB_REPOSITORY"
                            ],
                            "github_branch": github_branch,
                            "worker_image_url": worker_image_url,
                        },
                    )
                    if serializer.is_valid():
                        serializer.save()
                    challenge = serializer.instance
                    queue_name = get_queue_name(challenge.title, challenge.pk)
                    challenge.queue = queue_name
                    challenge.save()

                    # Add Tags
                    add_tags_to_challenge(yaml_file_data, challenge)

                    # Add Domain
                    verify_complete = add_domain_to_challenge(
                        yaml_file_data, challenge
                    )
                    if verify_complete is not None:
                        return Response(
                            verify_complete, status=status.HTTP_400_BAD_REQUEST
                        )

                    # Add Sponsors
                    error_messages = add_sponsors_to_challenge(
                        yaml_file_data, challenge
                    )
                    if error_messages is not None:
                        return Response(
                            error_messages, status=status.HTTP_400_BAD_REQUEST
                        )

                    # Add Prizes
                    error_messages = add_prizes_to_challenge(
                        yaml_file_data, challenge
                    )
                    if error_messages is not None:
                        return Response(
                            error_messages, status=status.HTTP_400_BAD_REQUEST
                        )

                    # Create Leaderboard
                    yaml_file_data_of_leaderboard = yaml_file_data[
                        "leaderboard"
                    ]
                    leaderboard_ids = {}
                    for data in yaml_file_data_of_leaderboard:
                        serializer = LeaderboardSerializer(
                            data=data, context={"config_id": data["id"]}
                        )
                        if serializer.is_valid():
                            serializer.save()
                        else:
                            error_messages = f"leaderboard {data['id']} :{str(serializer.errors)}"
                            raise RuntimeError()
                        leaderboard_ids[str(data["id"])] = (
                            serializer.instance.pk
                        )

                    # Create Challenge Phase
                    challenge_phase_ids = {}
                    challenge_phases_data = yaml_file_data["challenge_phases"]
                    for data, challenge_test_annotation_file in zip(
                        challenge_phases_data,
                        files["challenge_test_annotation_files"],
                    ):
                        data["slug"] = "{}-{}-{}".format(
                            challenge.title.split(" ")[0].lower(),
                            get_slug(data["codename"]),
                            challenge.pk,
                        )[:198]

                        if challenge_test_annotation_file:
                            serializer = ChallengePhaseCreateSerializer(
                                data=data,
                                context={
                                    "challenge": challenge,
                                    "test_annotation": challenge_test_annotation_file,
                                    "config_id": data["id"],
                                },
                            )
                        else:
                            # This is when the host wants to upload the
                            # annotation file later
                            serializer = ChallengePhaseCreateSerializer(
                                data=data,
                                context={
                                    "challenge": challenge,
                                    "config_id": data["id"],
                                },
                            )
                        if serializer.is_valid():
                            serializer.save()
                        else:
                            error_messages = f"challenge phase {data['id']} :{str(serializer.errors)}"
                            raise RuntimeError()
                        challenge_phase_ids[str(data["id"])] = (
                            serializer.instance.pk
                        )

                    # Create Dataset Splits
                    yaml_file_data_of_dataset_split = yaml_file_data[
                        "dataset_splits"
                    ]
                    dataset_split_ids = {}
                    for data in yaml_file_data_of_dataset_split:
                        serializer = DatasetSplitSerializer(
                            data=data, context={"config_id": data["id"]}
                        )
                        if serializer.is_valid():
                            serializer.save()
                        else:
                            error_messages = f"dataset split {data['id']} :{str(serializer.errors)}"
                            raise RuntimeError()
                        dataset_split_ids[str(data["id"])] = (
                            serializer.instance.pk
                        )

                    # Create Challenge Phase Splits
                    challenge_phase_splits_data = yaml_file_data[
                        "challenge_phase_splits"
                    ]
                    for data in challenge_phase_splits_data:
                        if (
                            challenge_phase_ids.get(
                                str(data["challenge_phase_id"])
                            )
                            is None
                        ):
                            message = "Challenge phase with phase id {} doesn't exist.".format(
                                data["challenge_phase_id"]
                            )
                            response_data = {"error": message}
                            return Response(
                                response_data, status.HTTP_406_NOT_ACCEPTABLE
                            )
                        if (
                            leaderboard_ids.get(str(data["leaderboard_id"]))
                            is None
                        ):
                            message = (
                                "Leaderboard with id {} doesn't exist.".format(
                                    data["leaderboard_id"]
                                )
                            )
                            response_data = {"error": message}
                            return Response(
                                response_data, status.HTTP_406_NOT_ACCEPTABLE
                            )
                        if (
                            dataset_split_ids.get(
                                str(data["dataset_split_id"])
                            )
                            is None
                        ):
                            message = "Dataset split with id {} doesn't exist.".format(
                                data["dataset_split_id"]
                            )
                            response_data = {"error": message}
                            return Response(
                                response_data, status.HTTP_406_NOT_ACCEPTABLE
                            )
                        challenge_phase = challenge_phase_ids[
                            str(data["challenge_phase_id"])
                        ]
                        leaderboard = leaderboard_ids[
                            str(data["leaderboard_id"])
                        ]
                        dataset_split = dataset_split_ids[
                            str(data["dataset_split_id"])
                        ]
                        visibility = data["visibility"]
                        leaderboard_decimal_precision = data[
                            "leaderboard_decimal_precision"
                        ]
                        is_leaderboard_order_descending = data[
                            "is_leaderboard_order_descending"
                        ]

                        data = {
                            "challenge_phase": challenge_phase,
                            "leaderboard": leaderboard,
                            "dataset_split": dataset_split,
                            "visibility": visibility,
                            "is_leaderboard_order_descending": is_leaderboard_order_descending,
                            "leaderboard_decimal_precision": leaderboard_decimal_precision,
                        }

                        serializer = ZipChallengePhaseSplitSerializer(
                            data=data
                        )
                        if serializer.is_valid():
                            serializer.save()
                        else:
                            error_messages = f"challenge phase split (phase:{data['challenge_phase_id']}, leaderboard:{data['leaderboard_id']}, dataset split: {data['dataset_split_id']}):{str(serializer.errors)}"
                            raise RuntimeError()

                zip_config = ChallengeConfiguration.objects.get(
                    pk=uploaded_zip_file.pk
                )
                if zip_config:
                    if not challenge.is_docker_based:
                        # Add the Challenge Host as a test participant.
                        emails = (
                            challenge_host_team.get_all_challenge_host_email()
                        )
                        team_name = "Host_{}_Team".format(
                            random.randint(1, 100000)
                        )
                        participant_host_team = ParticipantTeam(
                            team_name=team_name,
                            created_by=challenge_host_team.created_by,
                        )
                        participant_host_team.save()
                        for email in emails:
                            user = User.objects.get(email=email)
                            host = Participant(
                                user=user,
                                status=Participant.ACCEPTED,
                                team=participant_host_team,
                            )
                            host.save()
                        challenge.participant_teams.add(participant_host_team)

                    zip_config.challenge = challenge
                    zip_config.save()

                    if not settings.DEBUG:
                        message = {
                            "text": "A *new challenge* has been created on EvalAI.",
                            "fields": [
                                {
                                    "title": "Email",
                                    "value": request.user.email,
                                    "short": False,
                                },
                                {
                                    "title": "Challenge title",
                                    "value": challenge.title,
                                    "short": False,
                                },
                            ],
                        }
                        send_slack_notification(message=message)

                    response_data = {
                        "Success": "Challenge {} has been created successfully and"
                        " sent for review to EvalAI Admin.".format(
                            challenge.title
                        )
                    }
                    return Response(
                        response_data, status=status.HTTP_201_CREATED
                    )

            except:  # noqa: E722
                response_data = {
                    "error": f"Error in creating challenge: {error_messages}. Please check the yaml configuration!"
                }
                if error_messages:
                    response_data["error_message"] = json.dumps(error_messages)
                return Response(
                    response_data, status=status.HTTP_400_BAD_REQUEST
                )
            finally:
                try:
                    shutil.rmtree(BASE_LOCATION)
                    logger.info("Zip folder is removed")
                except:  # noqa: E722
                    logger.exception(
                        "Zip folder for challenge {} is not removed from {} location".format(
                            challenge.pk, BASE_LOCATION
                        )
                    )

        else:
            try:
                error_messages = None
                # Updating ChallengeConfiguration object
                challenge_configuration = (
                    ChallengeConfiguration.objects.filter(
                        challenge=challenge.pk
                    ).first()
                )
                serializer = ChallengeConfigSerializer(
                    challenge_configuration,
                    data=request.data,
                    context={"request": request},
                )
                if serializer.is_valid():
                    serializer.save()

                # Updating Challenge object
                worker_image_url = yaml_file_data.get("worker_image_url", None)
                serializer = ZipChallengeSerializer(
                    challenge,
                    data=yaml_file_data,
                    context={
                        "request": request,
                        "challenge_host_team": challenge_host_team,
                        "image": files["challenge_image_file"],
                        "evaluation_script": files[
                            "challenge_evaluation_script_file"
                        ],
                        "worker_image_url": worker_image_url,
                        "github_repository": request.data["GITHUB_REPOSITORY"],
                        "github_branch": github_branch,
                    },
                )
                if serializer.is_valid():
                    serializer.save()
                else:
                    error_messages = f"challenge :{str(serializer.errors)}"
                    raise RuntimeError()
                challenge = serializer.instance

                # Add Tags
                add_tags_to_challenge(yaml_file_data, challenge)

                # Add Domain
                verify_complete = add_domain_to_challenge(
                    yaml_file_data, challenge
                )
                if verify_complete is not None:
                    return Response(
                        verify_complete, status=status.HTTP_400_BAD_REQUEST
                    )

                # Add/Update Sponsors
                error_messages = add_sponsors_to_challenge(
                    yaml_file_data, challenge
                )
                if error_messages is not None:
                    return Response(
                        error_messages, status=status.HTTP_400_BAD_REQUEST
                    )

                # Add/Update Prizes
                error_messages = add_prizes_to_challenge(
                    yaml_file_data, challenge
                )
                if error_messages is not None:
                    return Response(
                        error_messages, status=status.HTTP_400_BAD_REQUEST
                    )

                # Updating Leaderboard object
                leaderboard_ids = {}
                yaml_file_data_of_leaderboard = yaml_file_data["leaderboard"]
                for data in yaml_file_data_of_leaderboard:
                    challenge_phase_split_qs = (
                        ChallengePhaseSplit.objects.filter(
                            challenge_phase__challenge__pk=challenge.pk,
                            leaderboard__config_id=data["config_id"],
                        )
                    )
                    if challenge_phase_split_qs:
                        challenge_phase_split = (
                            challenge_phase_split_qs.first()
                        )
                        leaderboard = challenge_phase_split.leaderboard
                        serializer = LeaderboardSerializer(
                            leaderboard,
                            data=data,
                            context={"config_id": data["id"]},
                        )
                    else:
                        serializer = LeaderboardSerializer(
                            data=data, context={"config_id": data["id"]}
                        )
                    if serializer.is_valid():
                        serializer.save()
                        leaderboard_ids[str(data["id"])] = (
                            serializer.instance.pk
                        )
                    else:
                        error_messages = f"leaderboard update {(data['id'])} :{str(serializer.errors)}"
                        raise RuntimeError()

                # Updating ChallengePhase objects
                challenge_phase_ids = {}
                challenge_phases_data = yaml_file_data["challenge_phases"]
                for data, challenge_test_annotation_file in zip(
                    challenge_phases_data,
                    files["challenge_test_annotation_files"],
                ):

                    # Override the submission_meta_attributes when they are
                    # missing
                    submission_meta_attributes = data.get(
                        "submission_meta_attributes"
                    )
                    if submission_meta_attributes is None:
                        data["submission_meta_attributes"] = None

                    # Override the default_submission_meta_attributes when they
                    # are missing
                    default_submission_meta_attributes = data.get(
                        "default_submission_meta_attributes"
                    )
                    if default_submission_meta_attributes is None:
                        data["default_submission_meta_attributes"] = None

                    challenge_phase = ChallengePhase.objects.filter(
                        challenge__pk=challenge.pk, config_id=data["id"]
                    ).first()
                    if (
                        challenge_test_annotation_file
                        and not challenge_phase.annotations_uploaded_using_cli
                    ):
                        serializer = ChallengePhaseCreateSerializer(
                            challenge_phase,
                            data=data,
                            context={
                                "challenge": challenge,
                                "test_annotation": challenge_test_annotation_file,
                                "config_id": data["config_id"],
                            },
                        )
                    elif (
                        challenge_test_annotation_file
                        and challenge_phase.annotations_uploaded_using_cli
                    ):
                        data.pop("test_annotation", None)
                        serializer = ChallengePhaseCreateSerializer(
                            challenge_phase,
                            data=data,
                            context={
                                "challenge": challenge,
                                "config_id": data["config_id"],
                            },
                            partial=True,
                        )
                    else:
                        serializer = ChallengePhaseCreateSerializer(
                            challenge_phase,
                            data=data,
                            context={
                                "challenge": challenge,
                                "config_id": data["config_id"],
                            },
                        )
                    if serializer.is_valid():
                        serializer.save()
                        challenge_phase_ids[str(data["id"])] = (
                            serializer.instance.pk
                        )
                    else:
                        error_messages = f"challenge phase update {(data['id'])} :{str(serializer.errors)}"
                        raise RuntimeError()

                # Updating DatasetSplit objects
                yaml_file_data_of_dataset_split = yaml_file_data[
                    "dataset_splits"
                ]
                dataset_split_ids = {}
                for data in yaml_file_data_of_dataset_split:
                    challenge_phase_split_qs = (
                        ChallengePhaseSplit.objects.filter(
                            challenge_phase__challenge__pk=challenge.pk,
                            dataset_split__config_id=data["id"],
                        )
                    )
                    if challenge_phase_split_qs:
                        challenge_phase_split = (
                            challenge_phase_split_qs.first()
                        )
                        dataset_split = challenge_phase_split.dataset_split
                        serializer = DatasetSplitSerializer(
                            dataset_split,
                            data=data,
                            context={"config_id": data["id"]},
                        )
                    else:
                        serializer = DatasetSplitSerializer(
                            data=data, context={"config_id": data["id"]}
                        )
                    if serializer.is_valid():
                        serializer.save()
                        dataset_split_ids[str(data["id"])] = (
                            serializer.instance.pk
                        )
                    else:
                        error_messages = f"dataset split update {(data['id'])} :{str(serializer.errors)}"
                        raise RuntimeError()

                # Update ChallengePhaseSplit objects
                challenge_phase_splits_data = yaml_file_data[
                    "challenge_phase_splits"
                ]
                for data in challenge_phase_splits_data:
                    if (
                        challenge_phase_ids.get(
                            str(data["challenge_phase_id"])
                        )
                        is None
                    ):
                        message = "Challenge phase with phase id {} doesn't exist.".format(
                            data["challenge_phase_id"]
                        )
                        response_data = {"error": message}
                        return Response(
                            response_data, status.HTTP_406_NOT_ACCEPTABLE
                        )
                    if (
                        leaderboard_ids.get(str(data["leaderboard_id"]))
                        is None
                    ):
                        message = (
                            "Leaderboard with id {} doesn't exist.".format(
                                data["leaderboard_id"]
                            )
                        )
                        response_data = {"error": message}
                        return Response(
                            response_data, status.HTTP_406_NOT_ACCEPTABLE
                        )
                    if (
                        dataset_split_ids.get(str(data["dataset_split_id"]))
                        is None
                    ):
                        message = (
                            "Dataset split with id {} doesn't exist.".format(
                                data["dataset_split_id"]
                            )
                        )
                        response_data = {"error": message}
                        return Response(
                            response_data, status.HTTP_406_NOT_ACCEPTABLE
                        )
                    challenge_phase = challenge_phase_ids[
                        str(data["challenge_phase_id"])
                    ]
                    leaderboard = leaderboard_ids[str(data["leaderboard_id"])]
                    dataset_split = dataset_split_ids[
                        str(data["dataset_split_id"])
                    ]
                    visibility = data["visibility"]
                    leaderboard_decimal_precision = data[
                        "leaderboard_decimal_precision"
                    ]
                    is_leaderboard_order_descending = data[
                        "is_leaderboard_order_descending"
                    ]

                    data = {
                        "challenge_phase": challenge_phase,
                        "leaderboard": leaderboard,
                        "dataset_split": dataset_split,
                        "visibility": visibility,
                        "is_leaderboard_order_descending": is_leaderboard_order_descending,
                        "leaderboard_decimal_precision": leaderboard_decimal_precision,
                    }

                    challenge_phase_split_qs = (
                        ChallengePhaseSplit.objects.filter(
                            challenge_phase__pk=challenge_phase,
                            dataset_split__pk=dataset_split,
                            leaderboard__pk=leaderboard,
                        )
                    )
                    if challenge_phase_split_qs:
                        challenge_phase_split = (
                            challenge_phase_split_qs.first()
                        )
                        serializer = ZipChallengePhaseSplitSerializer(
                            challenge_phase_split, data=data
                        )
                    else:
                        serializer = ZipChallengePhaseSplitSerializer(
                            data=data
                        )
                    if serializer.is_valid():
                        serializer.save()
                    else:
                        error_messages = f"challenge phase split update (phase:{data['challenge_phase_id']}, leaderboard:{data['leaderboard_id']}, dataset split: {data['dataset_split_id']}):{str(serializer.errors)}"
                        raise RuntimeError()

                response_data = {
                    "Success": "The challenge {} has been updated successfully".format(
                        challenge.title
                    )
                }
                return Response(response_data, status=status.HTTP_200_OK)
            except:  # noqa: E722
                response_data = {
                    "error": f"Error in creating challenge: {error_messages}. Please check the yaml configuration!"
                }
                if error_messages:
                    response_data["error_message"] = json.dumps(error_messages)
                return Response(
                    response_data, status=status.HTTP_400_BAD_REQUEST
                )
    else:
        shutil.rmtree(BASE_LOCATION)
        logger.info("Challenge config validation failed. Zip folder removed")
        response_data["error"] = "\n".join(error_messages)
        return Response(response_data, status=status.HTTP_400_BAD_REQUEST)


@api_view(["GET"])
@throttle_classes([UserRateThrottle])
@permission_classes((permissions.IsAuthenticated, HasVerifiedEmail))
@authentication_classes((JWTAuthentication, ExpiringTokenAuthentication))
def get_all_challenge_templates(request):
    q_params = {"is_active": True}
    challenges = ChallengeTemplate.objects.filter(**q_params).order_by("-pk")
    serializer = ChallengeTemplateSerializer(
        challenges, many=True, context={"request": request}
    )
    response_data = serializer.data
    return Response(response_data, status=status.HTTP_200_OK)


@api_view(["GET"])
@throttle_classes([UserRateThrottle])
@permission_classes((permissions.IsAuthenticated, HasVerifiedEmail))
@authentication_classes((ExpiringTokenAuthentication,))
def pwc_task_dataset(request):
    if request.user.is_staff:
        challenge_mapping = PWCChallengeLeaderboard.objects.filter(
            enable_sync=True
        )
        serializer = PWCChallengeLeaderboardSerializer(
            challenge_mapping, many=True, context={"request": request}
        )
        response_data = serializer.data
        return Response(response_data, status=status.HTTP_200_OK)
    else:
        response_data = {
            "error": "You are not authorized to make this request. Please ask EvalAI admin to add you as a staff user for accessing this API."
        }
        return Response(response_data, status=status.HTTP_406_NOT_ACCEPTABLE)


@extend_schema(
    methods=["GET"],
    operation_id="get_allowed_email_ids",
    parameters=[
        OpenApiParameter(
            name="challenge_pk",
            location=OpenApiParameter.PATH,
            type=str,
            description="Challenge ID",
            required=True,
        ),
        OpenApiParameter(
            name="phase_pk",
            location=OpenApiParameter.PATH,
            type=str,
            description="Challenge Phase ID",
            required=True,
        ),
    ],
    responses={
        status.HTTP_200_OK: OpenApiResponse(
            description="List of allowed email IDs for the challenge phase",
            response={
                "type": "object",
                "properties": {
                    "allowed_email_ids": {
                        "type": "array",
                        "items": {"type": "string"},
                        "description": "List of allowed email IDs",
                    }
                },
            },
        ),
    },
)
@extend_schema(
    methods=["DELETE", "PATCH"],
    operation_id="update_allowed_email_ids",
    parameters=[
        OpenApiParameter(
            name="challenge_pk",
            location=OpenApiParameter.PATH,
            type=str,
            description="Challenge ID",
            required=True,
        ),
        OpenApiParameter(
            name="phase_pk",
            location=OpenApiParameter.PATH,
            type=str,
            description="Challenge Phase ID",
            required=True,
        ),
    ],
    request={
        "application/json": {
            "type": "object",
            "properties": {
                "allowed_email_ids": {
                    "type": "array",
                    "items": {"type": "string"},
                    "description": "List of allowed email ids",
                }
            },
            "required": ["allowed_email_ids"],
        }
    },
    responses={
        status.HTTP_200_OK: OpenApiResponse(
            description="Successfully updated allowed email ids",
            response={
                "type": "object",
                "properties": {
                    "allowed_email_ids": {
                        "type": "array",
                        "items": {"type": "string"},
                        "description": "List of allowed email ids",
                    }
                },
            },
        ),
    },
)
@api_view(["GET", "PATCH", "DELETE"])
@throttle_classes([UserRateThrottle])
@permission_classes(
    (
        permissions.IsAuthenticated,
        HasVerifiedEmail,
        IsChallengeCreator,
    )
)
@authentication_classes((JWTAuthentication, ExpiringTokenAuthentication))
def update_allowed_email_ids(request, challenge_pk, phase_pk):
    """
    API to GET/UPDATE/DELETE email ids from challenge phase allowed email ids
    Arguments:
        challenge_pk {int} -- Challenge primary key
        phase_pk {int} -- Challenge phase primary key
    Returns:
        {dict} -- Response object
    """
    challenge = get_challenge_model(challenge_pk)

    try:
        challenge_phase = ChallengePhase.objects.get(
            challenge=challenge, pk=phase_pk
        )
    except ChallengePhase.DoesNotExist:
        response_data = {
            "error": "Challenge phase {} does not exist for challenge {}".format(
                phase_pk, challenge.pk
            )
        }
        return Response(response_data, status=status.HTTP_406_NOT_ACCEPTABLE)

    allowed_email_ids = challenge_phase.allowed_email_ids

    if allowed_email_ids is None:
        allowed_email_ids = []

    if request.method != "GET":
        if request.data.get("allowed_email_ids") is not None:
            if not isinstance(request.data["allowed_email_ids"], list):
                response_data = {
                    "error": "Field allowed_email_ids should be a list."
                }
                return Response(
                    response_data, status=status.HTTP_400_BAD_REQUEST
                )
        else:
            response_data = {"error": "Field allowed_email_ids is missing."}
            return Response(response_data, status=status.HTTP_400_BAD_REQUEST)

    if request.method == "GET":
        serializer = ChallengePhaseCreateSerializer(
            challenge_phase, context={"request": request}
        )
        response_data = {
            "allowed_email_ids": serializer.data["allowed_email_ids"],
        }
        return Response(response_data, status=status.HTTP_200_OK)

    elif request.method in ["PATCH"]:
        allowed_email_ids.extend(request.data["allowed_email_ids"])
        allowed_email_ids = list(set(allowed_email_ids))
        serializer = ChallengePhaseCreateSerializer(
            challenge_phase,
            data={"allowed_email_ids": allowed_email_ids},
            context={"challenge": challenge},
            partial=True,
        )

        if serializer.is_valid():
            serializer.save()
            challenge_phase = get_challenge_phase_model(serializer.instance.pk)
            serializer = ChallengePhaseSerializer(challenge_phase)
            response_data = response_data = {
                "allowed_email_ids": serializer.data["allowed_email_ids"],
            }
            return Response(response_data, status=status.HTTP_200_OK)
        else:
            return Response(
                serializer.errors, status=status.HTTP_400_BAD_REQUEST
            )

    elif request.method == "DELETE":
        remove_allowed_email_ids = request.data["allowed_email_ids"]
        allowed_email_ids = list(
            set(allowed_email_ids).difference(set(remove_allowed_email_ids))
        )

        serializer = ChallengePhaseCreateSerializer(
            challenge_phase,
            data={"allowed_email_ids": allowed_email_ids},
            context={"challenge": challenge},
            partial=True,
        )

        if serializer.is_valid():
            serializer.save()
            challenge_phase = get_challenge_phase_model(serializer.instance.pk)
            serializer = ChallengePhaseSerializer(challenge_phase)
            response_data = response_data = {
                "allowed_email_ids": serializer.data["allowed_email_ids"],
            }
            return Response(response_data, status=status.HTTP_200_OK)

    return Response(serializer.errors, status=status.HTTP_400_BAD_REQUEST)


@api_view(["GET"])
@throttle_classes([UserRateThrottle])
@permission_classes((permissions.IsAuthenticated, HasVerifiedEmail))
@authentication_classes((JWTAuthentication, ExpiringTokenAuthentication))
def request_challenge_approval_by_pk(request, challenge_pk):
    """
    Checks if all challenge phases have finished submissions for the given challenge
    and send approval request for the challenge
    """
    challenge = get_challenge_model(challenge_pk)
    challenge_phases = ChallengePhase.objects.filter(challenge=challenge)
    unfinished_phases = []

    for challenge_phase in challenge_phases:
        submissions = Submission.objects.filter(
            challenge_phase=challenge_phase, status="finished"
        )

        if not submissions.exists():
            unfinished_phases.append(challenge_phase.name)

    if unfinished_phases:
        error_message = f"The following challenge phases do not have finished submissions: {', '.join(unfinished_phases)}"
        return Response(
            {"error": error_message}, status=status.HTTP_406_NOT_ACCEPTABLE
        )

    if not settings.DEBUG:
        try:
            evalai_api_server = settings.EVALAI_API_SERVER
            approval_webhook_url = settings.APPROVAL_WEBHOOK_URL

            if not evalai_api_server:
                raise ValueError(
                    "EVALAI_API_SERVER environment variable is missing."
                )
            if not approval_webhook_url:
                raise ValueError(
                    "APPROVAL_WEBHOOK_URL environment variable is missing."
                )
        except:  # noqa: E722
            error_message = "Sorry, there was an error fetching required data for approval requests."
            return Response(
                {"error": error_message}, status=status.HTTP_406_NOT_ACCEPTABLE
            )

        message = {
            "text": f"Challenge {challenge_pk} has finished submissions and has requested for approval!",
            "fields": [
                {
                    "title": "Admin URL",
                    "value": f"{evalai_api_server}/api/admin/challenges/challenge/{challenge_pk}",
                    "short": False,
                },
                {
                    "title": "Challenge title",
                    "value": challenge.title,
                    "short": False,
                },
            ],
        }

        webhook_response = send_slack_notification(
            webhook=approval_webhook_url, message=message
        )
        if webhook_response:
            if webhook_response.content.decode("utf-8") == "ok":
                response_data = {
                    "message": "Approval request sent!",
                }
                return Response(response_data, status=status.HTTP_200_OK)
            else:
                error_message = f"Sorry, there was an error sending approval request: {str(webhook_response.content.decode('utf-8'))}. Please try again."
                return Response(
                    {"error": error_message},
                    status=status.HTTP_406_NOT_ACCEPTABLE,
                )
        else:
            error_message = "Sorry, there was an error sending approval request: No response received. Please try again."
            return Response(
                {"error": error_message}, status=status.HTTP_406_NOT_ACCEPTABLE
            )
    else:
        error_message = (
            "Please approve the challenge using admin for local deployments."
        )
        return Response(
            {"error": error_message}, status=status.HTTP_406_NOT_ACCEPTABLE
        )


@api_view(["GET"])
@throttle_classes([UserRateThrottle])
@permission_classes((permissions.IsAuthenticated, HasVerifiedEmail))
@authentication_classes((JWTAuthentication, ExpiringTokenAuthentication))
def get_leaderboard_data(request, challenge_phase_split_pk):
    """
    API to get leaderboard data for a challenge phase split
    Arguments:
        challenge_phase_split {int} -- Challenge phase split primary key
    Returns:
        {dict} -- Response object
    """
    if not is_user_a_staff(request.user):
        response_data = {
            "error": "Sorry, you are not authorized to access this resource!"
        }
        return Response(response_data, status=status.HTTP_401_UNAUTHORIZED)
    try:
        challenge_phase_split = get_challenge_phase_split_model(
            challenge_phase_split_pk
        )
        leaderboard_data = LeaderboardData.objects.filter(
            challenge_phase_split=challenge_phase_split, is_disabled=False
        )
    except LeaderboardData.DoesNotExist:
        response_data = {"error": "Leaderboard data not found!"}
        return Response(response_data, status=status.HTTP_404_NOT_FOUND)
    serializer = LeaderboardDataSerializer(
        leaderboard_data, context={"request": request}, many=True
    )
    response_data = serializer.data
    return Response(response_data, status=status.HTTP_200_OK)


@api_view(["POST"])
@throttle_classes([UserRateThrottle])
@permission_classes((permissions.IsAuthenticated, HasVerifiedEmail))
@authentication_classes((JWTAuthentication, ExpiringTokenAuthentication))
def update_challenge_approval(request):
    """
    API to update challenge
    Arguments:
        request {dict} -- Request object

    Query Parameters:
        challenge_pk {int} -- Challenge primary key
        approved_by_admin {bool} -- Challenge approved by admin
    """
    if not is_user_a_staff(request.user):
        response_data = {
            "error": "Sorry, you are not authorized to access this resource!"
        }
        return Response(response_data, status=status.HTTP_401_UNAUTHORIZED)

    challenge_pk = request.data.get("challenge_pk")
    approved_by_admin = request.data.get("approved_by_admin")
    if not challenge_pk:
        response_data = {"error": "Challenge primary key is missing!"}
        return Response(response_data, status=status.HTTP_400_BAD_REQUEST)
    if not approved_by_admin:
        response_data = {"error": "approved_by_admin is missing!"}
        return Response(response_data, status=status.HTTP_400_BAD_REQUEST)
    try:
        challenge = get_challenge_model(challenge_pk)
    except Challenge.DoesNotExist:
        response_data = {"error": "Challenge not found!"}
        return Response(response_data, status=status.HTTP_404_NOT_FOUND)
    challenge.approved_by_admin = approved_by_admin
    try:
        challenge.save()
    except Exception as e:  # noqa: E722
        return Response({"error": str(e)}, status=status.HTTP_400_BAD_REQUEST)
    response_data = {"message": "Challenge updated successfully!"}
    return Response(response_data, status=status.HTTP_200_OK)


@api_view(["POST"])
@throttle_classes([UserRateThrottle])
@permission_classes((permissions.IsAuthenticated, HasVerifiedEmail))
@authentication_classes((JWTAuthentication, ExpiringTokenAuthentication))
def update_challenge_attributes(request):
    """
    API to update attributes of the Challenge model
    Arguments:
        request {dict} -- Request object

    Query Parameters:
        challenge_pk {int} -- Challenge primary key
        **kwargs {any} -- Key-value pairs representing attributes and their new values
    """
    if not request.user.is_staff:
        response_data = {
            "error": "Sorry, you are not authorized to access this resource!"
        }
        return Response(response_data, status=status.HTTP_401_UNAUTHORIZED)

    challenge_pk = request.data.get("challenge_pk")

    if not challenge_pk:
        response_data = {"error": "Challenge primary key is missing!"}
        return Response(response_data, status=status.HTTP_400_BAD_REQUEST)

    try:
        challenge = Challenge.objects.get(pk=challenge_pk)
    except Challenge.DoesNotExist:
        response_data = {
            "error": f"Challenge with primary key {challenge_pk} not found!"
        }
        return Response(response_data, status=status.HTTP_404_NOT_FOUND)

    # Update attributes based on the request data
    for key, value in request.data.items():
        if key != "challenge_pk" and hasattr(challenge, key):
            setattr(challenge, key, value)

    try:
        challenge.save()
    except Exception as e:
        return Response({"error": str(e)}, status=status.HTTP_400_BAD_REQUEST)

    response_data = {
        "message": f"Challenge attributes updated successfully for challenge with primary key {challenge_pk}!"
    }
    return Response(response_data, status=status.HTTP_200_OK)


@api_view(["PUT"])
@throttle_classes([UserRateThrottle])
@permission_classes((permissions.IsAuthenticated, HasVerifiedEmail))
@authentication_classes((JWTAuthentication, ExpiringTokenAuthentication))
def modify_leaderboard_data(request):
    """
    API to update leaderboard data
    Arguments:
        request {dict} -- Request object
    Query Parameters:
        leaderboard_data {list} -- List of leaderboard data
        challenge_phase_split {int} -- Challenge phase split primary key
        submission {int} -- Submission primary key
        leaderboard {int} -- Leaderboard primary key
        is_disabled {int} -- Leaderboard data is disabled
    """
    if not is_user_a_staff(request.user):
        response_data = {
            "error": "Sorry, you are not authorized to access this resource!"
        }
        return Response(response_data, status=status.HTTP_401_UNAUTHORIZED)

    if request.method == "PUT":
        leaderboard_data_pk = request.data.get("leaderboard_data")
        leaderboard_pk = request.data.get("leaderboard")
        challenge_phase_split_pk = request.data.get("challenge_phase_split")
        submission_pk = request.data.get("submission")
        is_disabled = request.data.get("is_disabled")

        # Perform lookups and handle errors
        try:
            if leaderboard_data_pk:
                leaderboard_data = LeaderboardData.objects.get(
                    pk=leaderboard_data_pk
                )
            else:
                submission = get_submission_model(submission_pk)
                challenge_phase_split = get_challenge_phase_split_model(
                    challenge_phase_split_pk
                )
                leaderboard = get_leaderboard_model(leaderboard_pk)
                leaderboard_data = LeaderboardData.objects.get(
                    submission=submission,
                    challenge_phase_split=challenge_phase_split,
                    leaderboard=leaderboard,
                )
        except Exception:
            response_data = {"error": "Resource not found!"}
            return Response(response_data, status=status.HTTP_404_NOT_FOUND)

        # Update the 'is_disabled' attribute
        leaderboard_data.is_disabled = bool(int(is_disabled))
        leaderboard_data.save()

        # Serialize and return the updated data
        response_data = {"message": "Leaderboard data updated successfully!"}
        return Response(response_data, status=status.HTTP_200_OK)<|MERGE_RESOLUTION|>--- conflicted
+++ resolved
@@ -3898,14 +3898,9 @@
         return Response(response_data, status=status.HTTP_406_NOT_ACCEPTABLE)
 
     # Get branch name with default fallback
-<<<<<<< HEAD
     github_branch = request.data.get("GITHUB_BRANCH_NAME") or request.data.get(
         "BRANCH_NAME", "challenge"
     )
-=======
-    github_branch = request.data.get("GITHUB_BRANCH_NAME", "")
->>>>>>> 08efba7b
-
     challenge_queryset = Challenge.objects.filter(
         github_repository=request.data["GITHUB_REPOSITORY"],
         github_branch=github_branch,
