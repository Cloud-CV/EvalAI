import csv
import logging
import random
import requests
import shutil
import string
import tempfile
import yaml
import zipfile

from os.path import basename, isfile, join

from django.core.files.base import ContentFile
from django.db import transaction
from django.http import HttpResponse
from django.utils import timezone

from rest_framework import permissions, status
from rest_framework.decorators import (api_view,
                                       authentication_classes,
                                       permission_classes,
                                       throttle_classes,)
from rest_framework.response import Response
from rest_framework_expiring_authtoken.authentication import (ExpiringTokenAuthentication,)
from rest_framework.throttling import UserRateThrottle, AnonRateThrottle

from accounts.permissions import HasVerifiedEmail
from base.utils import paginated_queryset
from challenges.utils import (get_challenge_model,
                              get_challenge_phase_model,
                              get_challenge_phase_split_model,
                              get_dataset_split_model,
                              get_leaderboard_model)
from hosts.models import ChallengeHost, ChallengeHostTeam
from hosts.utils import get_challenge_host_teams_for_user, is_user_a_host_of_challenge, get_challenge_host_team_model
from jobs.models import Submission
from jobs.serializers import SubmissionSerializer, ChallengeSubmissionManagementSerializer
from participants.models import Participant, ParticipantTeam
from participants.utils import (get_participant_teams_for_user,
                                has_user_participated_in_challenge,
                                get_participant_team_id_of_user_for_a_challenge,)

<<<<<<< HEAD
from .models import (Challenge,
                     ChallengePhase,
                     ChallengePhaseSplit,
                     ChallengeConfiguration)
=======
from .models import Challenge, ChallengePhase, ChallengePhaseSplit, ChallengeConfiguration, StarChallenge
>>>>>>> 09ed66a7
from .permissions import IsChallengeCreator
from .serializers import (ChallengeConfigSerializer,
                          ChallengePhaseSerializer,
                          ChallengePhaseCreateSerializer,
                          ChallengePhaseSplitSerializer,
                          ChallengeSerializer,
                          DatasetSplitSerializer,
                          LeaderboardSerializer,
                          StarChallengeSerializer,
                          ZipChallengeSerializer,
                          ZipChallengePhaseSplitSerializer,)
from .utils import get_file_content

logger = logging.getLogger(__name__)


@throttle_classes([UserRateThrottle])
@api_view(['GET', 'POST'])
@permission_classes((permissions.IsAuthenticated, HasVerifiedEmail))
@authentication_classes((ExpiringTokenAuthentication,))
def challenge_list(request, challenge_host_team_pk):
    try:
        challenge_host_team = ChallengeHostTeam.objects.get(pk=challenge_host_team_pk)
    except ChallengeHostTeam.DoesNotExist:
        response_data = {'error': 'ChallengeHostTeam does not exist'}
        return Response(response_data, status=status.HTTP_406_NOT_ACCEPTABLE)

    if request.method == 'GET':
        challenge = Challenge.objects.filter(creator=challenge_host_team)
        paginator, result_page = paginated_queryset(challenge, request)
        serializer = ChallengeSerializer(result_page, many=True, context={'request': request})
        response_data = serializer.data
        return paginator.get_paginated_response(response_data)

    elif request.method == 'POST':
        if not ChallengeHost.objects.filter(user=request.user, team_name_id=challenge_host_team_pk).exists():
            response_data = {
                'error': 'Sorry, you do not belong to this Host Team!'}
            return Response(response_data, status=status.HTTP_401_UNAUTHORIZED)

        serializer = ZipChallengeSerializer(data=request.data,
                                            context={'challenge_host_team': challenge_host_team,
                                                     'request': request})
        if serializer.is_valid():
            serializer.save()
            challenge = get_challenge_model(serializer.instance.pk)
            serializer = ChallengeSerializer(challenge)
            response_data = serializer.data
            return Response(response_data, status=status.HTTP_201_CREATED)
        return Response(serializer.errors, status=status.HTTP_400_BAD_REQUEST)


@throttle_classes([UserRateThrottle])
@api_view(['GET', 'PUT', 'PATCH', 'DELETE'])
@permission_classes((permissions.IsAuthenticated, HasVerifiedEmail, IsChallengeCreator))
@authentication_classes((ExpiringTokenAuthentication,))
def challenge_detail(request, challenge_host_team_pk, challenge_pk):
    try:
        challenge_host_team = ChallengeHostTeam.objects.get(pk=challenge_host_team_pk)
    except ChallengeHostTeam.DoesNotExist:
        response_data = {'error': 'ChallengeHostTeam does not exist'}
        return Response(response_data, status=status.HTTP_406_NOT_ACCEPTABLE)

    try:
        challenge = Challenge.objects.get(pk=challenge_pk)
    except Challenge.DoesNotExist:
        response_data = {'error': 'Challenge does not exist'}
        return Response(response_data, status=status.HTTP_406_NOT_ACCEPTABLE)

    if request.method == 'GET':
        serializer = ChallengeSerializer(challenge, context={'request': request})
        response_data = serializer.data
        return Response(response_data, status=status.HTTP_200_OK)

    elif request.method in ['PUT', 'PATCH']:
        if request.method == 'PATCH':
            serializer = ZipChallengeSerializer(challenge,
                                                data=request.data,
                                                context={'challenge_host_team': challenge_host_team,
                                                         'request': request},
                                                partial=True)
        else:
            serializer = ZipChallengeSerializer(challenge,
                                                data=request.data,
                                                context={'challenge_host_team': challenge_host_team,
                                                         'request': request})
        if serializer.is_valid():
            serializer.save()
            challenge = get_challenge_model(serializer.instance.pk)
            serializer = ChallengeSerializer(challenge)
            response_data = serializer.data
            return Response(response_data, status=status.HTTP_200_OK)
        else:
            return Response(serializer.errors, status=status.HTTP_400_BAD_REQUEST)

    elif request.method == 'DELETE':
        challenge.delete()
        return Response(status=status.HTTP_204_NO_CONTENT)


@throttle_classes([UserRateThrottle])
@api_view(['POST'])
@permission_classes((permissions.IsAuthenticated, HasVerifiedEmail))
@authentication_classes((ExpiringTokenAuthentication,))
def add_participant_team_to_challenge(request, challenge_pk, participant_team_pk):

    try:
        challenge = Challenge.objects.get(pk=challenge_pk)
    except Challenge.DoesNotExist:
        response_data = {'error': 'Challenge does not exist'}
        return Response(response_data, status=status.HTTP_406_NOT_ACCEPTABLE)

    try:
        participant_team = ParticipantTeam.objects.get(pk=participant_team_pk)
    except ParticipantTeam.DoesNotExist:
        response_data = {'error': 'ParticipantTeam does not exist'}
        return Response(response_data, status=status.HTTP_406_NOT_ACCEPTABLE)

    # check to disallow the user if he is a Challenge Host for this challenge

    challenge_host_team_pk = challenge.creator.pk
    challenge_host_team_user_ids = set(ChallengeHost.objects.select_related('user').filter(
        team_name__id=challenge_host_team_pk).values_list('user', flat=True))

    participant_team_user_ids = set(Participant.objects.select_related('user').filter(
        team__id=participant_team_pk).values_list('user', flat=True))

    if challenge_host_team_user_ids & participant_team_user_ids:
        response_data = {'error': 'Sorry, You cannot participate in your own challenge!',
                         'challenge_id': int(challenge_pk), 'participant_team_id': int(participant_team_pk)}
        return Response(response_data, status=status.HTTP_406_NOT_ACCEPTABLE)

    for user in participant_team_user_ids:
        if has_user_participated_in_challenge(user, challenge_pk):
            response_data = {'error': 'Sorry, other team member(s) have already participated in the Challenge.'
                             ' Please participate with a different team!',
                             'challenge_id': int(challenge_pk), 'participant_team_id': int(participant_team_pk)}
            return Response(response_data, status=status.HTTP_406_NOT_ACCEPTABLE)

    if participant_team.challenge_set.filter(id=challenge_pk).exists():
        response_data = {'error': 'Team already exists', 'challenge_id': int(challenge_pk),
                         'participant_team_id': int(participant_team_pk)}
        return Response(response_data, status=status.HTTP_200_OK)
    else:
        challenge.participant_teams.add(participant_team)
        return Response(status=status.HTTP_201_CREATED)


@throttle_classes([UserRateThrottle])
@api_view(['POST'])
@permission_classes((permissions.IsAuthenticated, HasVerifiedEmail, IsChallengeCreator))
@authentication_classes((ExpiringTokenAuthentication,))
def disable_challenge(request, challenge_pk):
    try:
        challenge = Challenge.objects.get(pk=challenge_pk)
    except Challenge.DoesNotExist:
        response_data = {'error': 'Challenge does not exist'}
        return Response(response_data, status=status.HTTP_406_NOT_ACCEPTABLE)

    challenge.is_disabled = True
    challenge.save()
    return Response(status=status.HTTP_204_NO_CONTENT)


@throttle_classes([AnonRateThrottle])
@api_view(['GET'])
def get_all_challenges(request, challenge_time):
    """
    Returns the list of all challenges
    """
    # make sure that a valid url is requested.
    if challenge_time.lower() not in ("all", "future", "past", "present"):
        response_data = {'error': 'Wrong url pattern!'}
        return Response(response_data, status=status.HTTP_406_NOT_ACCEPTABLE)

    q_params = {'published': True, 'approved_by_admin': True}
    if challenge_time.lower() == "past":
        q_params['end_date__lt'] = timezone.now()

    elif challenge_time.lower() == "present":
        q_params['start_date__lt'] = timezone.now()
        q_params['end_date__gt'] = timezone.now()

    elif challenge_time.lower() == "future":
        q_params['start_date__gt'] = timezone.now()
    # for `all` we dont need any condition in `q_params`

    challenge = Challenge.objects.filter(**q_params)
    paginator, result_page = paginated_queryset(challenge, request)
    serializer = ChallengeSerializer(result_page, many=True, context={'request': request})
    response_data = serializer.data
    return paginator.get_paginated_response(response_data)


@throttle_classes([AnonRateThrottle])
@api_view(['GET'])
def get_challenge_by_pk(request, pk):
    """
    Returns a particular challenge by id
    """
    try:
        challenge = Challenge.objects.get(pk=pk)
        serializer = ChallengeSerializer(challenge, context={'request': request})
        response_data = serializer.data
        return Response(response_data, status=status.HTTP_200_OK)
    except:
        response_data = {'error': 'Challenge does not exist!'}
        return Response(response_data, status=status.HTTP_406_NOT_ACCEPTABLE)


@throttle_classes([UserRateThrottle])
@api_view(['GET', ])
@permission_classes((permissions.IsAuthenticated, HasVerifiedEmail))
@authentication_classes((ExpiringTokenAuthentication,))
def get_challenges_based_on_teams(request):
    q_params = {'approved_by_admin': True, 'published': True}
    participant_team_id = request.query_params.get('participant_team', None)
    challenge_host_team_id = request.query_params.get('host_team', None)
    mode = request.query_params.get('mode', None)

    if not participant_team_id and not challenge_host_team_id and not mode:
        response_data = {'error': 'Invalid url pattern!'}
        return Response(response_data, status=status.HTTP_406_NOT_ACCEPTABLE)

    # either mode should be there or one of paricipant team and host team
    if mode and (participant_team_id or challenge_host_team_id):
        response_data = {'error': 'Invalid url pattern!'}
        return Response(response_data, status=status.HTTP_406_NOT_ACCEPTABLE)

    if participant_team_id:
        q_params['participant_teams__pk'] = participant_team_id
    if challenge_host_team_id:
        q_params['creator__id'] = challenge_host_team_id

    if mode == 'participant':
        participant_team_ids = get_participant_teams_for_user(request.user)
        q_params['participant_teams__pk__in'] = participant_team_ids

    elif mode == 'host':
        host_team_ids = get_challenge_host_teams_for_user(request.user)
        q_params['creator__id__in'] = host_team_ids

    challenge = Challenge.objects.filter(**q_params)
    paginator, result_page = paginated_queryset(challenge, request)
    serializer = ChallengeSerializer(result_page, many=True, context={'request': request})
    response_data = serializer.data
    return paginator.get_paginated_response(response_data)


@throttle_classes([UserRateThrottle])
@api_view(['GET', 'POST'])
@permission_classes((permissions.IsAuthenticatedOrReadOnly, HasVerifiedEmail, IsChallengeCreator))
@authentication_classes((ExpiringTokenAuthentication,))
def challenge_phase_list(request, challenge_pk):
    try:
        challenge = Challenge.objects.get(pk=challenge_pk)
    except Challenge.DoesNotExist:
        response_data = {'error': 'Challenge does not exist'}
        return Response(response_data, status=status.HTTP_406_NOT_ACCEPTABLE)

    if request.method == 'GET':
        challenge_phase = ChallengePhase.objects.filter(challenge=challenge)
        paginator, result_page = paginated_queryset(challenge_phase, request)
        serializer = ChallengePhaseSerializer(result_page, many=True)
        response_data = serializer.data
        return paginator.get_paginated_response(response_data)

    elif request.method == 'POST':
        serializer = ChallengePhaseCreateSerializer(data=request.data,
                                                    context={'challenge': challenge})
        if serializer.is_valid():
            serializer.save()
            challenge_phase = get_challenge_phase_model(serializer.instance.pk)
            serializer = ChallengePhaseSerializer(challenge_phase)
            response_data = serializer.data
            return Response(response_data, status=status.HTTP_201_CREATED)
        return Response(serializer.errors, status=status.HTTP_400_BAD_REQUEST)


@throttle_classes([UserRateThrottle])
@api_view(['GET', 'PUT', 'PATCH', 'DELETE'])
@permission_classes((permissions.IsAuthenticatedOrReadOnly, HasVerifiedEmail))
@authentication_classes((ExpiringTokenAuthentication,))
def challenge_phase_detail(request, challenge_pk, pk):
    try:
        challenge = Challenge.objects.get(pk=challenge_pk)
    except Challenge.DoesNotExist:
        response_data = {'error': 'Challenge does not exist'}
        return Response(response_data, status=status.HTTP_406_NOT_ACCEPTABLE)

    try:
        challenge_phase = ChallengePhase.objects.get(pk=pk)
    except ChallengePhase.DoesNotExist:
        response_data = {'error': 'ChallengePhase does not exist'}
        return Response(response_data, status=status.HTTP_406_NOT_ACCEPTABLE)

    if request.method == 'GET':
        serializer = ChallengePhaseSerializer(challenge_phase)
        response_data = serializer.data
        return Response(response_data, status=status.HTTP_200_OK)

    elif request.method in ['PUT', 'PATCH']:
        if request.method == 'PATCH':
            serializer = ChallengePhaseCreateSerializer(challenge_phase,
                                                        data=request.data,
                                                        context={'challenge': challenge},
                                                        partial=True)
        else:
            serializer = ChallengePhaseCreateSerializer(challenge_phase,
                                                        data=request.data,
                                                        context={'challenge': challenge})
        if serializer.is_valid():
            serializer.save()
            challenge_phase = get_challenge_phase_model(serializer.instance.pk)
            serializer = ChallengePhaseSerializer(challenge_phase)
            response_data = serializer.data
            return Response(response_data, status=status.HTTP_200_OK)
        else:
            return Response(serializer.errors, status=status.HTTP_400_BAD_REQUEST)

    elif request.method == 'DELETE':
        challenge_phase.delete()
        return Response(status=status.HTTP_204_NO_CONTENT)


@throttle_classes([AnonRateThrottle])
@api_view(['GET'])
def challenge_phase_split_list(request, challenge_pk):
    """
    Returns the list of Challenge Phase Splits for a particular challenge
    """
    try:
        challenge = Challenge.objects.get(pk=challenge_pk)
    except Challenge.DoesNotExist:
        response_data = {'error': 'Challenge does not exist'}
        return Response(response_data, status=status.HTTP_406_NOT_ACCEPTABLE)

    challenge_phase_split = ChallengePhaseSplit.objects.filter(challenge_phase__challenge=challenge)
    serializer = ChallengePhaseSplitSerializer(challenge_phase_split, many=True)
    response_data = serializer.data
    return Response(response_data, status=status.HTTP_200_OK)


@throttle_classes([UserRateThrottle])
@api_view(['POST'])
@permission_classes((permissions.IsAuthenticated, HasVerifiedEmail))
@authentication_classes((ExpiringTokenAuthentication,))
def create_challenge_using_zip_file(request, challenge_host_team_pk):
    """
    Creates a challenge using a zip file.
    """
    challenge_host_team = get_challenge_host_team_model(challenge_host_team_pk)

    serializer = ChallengeConfigSerializer(data=request.data, context={'request': request})
    if serializer.is_valid():
        uploaded_zip_file = serializer.save()
        uploaded_zip_file_path = serializer.data['zip_configuration']
    else:
        response_data = serializer.errors
        return Response(response_data, status=status.HTTP_400_BAD_REQUEST)

    # All files download and extract location.
    BASE_LOCATION = tempfile.mkdtemp()
    try:
        response = requests.get(uploaded_zip_file_path, stream=True)
        unique_folder_name = ''.join([random.choice(string.ascii_letters + string.digits) for i in xrange(10)])
        CHALLENGE_ZIP_DOWNLOAD_LOCATION = join(BASE_LOCATION, '{}.zip'.format(unique_folder_name))
        try:
            if response and response.status_code == 200:
                with open(CHALLENGE_ZIP_DOWNLOAD_LOCATION, 'w') as zip_file:
                    zip_file.write(response.content)
        except IOError:
            response_data = {
                'error': 'Unable to process the uploaded zip file. Please upload it again!'
                }
            return Response(response_data, status=status.HTTP_400_BAD_REQUEST)

    except requests.exceptions.RequestException:
        response_data = {
            'error': 'A server error occured while processing zip file. Please try uploading it again!'
            }
        return Response(response_data, status=status.HTTP_406_NOT_ACCEPTABLE)

    # Extract zip file
    try:
        zip_ref = zipfile.ZipFile(CHALLENGE_ZIP_DOWNLOAD_LOCATION, 'r')
        zip_ref.extractall(join(BASE_LOCATION, unique_folder_name))
        zip_ref.close()
    except zipfile.BadZipfile:
        response_data = {
            'error': 'The zip file contents cannot be extracted. Please check the format!'
            }
        return Response(response_data, status=status.HTTP_400_BAD_REQUEST)

    # Search for yaml file
    yaml_file_count = 0
    for name in zip_ref.namelist():
        if name.endswith('.yaml') or name.endswith('.yml'):
            yaml_file = name
            extracted_folder_name = yaml_file.split(basename(yaml_file))[0]
            yaml_file_count += 1

    if not yaml_file_count:
        response_data = {
            'error': 'There is no YAML file in zip configuration you provided!'
            }
        return Response(response_data, status=status.HTTP_406_NOT_ACCEPTABLE)

    if yaml_file_count > 1:
        response_data = {
            'error': 'There are more than one YAML files in zip folder!'
            }
        return Response(response_data, status=status.HTTP_406_NOT_ACCEPTABLE)

    try:
        with open(join(BASE_LOCATION, unique_folder_name, yaml_file), "r") as stream:
            yaml_file_data = yaml.load(stream)
    except yaml.YAMLError as exc:
        response_data = {
            'error': exc
            }
        return Response(response_data, status=status.HTTP_406_NOT_ACCEPTABLE)

    # Check for evaluation script path in yaml file.
    evaluation_script = yaml_file_data['evaluation_script']
    if evaluation_script:
        evaluation_script_path = join(BASE_LOCATION,
                                      unique_folder_name,
                                      extracted_folder_name,
                                      evaluation_script)
    else:
        response_data = {
            'error': ('There is no key for evaluation script in yaml file.'
                      'Please add a key and then try uploading it again!')
            }
        return Response(response_data, status=status.HTTP_406_NOT_ACCEPTABLE)

    # Check for evaluation script file in extracted zip folder.
    if isfile(evaluation_script_path):
        with open(evaluation_script_path, 'rb') as challenge_evaluation_script:
            challenge_evaluation_script_file = ContentFile(challenge_evaluation_script.read(), evaluation_script_path)
    else:
        response_data = {
            'error': ('No evaluation script is present in the zip file.'
                      'Please try uploading again the zip file after adding evaluation script!')
            }
        return Response(response_data, status=status.HTTP_406_NOT_ACCEPTABLE)

    # Check for test annotation file path in yaml file.
    yaml_file_data_of_challenge_phases = yaml_file_data['challenge_phases']
    for data in yaml_file_data_of_challenge_phases:
        test_annotation_file = data['test_annotation_file']
        if test_annotation_file:
            test_annotation_file_path = join(BASE_LOCATION,
                                             unique_folder_name,
                                             extracted_folder_name,
                                             test_annotation_file)
        else:
            response_data = {
                'error': ('There is no key for test annotation file for'
                          'challenge phase {} in yaml file.'
                          'Please add a key and then try uploading it again!'.format(data['name']))
                }
            return Response(response_data, status=status.HTTP_406_NOT_ACCEPTABLE)

        if not isfile(test_annotation_file_path):
            response_data = {
                'error': ('No test annotation file is present in the zip file'
                          'for challenge phase \'{}\'. Please try uploading '
                          'again after adding test annotation file!'.format(data['name']))
            }
            return Response(response_data, status=status.HTTP_406_NOT_ACCEPTABLE)

    # Check for challenge image in yaml file.
    image = yaml_file_data['image']
    if image.endswith('.jpg') or image.endswith('.jpeg') or image.endswith('.png'):
        challenge_image_path = join(BASE_LOCATION,
                                    unique_folder_name,
                                    extracted_folder_name,
                                    image)
        if isfile(challenge_image_path):
            challenge_image_file = ContentFile(get_file_content(challenge_image_path, 'rb'), image)
        else:
            challenge_image_file = None
    else:
        challenge_image_file = None

    # check for challenge description file
    challenge_description_file_path = join(BASE_LOCATION,
                                           unique_folder_name,
                                           extracted_folder_name,
                                           yaml_file_data['description'])
    if challenge_description_file_path.endswith('.html') and isfile(challenge_description_file_path):
        yaml_file_data['description'] = get_file_content(challenge_description_file_path, 'rb').decode('utf-8')
    else:
        yaml_file_data['description'] = None

    # check for evaluation details file
    challenge_evaluation_details_file_path = join(BASE_LOCATION,
                                                  unique_folder_name,
                                                  extracted_folder_name,
                                                  yaml_file_data['evaluation_details'])

    if (challenge_evaluation_details_file_path.endswith('.html') and
            isfile(challenge_evaluation_details_file_path)):
        yaml_file_data['evaluation_details'] = get_file_content(challenge_evaluation_details_file_path,
                                                                'rb').decode('utf-8')
    else:
        yaml_file_data['evaluation_details'] = None

    # check for terms and conditions file
    challenge_terms_and_cond_file_path = join(BASE_LOCATION,
                                              unique_folder_name,
                                              extracted_folder_name,
                                              yaml_file_data['terms_and_conditions'])
    if challenge_terms_and_cond_file_path.endswith('.html') and isfile(challenge_terms_and_cond_file_path):
        yaml_file_data['terms_and_conditions'] = get_file_content(challenge_terms_and_cond_file_path,
                                                                  'rb').decode('utf-8')
    else:
        yaml_file_data['terms_and_conditions'] = None

    # check for submission guidelines file
    challenge_submission_guidelines_file_path = join(BASE_LOCATION,
                                                     unique_folder_name,
                                                     extracted_folder_name,
                                                     yaml_file_data['submission_guidelines'])
    if (challenge_submission_guidelines_file_path.endswith('.html')
            and isfile(challenge_submission_guidelines_file_path)):
        yaml_file_data['submission_guidelines'] = get_file_content(challenge_submission_guidelines_file_path,
                                                                   'rb').decode('utf-8')
    else:
        yaml_file_data['submission_guidelines'] = None

    try:
        with transaction.atomic():
            serializer = ZipChallengeSerializer(data=yaml_file_data,
                                                context={'request': request,
                                                         'challenge_host_team': challenge_host_team,
                                                         'image': challenge_image_file,
                                                         'evaluation_script': challenge_evaluation_script_file})
            if serializer.is_valid():
                serializer.save()
                challenge = serializer.instance
            else:
                response_data = serializer.errors

            # Create Leaderboard
            yaml_file_data_of_leaderboard = yaml_file_data['leaderboard']
            leaderboard_ids = {}
            for data in yaml_file_data_of_leaderboard:
                serializer = LeaderboardSerializer(data=data)
                if serializer.is_valid():
                    serializer.save()
                    leaderboard_ids[str(data['id'])] = serializer.instance.pk
                else:
                    response_data = serializer.errors

            # Create Challenge Phase
            yaml_file_data_of_challenge_phases = yaml_file_data['challenge_phases']
            challenge_phase_ids = {}
            for data in yaml_file_data_of_challenge_phases:
                # Check for challenge phase description file
                challenge_phase_description_file_path = join(BASE_LOCATION,
                                                             unique_folder_name,
                                                             extracted_folder_name,
                                                             data['description'])
                if (challenge_phase_description_file_path.endswith('.html')
                        and isfile(challenge_phase_description_file_path)):
                    data['description'] = get_file_content(challenge_phase_description_file_path, 'rb').decode('utf-8')
                else:
                    data['description'] = None

                test_annotation_file = data['test_annotation_file']
                if test_annotation_file:
                    test_annotation_file_path = join(BASE_LOCATION,
                                                     unique_folder_name,
                                                     extracted_folder_name,
                                                     test_annotation_file
                                                     )
                if isfile(test_annotation_file_path):
                    with open(test_annotation_file_path, 'rb') as test_annotation_file:
                        challenge_test_annotation_file = ContentFile(test_annotation_file.read(),
                                                                     test_annotation_file_path)
                serializer = ChallengePhaseCreateSerializer(data=data,
                                                            context={'challenge': challenge,
                                                                     'test_annotation': challenge_test_annotation_file})
                if serializer.is_valid():
                    serializer.save()
                    challenge_phase_ids[str(data['id'])] = serializer.instance.pk
                else:
                    response_data = serializer.errors

            # Create Dataset Splits
            yaml_file_data_of_dataset_split = yaml_file_data['dataset_splits']
            dataset_split_ids = {}
            for data in yaml_file_data_of_dataset_split:
                serializer = DatasetSplitSerializer(data=data)
                if serializer.is_valid():
                    serializer.save()
                    dataset_split_ids[str(data['id'])] = serializer.instance.pk
                else:
                    # Return error when dataset split name is not unique.
                    response_data = serializer.errors

            # Create Challenge Phase Splits
            yaml_file_data_of_challenge_phase_splits = yaml_file_data['challenge_phase_splits']
            for data in yaml_file_data_of_challenge_phase_splits:
                challenge_phase = challenge_phase_ids[str(data['challenge_phase_id'])]
                leaderboard = leaderboard_ids[str(data['leaderboard_id'])]
                dataset_split = dataset_split_ids[str(data['dataset_split_id'])]
                visibility = data['visibility']

                data = {
                    'challenge_phase': challenge_phase,
                    'leaderboard': leaderboard,
                    'dataset_split': dataset_split,
                    'visibility': visibility
                }

                serializer = ZipChallengePhaseSplitSerializer(data=data)
                if serializer.is_valid():
                    serializer.save()
                else:
                    response_data = serializer.errors

        zip_config = ChallengeConfiguration.objects.get(pk=uploaded_zip_file.pk)
        if zip_config:
            zip_config.challenge = challenge
            zip_config.save()
            response_data = {'success': 'Challenge {} is successfully created'.format(challenge.pk)}
            return Response(response_data, status=status.HTTP_201_CREATED)

    except:
        try:
            if response_data:
                response_data = {'error': response_data.values()[0]}
                return Response(response_data, status=status.HTTP_406_NOT_ACCEPTABLE)
        except:
            response_data = {'error': 'Error in creating challenge. Please check the yaml configuration!'}
            return Response(response_data, status=status.HTTP_400_BAD_REQUEST)
        finally:
            try:
                shutil.rmtree(BASE_LOCATION)
                logger.info('Zip folder is removed')
            except:
                logger.info('Zip folder for challenge {} is not removed from location'.format(challenge.pk,
                                                                                              BASE_LOCATION))
    try:
        shutil.rmtree(BASE_LOCATION)
        logger.info('Zip folder is removed')
    except:
        logger.info('Zip folder for challenge {} is not removed from location'.format(challenge.pk,
                                                                                      BASE_LOCATION))


@throttle_classes([UserRateThrottle])
@api_view(['GET'])
@permission_classes((permissions.IsAuthenticated, HasVerifiedEmail))
@authentication_classes((ExpiringTokenAuthentication,))
def get_all_submissions_of_challenge(request, challenge_pk, challenge_phase_pk):
    """
    Returns all the submissions for a particular challenge
    """
    # To check for the corresponding challenge from challenge_pk.
    challenge = get_challenge_model(challenge_pk)

    # To check for the corresponding challenge phase from the challenge_phase_pk and challenge.
    try:
        challenge_phase = ChallengePhase.objects.get(pk=challenge_phase_pk, challenge=challenge)
    except ChallengePhase.DoesNotExist:
        response_data = {'error': 'Challenge Phase {} does not exist'.format(challenge_phase_pk)}
        return Response(response_data, status=status.HTTP_404_NOT_FOUND)

    # To check for the user as a host of the challenge from the request and challenge_pk.
    if is_user_a_host_of_challenge(user=request.user, challenge_pk=challenge_pk):

        # Filter submissions on the basis of challenge for host for now. Later on, the support for query
        # parameters like challenge phase, date is to be added.

        submissions = Submission.objects.filter(challenge_phase__challenge=challenge).order_by('-submitted_at')
        paginator, result_page = paginated_queryset(submissions, request)
        try:
            serializer = ChallengeSubmissionManagementSerializer(result_page, many=True, context={'request': request})
            response_data = serializer.data
            return paginator.get_paginated_response(response_data)
        except:
            return Response(serializer.errors, status=status.HTTP_400_BAD_REQUEST)

    # To check for the user as a participant of the challenge from the request and challenge_pk.
    elif has_user_participated_in_challenge(user=request.user, challenge_id=challenge_pk):

        # get participant team object for the user for a particular challenge.
        participant_team_pk = get_participant_team_id_of_user_for_a_challenge(
                request.user, challenge_pk)

        # Filter submissions on the basis of challenge phase for a participant.
        submissions = Submission.objects.filter(participant_team=participant_team_pk,
                                                challenge_phase=challenge_phase).order_by('-submitted_at')
        paginator, result_page = paginated_queryset(submissions, request)
        try:
            serializer = SubmissionSerializer(result_page, many=True, context={'request': request})
            response_data = serializer.data
            return paginator.get_paginated_response(response_data)
        except:
            return Response(serializer.errors, status=status.HTTP_400_BAD_REQUEST)

    # when user is neither host not participant of the challenge.
    else:
        response_data = {'error': 'You are neither host nor participant of the challenge!'}
        return Response(response_data, status=status.HTTP_400_BAD_REQUEST)


@throttle_classes([UserRateThrottle])
@api_view(['GET'])
@permission_classes((permissions.IsAuthenticated, HasVerifiedEmail))
@authentication_classes((ExpiringTokenAuthentication,))
def download_all_submissions(request, challenge_pk, challenge_phase_pk, file_type):

    # To check for the corresponding challenge from challenge_pk.
    challenge = get_challenge_model(challenge_pk)

    # To check for the corresponding challenge phase from the challenge_phase_pk and challenge.
    try:
        challenge_phase = ChallengePhase.objects.get(pk=challenge_phase_pk, challenge=challenge)
    except ChallengePhase.DoesNotExist:
        response_data = {'error': 'Challenge Phase {} does not exist'.format(challenge_phase_pk)}
        return Response(response_data, status=status.HTTP_404_NOT_FOUND)

    if file_type == 'csv':
        if is_user_a_host_of_challenge(user=request.user, challenge_pk=challenge_pk):
            submissions = Submission.objects.filter(challenge_phase__challenge=challenge).order_by('-submitted_at')
            submissions = ChallengeSubmissionManagementSerializer(submissions, many=True, context={'request': request})
            response = HttpResponse(content_type='text/csv')
            response['Content-Disposition'] = 'attachment; filename=all_submissions.csv'
            writer = csv.writer(response)
            writer.writerow(['id',
                             'Team Name',
                             'Team Members',
                             'Team Members Email Id',
                             'Challenge Phase',
                             'Status',
                             'Created By',
                             'Execution Time(sec.)',
                             'Submission Number',
                             'Submitted File',
                             'Stdout File',
                             'Stderr File',
                             'Submitted At',
                             'Submission Result File',
                             'Submission Metadata File',
                             ])
            for submission in submissions.data:
                writer.writerow([submission['id'],
                                 submission['participant_team'],
                                 ",".join(username['username'] for username in submission['participant_team_members']),
                                 ",".join(email['email'] for email in submission['participant_team_members']),
                                 submission['challenge_phase'],
                                 submission['status'],
                                 submission['created_by'],
                                 submission['execution_time'],
                                 submission['submission_number'],
                                 submission['input_file'],
                                 submission['stdout_file'],
                                 submission['stderr_file'],
                                 submission['created_at'],
                                 submission['submission_result_file'],
                                 submission['submission_metadata_file'],
                                 ])
            return response

        elif has_user_participated_in_challenge(user=request.user, challenge_id=challenge_pk):

            # get participant team object for the user for a particular challenge.
            participant_team_pk = get_participant_team_id_of_user_for_a_challenge(
                request.user, challenge_pk)

            # Filter submissions on the basis of challenge phase for a participant.
            submissions = Submission.objects.filter(participant_team=participant_team_pk,
                                                    challenge_phase=challenge_phase).order_by('-submitted_at')
            submissions = ChallengeSubmissionManagementSerializer(submissions, many=True, context={'request': request})
            response = HttpResponse(content_type='text/csv')
            response['Content-Disposition'] = 'attachment; filename=all_submissions.csv'
            writer = csv.writer(response)
            writer.writerow(['Team Name',
                             'Method Name',
                             'Status',
                             'Execution Time(sec.)',
                             'Submitted File',
                             'Result File',
                             'Stdout File',
                             'Stderr File',
                             'Submitted At',
                             ])
            for submission in submissions.data:
                writer.writerow([submission['participant_team'],
                                 submission['method_name'],
                                 submission['status'],
                                 submission['execution_time'],
                                 submission['input_file'],
                                 submission['submission_result_file'],
                                 submission['stdout_file'],
                                 submission['stderr_file'],
                                 submission['created_at'],
                                 ])
            return response
        else:
            response_data = {'error': 'You are neither host nor participant of the challenge!'}
            return Response(response_data, status=status.HTTP_400_BAD_REQUEST)
    else:
        response_data = {'error': 'The file type requested is not valid!'}
        return Response(response_data, status=status.HTTP_400_BAD_REQUEST)


@throttle_classes([UserRateThrottle])
<<<<<<< HEAD
@api_view(['POST'])
@permission_classes((permissions.IsAuthenticated, HasVerifiedEmail))
@authentication_classes((ExpiringTokenAuthentication,))
def create_leaderboard(request):
    """
    Creates a leaderboard
    """
    serializer = LeaderboardSerializer(data=request.data, many=True, allow_empty=False)
    if serializer.is_valid():
        serializer.save()
        response_data = serializer.data
        return Response(response_data, status=status.HTTP_201_CREATED)
    return Response(serializer.errors, status=status.HTTP_400_BAD_REQUEST)


@throttle_classes([UserRateThrottle])
@api_view(['GET', 'PATCH'])
@permission_classes((permissions.IsAuthenticated, HasVerifiedEmail))
@authentication_classes((ExpiringTokenAuthentication,))
def get_or_update_leaderboard(request, leaderboard_pk):
    """
    Returns or Updates a leaderboard
    """
    leaderboard = get_leaderboard_model(leaderboard_pk)

    if request.method == 'PATCH':
        serializer = LeaderboardSerializer(leaderboard,
                                           data=request.data,
                                           partial=True)

        if serializer.is_valid():
            serializer.save()
            response_data = serializer.data
            return Response(response_data, status=status.HTTP_200_OK)
        return Response(serializer.errors, status=status.HTTP_400_BAD_REQUEST)

    if request.method == 'GET':
        serializer = LeaderboardSerializer(leaderboard)
        response_data = serializer.data
        return Response(response_data, status=status.HTTP_200_OK)


@throttle_classes([UserRateThrottle])
@api_view(['POST'])
@permission_classes((permissions.IsAuthenticated, HasVerifiedEmail))
@authentication_classes((ExpiringTokenAuthentication,))
def create_dataset_split(request):
    """
    Creates a dataset split
    """
    serializer = DatasetSplitSerializer(data=request.data, many=True, allow_empty=False)
    if serializer.is_valid():
        serializer.save()
        response_data = serializer.data
        return Response(response_data, status=status.HTTP_201_CREATED)
    else:
        response_data = serializer.errors
        return Response(response_data, status=status.HTTP_400_BAD_REQUEST)


@throttle_classes([UserRateThrottle])
@api_view(['GET', 'PATCH'])
@permission_classes((permissions.IsAuthenticated, HasVerifiedEmail))
@authentication_classes((ExpiringTokenAuthentication,))
def get_or_update_dataset_split(request, dataset_split_pk):
    """
    Returns or Updates a dataset split
    """
    dataset_split = get_dataset_split_model(dataset_split_pk)
    if request.method == 'PATCH':
        serializer = DatasetSplitSerializer(dataset_split,
                                            data=request.data,
                                            partial=True)
        if serializer.is_valid():
            serializer.save()
            response_data = serializer.data
            return Response(response_data, status=status.HTTP_200_OK)
        else:
            response_data = serializer.errors
            return Response(response_data, status=status.HTTP_400_BAD_REQUEST)

    if request.method == 'GET':
        serializer = DatasetSplitSerializer(dataset_split)
        response_data = serializer.data
        return Response(response_data, status=status.HTTP_200_OK)


@throttle_classes([UserRateThrottle])
@api_view(['POST'])
@permission_classes((permissions.IsAuthenticated, HasVerifiedEmail))
@authentication_classes((ExpiringTokenAuthentication,))
def create_challenge_phase_split(request):
    """
    Create Challenge Phase Split
    """
    serializer = ZipChallengePhaseSplitSerializer(data=request.data, many=True, allow_empty=False)
    if serializer.is_valid():
        serializer.save()
        response_data = serializer.data
        return Response(response_data, status=status.HTTP_201_CREATED)
    else:
        response_data = serializer.errors
        return Response(response_data, status=status.HTTP_400_BAD_REQUEST)


@throttle_classes([UserRateThrottle])
@api_view(['GET', 'PATCH'])
@permission_classes((permissions.IsAuthenticated, HasVerifiedEmail))
@authentication_classes((ExpiringTokenAuthentication,))
def get_or_update_challenge_phase_split(request, challenge_phase_split_pk):
    """
    Returns or Updates challenge phase split
    """
    challenge_phase_split = get_challenge_phase_split_model(challenge_phase_split_pk)

    if request.method == 'PATCH':
        serializer = ZipChallengePhaseSplitSerializer(challenge_phase_split,
                                                      data=request.data,
                                                      partial=True)
        if serializer.is_valid():
            serializer.save()
            response_data = serializer.data
            return Response(response_data, status=status.HTTP_200_OK)
        return Response(serializer.erros, status=status.HTTP_400_BAD_REQUEST)

    if request.method == 'GET':
        serializer = ZipChallengePhaseSplitSerializer(challenge_phase_split)
        response_data = serializer.data
        return Response(response_data, status=status.HTTP_200_OK)
=======
@api_view(['GET', 'POST'])
@permission_classes((permissions.IsAuthenticated, HasVerifiedEmail))
@authentication_classes((ExpiringTokenAuthentication,))
def star_challenge(request, challenge_pk):
    """
    API endpoint for starring and unstarring
    a challenge.
    """
    challenge = get_challenge_model(challenge_pk)

    if request.method == 'POST':
        try:
            starred_challenge = StarChallenge.objects.get(user=request.user,
                                                          challenge=challenge)
            starred_challenge.is_starred = not starred_challenge.is_starred
            starred_challenge.save()
            serializer = StarChallengeSerializer(starred_challenge)
            response_data = serializer.data
            return Response(response_data, status=status.HTTP_200_OK)
        except:
            serializer = StarChallengeSerializer(data=request.data, context={'request': request,
                                                                             'challenge': challenge,
                                                                             'is_starred': True})
            if serializer.is_valid():
                serializer.save()
                response_data = serializer.data
                return Response(response_data, status=status.HTTP_201_CREATED)
            return Response(serializer.errors, status=status.HTTP_400_BAD_REQUEST)

    if request.method == 'GET':
        try:
            starred_challenge = StarChallenge.objects.get(user=request.user,
                                                          challenge=challenge)
            serializer = StarChallengeSerializer(starred_challenge)
            response_data = serializer.data
            return Response(response_data, status=status.HTTP_200_OK)
        except:
            starred_challenge = StarChallenge.objects.filter(challenge=challenge)
            serializer = StarChallengeSerializer(starred_challenge, many=True)
            response_data = {'is_starred': False,
                             'count': serializer.data[0]['count']}
            return Response(response_data, status=status.HTTP_200_OK)
>>>>>>> 09ed66a7
<|MERGE_RESOLUTION|>--- conflicted
+++ resolved
@@ -40,14 +40,11 @@
                                 has_user_participated_in_challenge,
                                 get_participant_team_id_of_user_for_a_challenge,)
 
-<<<<<<< HEAD
 from .models import (Challenge,
                      ChallengePhase,
                      ChallengePhaseSplit,
-                     ChallengeConfiguration)
-=======
-from .models import Challenge, ChallengePhase, ChallengePhaseSplit, ChallengeConfiguration, StarChallenge
->>>>>>> 09ed66a7
+                     ChallengeConfiguration,
+                     StarChallenge)
 from .permissions import IsChallengeCreator
 from .serializers import (ChallengeConfigSerializer,
                           ChallengePhaseSerializer,
@@ -862,7 +859,6 @@
 
 
 @throttle_classes([UserRateThrottle])
-<<<<<<< HEAD
 @api_view(['POST'])
 @permission_classes((permissions.IsAuthenticated, HasVerifiedEmail))
 @authentication_classes((ExpiringTokenAuthentication,))
@@ -992,7 +988,9 @@
         serializer = ZipChallengePhaseSplitSerializer(challenge_phase_split)
         response_data = serializer.data
         return Response(response_data, status=status.HTTP_200_OK)
-=======
+
+
+@throttle_classes([UserRateThrottle])
 @api_view(['GET', 'POST'])
 @permission_classes((permissions.IsAuthenticated, HasVerifiedEmail))
 @authentication_classes((ExpiringTokenAuthentication,))
@@ -1034,5 +1032,4 @@
             serializer = StarChallengeSerializer(starred_challenge, many=True)
             response_data = {'is_starred': False,
                              'count': serializer.data[0]['count']}
-            return Response(response_data, status=status.HTTP_200_OK)
->>>>>>> 09ed66a7
+            return Response(response_data, status=status.HTTP_200_OK)