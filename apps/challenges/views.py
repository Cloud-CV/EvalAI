--- conflicted
+++ resolved
@@ -3897,12 +3897,9 @@
         response_data = {"error": "ChallengeHostTeam does not exist"}
         return Response(response_data, status=status.HTTP_406_NOT_ACCEPTABLE)
 
-<<<<<<< HEAD
     # Get branch name - required for GitHub-based challenges
     # Uses GITHUB_BRANCH_NAME with fallback to "challenge" for backward compatibility
     github_branch = request.data.get("GITHUB_BRANCH_NAME", "challenge")
-=======
->>>>>>> db568803
     challenge_queryset = Challenge.objects.filter(
         github_repository=request.data["GITHUB_REPOSITORY"],
     )
