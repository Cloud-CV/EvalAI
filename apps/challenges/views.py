import csv
import json
import logging
import os
import random
import requests
import shutil
import tempfile
import time
import uuid
import yaml
import zipfile

from os.path import basename, isfile, join

from django.conf import settings
from django.contrib.auth.hashers import make_password
from django.contrib.auth.models import User
from django.core.files.base import ContentFile
from django.core.files.uploadedfile import SimpleUploadedFile
from django.db import transaction
from django.http import HttpResponse
from django.utils import timezone

from rest_framework import permissions, status
from rest_framework.decorators import (
    api_view,
    authentication_classes,
    permission_classes,
    throttle_classes,
)
from rest_framework.response import Response
from rest_framework_expiring_authtoken.authentication import (
    ExpiringTokenAuthentication,
)
from rest_framework.throttling import UserRateThrottle, AnonRateThrottle
from drf_yasg import openapi
from drf_yasg.utils import swagger_auto_schema

from yaml.scanner import ScannerError

from allauth.account.models import EmailAddress
from accounts.permissions import HasVerifiedEmail
from accounts.serializers import UserDetailsSerializer
from base.utils import (
    get_queue_name,
    get_slug,
    get_url_from_hostname,
    paginated_queryset,
    send_email,
    send_slack_notification,
)
from challenges.utils import (
    generate_presigned_url,
    get_challenge_model,
    get_challenge_phase_model,
    get_challenge_phase_split_model,
    get_dataset_split_model,
    get_leaderboard_model,
    get_participant_model,
    get_unique_alpha_numeric_key,
    is_user_in_allowed_email_domains,
    is_user_in_blocked_email_domains,
)
from challenges.challenge_config_utils import (
    download_and_write_file,
    extract_zip_file,
    validate_challenge_config_util,
)
from hosts.models import ChallengeHost, ChallengeHostTeam
from hosts.utils import (
    get_challenge_host_teams_for_user,
    is_user_a_host_of_challenge,
    get_challenge_host_team_model,
)
from jobs.filters import SubmissionFilter
from jobs.models import Submission
from jobs.serializers import (
    SubmissionSerializer,
    ChallengeSubmissionManagementSerializer,
)
from participants.models import Participant, ParticipantTeam
from participants.serializers import ParticipantTeamDetailSerializer
from participants.utils import (
    get_participant_teams_for_user,
    has_user_participated_in_challenge,
    get_participant_team_id_of_user_for_a_challenge,
    get_participant_team_of_user_for_a_challenge,
)

from .models import (
    Challenge,
    ChallengeEvaluationCluster,
    ChallengePhase,
    ChallengePhaseSplit,
    ChallengeTemplate,
    ChallengeConfiguration,
    StarChallenge,
    UserInvitation,
)
from .permissions import IsChallengeCreator
from .serializers import (
    ChallengeConfigSerializer,
    ChallengeEvaluationClusterSerializer,
    ChallengePhaseSerializer,
    ChallengePhaseCreateSerializer,
    ChallengePhaseSplitSerializer,
    ChallengeTemplateSerializer,
    ChallengeSerializer,
    DatasetSplitSerializer,
    LeaderboardSerializer,
    StarChallengeSerializer,
    UserInvitationSerializer,
    ZipChallengeSerializer,
    ZipChallengePhaseSplitSerializer,
)

from .aws_utils import (
    start_workers,
    stop_workers,
    restart_workers,
    get_logs_from_cloudwatch,
)
from .utils import (
    get_aws_credentials_for_submission,
    get_file_content,
    get_missing_keys_from_dict,
)

logger = logging.getLogger(__name__)

try:
    xrange  # Python 2
except NameError:
    xrange = range  # Python 3


@api_view(["GET", "POST"])
@throttle_classes([UserRateThrottle])
@permission_classes((permissions.IsAuthenticated, HasVerifiedEmail))
@authentication_classes((ExpiringTokenAuthentication,))
def challenge_list(request, challenge_host_team_pk):
    try:
        challenge_host_team = ChallengeHostTeam.objects.get(
            pk=challenge_host_team_pk
        )
    except ChallengeHostTeam.DoesNotExist:
        response_data = {"error": "ChallengeHostTeam does not exist"}
        return Response(response_data, status=status.HTTP_406_NOT_ACCEPTABLE)

    if request.method == "GET":
        challenge = Challenge.objects.filter(
            creator=challenge_host_team, is_disabled=False
        ).order_by("-id")
        paginator, result_page = paginated_queryset(challenge, request)
        serializer = ChallengeSerializer(
            result_page, many=True, context={"request": request}
        )
        response_data = serializer.data
        return paginator.get_paginated_response(response_data)

    elif request.method == "POST":
        if not ChallengeHost.objects.filter(
            user=request.user, team_name_id=challenge_host_team_pk
        ).exists():
            response_data = {
                "error": "Sorry, you do not belong to this Host Team!"
            }
            return Response(response_data, status=status.HTTP_401_UNAUTHORIZED)

        serializer = ZipChallengeSerializer(
            data=request.data,
            context={
                "challenge_host_team": challenge_host_team,
                "request": request,
            },
        )
        if serializer.is_valid():
            serializer.save()
            challenge = get_challenge_model(serializer.instance.pk)
            serializer = ChallengeSerializer(challenge)
            response_data = serializer.data
            return Response(response_data, status=status.HTTP_201_CREATED)
        return Response(serializer.errors, status=status.HTTP_400_BAD_REQUEST)


@api_view(["GET", "PUT", "PATCH", "DELETE"])
@throttle_classes([UserRateThrottle])
@permission_classes(
    (permissions.IsAuthenticated, HasVerifiedEmail, IsChallengeCreator)
)
@authentication_classes((ExpiringTokenAuthentication,))
def challenge_detail(request, challenge_host_team_pk, challenge_pk):
    try:
        challenge_host_team = ChallengeHostTeam.objects.get(
            pk=challenge_host_team_pk
        )
    except ChallengeHostTeam.DoesNotExist:
        response_data = {"error": "ChallengeHostTeam does not exist"}
        return Response(response_data, status=status.HTTP_406_NOT_ACCEPTABLE)

    try:
        challenge = Challenge.objects.get(pk=challenge_pk)
    except Challenge.DoesNotExist:
        response_data = {"error": "Challenge does not exist"}
        return Response(response_data, status=status.HTTP_406_NOT_ACCEPTABLE)

    if request.method == "GET":
        serializer = ChallengeSerializer(
            challenge, context={"request": request}
        )
        response_data = serializer.data
        return Response(response_data, status=status.HTTP_200_OK)

    elif request.method in ["PUT", "PATCH"]:
        if request.method == "PATCH":
            serializer = ZipChallengeSerializer(
                challenge,
                data=request.data,
                context={
                    "challenge_host_team": challenge_host_team,
                    "request": request,
                },
                partial=True,
            )
        else:
            serializer = ZipChallengeSerializer(
                challenge,
                data=request.data,
                context={
                    "challenge_host_team": challenge_host_team,
                    "request": request,
                },
            )
        if serializer.is_valid():
            serializer.save()
            challenge = get_challenge_model(serializer.instance.pk)
            serializer = ChallengeSerializer(challenge)
            response_data = serializer.data
            return Response(response_data, status=status.HTTP_200_OK)
        else:
            return Response(
                serializer.errors, status=status.HTTP_400_BAD_REQUEST
            )

    elif request.method == "DELETE":
        challenge.delete()
        return Response(status=status.HTTP_204_NO_CONTENT)


@api_view(['GET'])
@throttle_classes([UserRateThrottle])
@permission_classes((permissions.IsAuthenticated, HasVerifiedEmail))
@authentication_classes((ExpiringTokenAuthentication,))
def participant_team_detail_for_challenge(request, challenge_pk):
    """
        Returns the participated team detail in the challenge
        Arguments:
            challenge_pk {int} -- Challenge primary key
        Returns:
            {dict} -- Participant team detail that has participated in the challenge
    """
    if has_user_participated_in_challenge(user=request.user, challenge_id=challenge_pk):
        participant_team_pk = get_participant_team_id_of_user_for_a_challenge(request.user, challenge_pk)
        participant_team = get_participant_model(participant_team_pk)
        serializer = ParticipantTeamDetailSerializer(participant_team)
        response_data = serializer.data
        return Response(response_data, status=status.HTTP_200_OK)
    else:
        message = ("You are not a participant!")
        response_data = {"error": message}
        return Response(response_data, status=status.HTTP_406_NOT_ACCEPTABLE)


@api_view(["POST"])
@throttle_classes([UserRateThrottle])
@permission_classes((permissions.IsAuthenticated, HasVerifiedEmail))
@authentication_classes((ExpiringTokenAuthentication,))
def add_participant_team_to_challenge(
    request, challenge_pk, participant_team_pk
):

    try:
        challenge = Challenge.objects.get(pk=challenge_pk)
    except Challenge.DoesNotExist:
        response_data = {"error": "Challenge does not exist"}
        return Response(response_data, status=status.HTTP_406_NOT_ACCEPTABLE)

    if not challenge.is_registration_open:
        response_data = {"error": "Registration is closed for this challenge!"}
        return Response(response_data, status=status.HTTP_406_NOT_ACCEPTABLE)

    if (
        challenge.end_date < timezone.now()
        or challenge.start_date > timezone.now()
    ):
        response_data = {
            "error": "Sorry, cannot accept participant team since challenge is not active."
        }
        return Response(response_data, status=status.HTTP_406_NOT_ACCEPTABLE)

    try:
        participant_team = ParticipantTeam.objects.get(pk=participant_team_pk)
    except ParticipantTeam.DoesNotExist:
        response_data = {"error": "ParticipantTeam does not exist"}
        return Response(response_data, status=status.HTTP_406_NOT_ACCEPTABLE)

    # Check if user is banned
    if len(challenge.banned_email_ids) > 0:
        for participant_email in participant_team.get_all_participants_email():
            if participant_email in challenge.banned_email_ids:
                message = "You're a part of {} team and it has been banned from this challenge. \
                Please contact the challenge host.".format(
                    participant_team.team_name
                )
                response_data = {"error": message}
                return Response(
                    response_data, status=status.HTTP_406_NOT_ACCEPTABLE
                )

    # Check if user is in allowed list.
    user_email = request.user.email
    if len(challenge.allowed_email_domains) > 0:
        if not is_user_in_allowed_email_domains(user_email, challenge_pk):
            message = "Sorry, users with {} email domain(s) are only allowed to participate in this challenge."
            domains = ""
            for domain in challenge.allowed_email_domains:
                domains = "{}{}{}".format(domains, "/", domain)
            domains = domains[1:]
            response_data = {"error": message.format(domains)}
            return Response(
                response_data, status=status.HTTP_406_NOT_ACCEPTABLE
            )

    # Check if user is in blocked list.
    if is_user_in_blocked_email_domains(user_email, challenge_pk):
        message = "Sorry, users with {} email domain(s) are not allowed to participate in this challenge."
        domains = ""
        for domain in challenge.blocked_email_domains:
            domains = "{}{}{}".format(domains, "/", domain)
        domains = domains[1:]
        response_data = {"error": message.format(domains)}
        return Response(response_data, status=status.HTTP_406_NOT_ACCEPTABLE)

    # check to disallow the user if he is a Challenge Host for this challenge
    participant_team_user_ids = set(
        Participant.objects.select_related("user")
        .filter(team__id=participant_team_pk)
        .values_list("user", flat=True)
    )

    for user in participant_team_user_ids:
        if has_user_participated_in_challenge(user, challenge_pk):
            response_data = {
                "error": "Sorry, other team member(s) have already participated in the Challenge."
                " Please participate with a different team!",
                "challenge_id": int(challenge_pk),
                "participant_team_id": int(participant_team_pk),
            }
            return Response(
                response_data, status=status.HTTP_406_NOT_ACCEPTABLE
            )

    if participant_team.challenge_set.filter(id=challenge_pk).exists():
        response_data = {
            "error": "Team already exists",
            "challenge_id": int(challenge_pk),
            "participant_team_id": int(participant_team_pk),
        }
        return Response(response_data, status=status.HTTP_200_OK)
    else:
        challenge.participant_teams.add(participant_team)
        return Response(status=status.HTTP_201_CREATED)


@api_view(["POST"])
@throttle_classes([UserRateThrottle])
@permission_classes(
    (permissions.IsAuthenticated, HasVerifiedEmail, IsChallengeCreator)
)
@authentication_classes((ExpiringTokenAuthentication,))
def disable_challenge(request, challenge_pk):
    try:
        challenge = Challenge.objects.get(pk=challenge_pk)
    except Challenge.DoesNotExist:
        response_data = {"error": "Challenge does not exist"}
        return Response(response_data, status=status.HTTP_406_NOT_ACCEPTABLE)

    challenge.is_disabled = True
    challenge.save()
    return Response(status=status.HTTP_204_NO_CONTENT)


@api_view(["GET"])
@throttle_classes([AnonRateThrottle])
def get_all_challenges(request, challenge_time):
    """
    Returns the list of all challenges
    """
    # make sure that a valid url is requested.
    if challenge_time.lower() not in ("all", "future", "past", "present"):
        response_data = {"error": "Wrong url pattern!"}
        return Response(response_data, status=status.HTTP_406_NOT_ACCEPTABLE)

    q_params = {"published": True, "approved_by_admin": True}
    if challenge_time.lower() == "past":
        q_params["end_date__lt"] = timezone.now()

    elif challenge_time.lower() == "present":
        q_params["start_date__lt"] = timezone.now()
        q_params["end_date__gt"] = timezone.now()

    elif challenge_time.lower() == "future":
        q_params["start_date__gt"] = timezone.now()
    # for `all` we dont need any condition in `q_params`

    # don't return disabled challenges
    q_params["is_disabled"] = False

    challenge = Challenge.objects.filter(**q_params).order_by("-pk")
    paginator, result_page = paginated_queryset(challenge, request)
    serializer = ChallengeSerializer(
        result_page, many=True, context={"request": request}
    )
    response_data = serializer.data
    return paginator.get_paginated_response(response_data)


@api_view(["GET"])
@throttle_classes([AnonRateThrottle])
def get_featured_challenges(request):
    """
    Returns the list of featured challenges
    """
    challenge = Challenge.objects.filter(
        featured=True,
        published=True,
        approved_by_admin=True,
        is_disabled=False,
    ).order_by("-id")
    paginator, result_page = paginated_queryset(challenge, request)
    serializer = ChallengeSerializer(
        result_page, many=True, context={"request": request}
    )
    response_data = serializer.data
    return paginator.get_paginated_response(response_data)


@api_view(["GET"])
@throttle_classes([AnonRateThrottle])
def get_challenge_by_pk(request, pk):
    """
    Returns a particular challenge by id
    """
    try:
        if is_user_a_host_of_challenge(request.user, pk):
            challenge = Challenge.objects.get(pk=pk)
        else:
            challenge = Challenge.objects.get(
                pk=pk, approved_by_admin=True, published=True
            )
        if challenge.is_disabled:
            response_data = {"error": "Sorry, the challenge was removed!"}
            return Response(
                response_data, status=status.HTTP_406_NOT_ACCEPTABLE
            )
        serializer = ChallengeSerializer(
            challenge, context={"request": request}
        )
        response_data = serializer.data
        return Response(response_data, status=status.HTTP_200_OK)
    except Challenge.DoesNotExist:
        response_data = {"error": "Challenge does not exist!"}
        return Response(response_data, status=status.HTTP_406_NOT_ACCEPTABLE)


@api_view(["GET"])
@throttle_classes([UserRateThrottle])
@permission_classes((permissions.IsAuthenticated, HasVerifiedEmail))
@authentication_classes((ExpiringTokenAuthentication,))
def get_all_participated_challenges(request, challenge_time):
    """
    Returns the list of all participated challenges
    """
    # make sure that a valid url is requested.
    if challenge_time.lower() not in ("all", "past", "present"):
        response_data = {"error": "Wrong url pattern!"}
        return Response(response_data, status=status.HTTP_406_NOT_ACCEPTABLE)

    q_params = {"published": True, "approved_by_admin": True}

    if challenge_time.lower() == "past":
        q_params["end_date__lt"] = timezone.now()

    elif challenge_time.lower() == "present":
        q_params["start_date__lt"] = timezone.now()
        q_params["end_date__gt"] = timezone.now()

    # don't return disabled challenges
    q_params["is_disabled"] = False
    participant_team_ids = get_participant_teams_for_user(request.user)
    q_params["participant_teams__pk__in"] = participant_team_ids
    challenges = Challenge.objects.filter(**q_params).order_by("-pk")
    paginator, result_page = paginated_queryset(challenges, request)
    serializer = ChallengeSerializer(
        result_page, many=True, context={"request": request}
    )
    response_data = serializer.data
    return paginator.get_paginated_response(response_data)


@api_view(["GET"])
@throttle_classes([UserRateThrottle])
@permission_classes((permissions.IsAuthenticated, HasVerifiedEmail))
@authentication_classes((ExpiringTokenAuthentication,))
def get_challenges_based_on_teams(request):
    q_params = {"approved_by_admin": True, "published": True}
    participant_team_id = request.query_params.get("participant_team", None)
    challenge_host_team_id = request.query_params.get("host_team", None)
    mode = request.query_params.get("mode", None)

    if not participant_team_id and not challenge_host_team_id and not mode:
        response_data = {"error": "Invalid url pattern!"}
        return Response(response_data, status=status.HTTP_406_NOT_ACCEPTABLE)

    # either mode should be there or one of paricipant team and host team
    if mode and (participant_team_id or challenge_host_team_id):
        response_data = {"error": "Invalid url pattern!"}
        return Response(response_data, status=status.HTTP_406_NOT_ACCEPTABLE)

    if participant_team_id:
        q_params["participant_teams__pk"] = participant_team_id
    if challenge_host_team_id:
        q_params["creator__id"] = challenge_host_team_id

    if mode == "participant":
        participant_team_ids = get_participant_teams_for_user(request.user)
        q_params["participant_teams__pk__in"] = participant_team_ids

    elif mode == "host":
        host_team_ids = get_challenge_host_teams_for_user(request.user)
        q_params["creator__id__in"] = host_team_ids

    challenge = Challenge.objects.filter(**q_params).order_by("id")
    paginator, result_page = paginated_queryset(challenge, request)
    serializer = ChallengeSerializer(
        result_page, many=True, context={"request": request}
    )
    response_data = serializer.data
    return paginator.get_paginated_response(response_data)


@api_view(["GET", "POST"])
@throttle_classes([UserRateThrottle])
@permission_classes(
    (
        permissions.IsAuthenticatedOrReadOnly,
        HasVerifiedEmail,
        IsChallengeCreator,
    )
)
@authentication_classes((ExpiringTokenAuthentication,))
def challenge_phase_list(request, challenge_pk):
    try:
        challenge = Challenge.objects.get(pk=challenge_pk)
    except Challenge.DoesNotExist:
        response_data = {"error": "Challenge does not exist"}
        return Response(response_data, status=status.HTTP_406_NOT_ACCEPTABLE)

    if request.method == "GET":
        if is_user_a_host_of_challenge(request.user, challenge_pk):
            challenge_phase = ChallengePhase.objects.filter(
                challenge=challenge
            ).order_by("pk")
        else:
            challenge_phase = ChallengePhase.objects.filter(
                challenge=challenge, is_public=True
            ).order_by("pk")
        paginator, result_page = paginated_queryset(challenge_phase, request)
        serializer = ChallengePhaseSerializer(result_page, many=True)
        response_data = serializer.data
        return paginator.get_paginated_response(response_data)

    elif request.method == "POST":
        serializer = ChallengePhaseCreateSerializer(
            data=request.data, context={"challenge": challenge}
        )
        if serializer.is_valid():
            serializer.save()
            challenge_phase = get_challenge_phase_model(serializer.instance.pk)
            serializer = ChallengePhaseSerializer(challenge_phase)
            response_data = serializer.data
            return Response(response_data, status=status.HTTP_201_CREATED)
        return Response(serializer.errors, status=status.HTTP_400_BAD_REQUEST)


@api_view(["GET", "PUT", "PATCH", "DELETE"])
@throttle_classes([UserRateThrottle])
@permission_classes(
    (
        permissions.IsAuthenticatedOrReadOnly,
        HasVerifiedEmail,
        IsChallengeCreator,
    )
)
@authentication_classes((ExpiringTokenAuthentication,))
def challenge_phase_detail(request, challenge_pk, pk):
    try:
        challenge = Challenge.objects.get(pk=challenge_pk)
    except Challenge.DoesNotExist:
        response_data = {"error": "Challenge does not exist"}
        return Response(response_data, status=status.HTTP_406_NOT_ACCEPTABLE)

    try:
        challenge_phase = ChallengePhase.objects.get(
            challenge=challenge, pk=pk
        )
    except ChallengePhase.DoesNotExist:
        response_data = {
            "error": "Challenge phase {} does not exist for challenge {}".format(
                pk, challenge.pk
            )
        }
        return Response(response_data, status=status.HTTP_406_NOT_ACCEPTABLE)

    if request.method == "GET":
        if not is_user_a_host_of_challenge(request.user, challenge.id):
            serializer = ChallengePhaseSerializer(challenge_phase)
            response_data = serializer.data
            return Response(response_data, status=status.HTTP_200_OK)
        else:
            serializer = ChallengePhaseCreateSerializer(
                challenge_phase, context={"request": request}
            )
            response_data = serializer.data
            return Response(response_data, status=status.HTTP_200_OK)

    elif request.method in ["PUT", "PATCH"]:
        if request.method == "PATCH":
            serializer = ChallengePhaseCreateSerializer(
                challenge_phase,
                data=request.data.copy(),
                context={"challenge": challenge},
                partial=True,
            )
        else:
            serializer = ChallengePhaseCreateSerializer(
                challenge_phase,
                data=request.data.copy(),
                context={"challenge": challenge},
            )
        if serializer.is_valid():
            serializer.save()
            challenge_phase = get_challenge_phase_model(serializer.instance.pk)
            serializer = ChallengePhaseSerializer(challenge_phase)
            response_data = serializer.data
            return Response(response_data, status=status.HTTP_200_OK)
        else:
            return Response(
                serializer.errors, status=status.HTTP_400_BAD_REQUEST
            )

    elif request.method == "DELETE":
        challenge_phase.delete()
        return Response(status=status.HTTP_204_NO_CONTENT)


@api_view(["GET"])
@throttle_classes([AnonRateThrottle])
def challenge_phase_split_list(request, challenge_pk):
    """
    Returns the list of Challenge Phase Splits for a particular challenge
    """
    try:
        challenge = Challenge.objects.get(pk=challenge_pk)
    except Challenge.DoesNotExist:
        response_data = {"error": "Challenge does not exist"}
        return Response(response_data, status=status.HTTP_406_NOT_ACCEPTABLE)

    challenge_phase_split = ChallengePhaseSplit.objects.filter(
        challenge_phase__challenge=challenge
    )

    # Check if user is a challenge host or participant
    challenge_host = is_user_a_host_of_challenge(request.user, challenge_pk)

    if not challenge_host:
        challenge_phase_split = challenge_phase_split.filter(
            visibility=ChallengePhaseSplit.PUBLIC
        )

    serializer = ChallengePhaseSplitSerializer(
        challenge_phase_split, many=True
    )
    response_data = serializer.data
    return Response(response_data, status=status.HTTP_200_OK)


@api_view(["POST"])
@throttle_classes([UserRateThrottle])
@permission_classes((permissions.IsAuthenticated, HasVerifiedEmail))
@authentication_classes((ExpiringTokenAuthentication,))
def create_challenge_using_zip_file(request, challenge_host_team_pk):
    """
    Creates a challenge using a zip file.
    """
    challenge_host_team = get_challenge_host_team_model(challenge_host_team_pk)

    if request.data.get("is_challenge_template"):
        is_challenge_template = True
    else:
        is_challenge_template = False

    # All files download and extract location.
    BASE_LOCATION = tempfile.mkdtemp()

    if is_challenge_template:
        template_id = int(request.data.get("template_id"))
        try:
            challenge_template = ChallengeTemplate.objects.get(
                id=template_id, is_active=True
            )
        except ChallengeTemplate.DoesNotExist:
            response_data = {
                "error": "Sorry, a server error occured while creating the challenge. Please try again!"
            }
            return Response(
                response_data, status=status.HTTP_406_NOT_ACCEPTABLE
            )

        template_zip_s3_url = settings.API_HOST_URL + challenge_template.template_file.url

        unique_folder_name = get_unique_alpha_numeric_key(10)
        challenge_template_download_location = join(
            BASE_LOCATION, "{}.zip".format(unique_folder_name)
        )

        try:
            response = requests.get(template_zip_s3_url, stream=True)
        except Exception as e:
            logger.error(
                "Failed to fetch file from {}, error {}".format(
                    template_zip_s3_url, e
                )
            )
            response_data = {
                "error": "Sorry, there was an error in the server"
            }
            return Response(response_data, status=status.HTTP_400_BAD_REQUEST)

        if response and response.status_code == status.HTTP_200_OK:
            with open(challenge_template_download_location, "wb") as f:
                f.write(response.content)

        try:
            zip_file = open(challenge_template_download_location, "rb")
        except Exception:
            message = (
                "A server error occured while processing zip file. "
                "Please try again!"
            )
            response_data = {"error": message}
            logger.exception(message)
            return Response(
                response_data, status=status.HTTP_406_NOT_ACCEPTABLE
            )

        challenge_zip_file = SimpleUploadedFile(
            zip_file.name, zip_file.read(), content_type="application/zip"
        )

        # Copy request data so that we can mutate it to add template
        challenge_data_from_hosts = request.data.copy()
        challenge_data_from_hosts["zip_configuration"] = challenge_zip_file
        serializer = ChallengeConfigSerializer(
            data=challenge_data_from_hosts, context={"request": request}
        )
    else:
        data = request.data.copy()
        serializer = ChallengeConfigSerializer(
            data=data, context={"request": request}
        )

    if serializer.is_valid():
        uploaded_zip_file = serializer.save()
        uploaded_zip_file_path = serializer.data["zip_configuration"]
    else:
        response_data = serializer.errors
        return Response(response_data, status=status.HTTP_400_BAD_REQUEST)

    try:
        response = requests.get(uploaded_zip_file_path, stream=True)
        unique_folder_name = get_unique_alpha_numeric_key(10)
        CHALLENGE_ZIP_DOWNLOAD_LOCATION = join(
            BASE_LOCATION, "{}.zip".format(unique_folder_name)
        )
        try:
            if response and response.status_code == 200:
                with open(CHALLENGE_ZIP_DOWNLOAD_LOCATION, "wb") as zip_file:
                    zip_file.write(response.content)
        except IOError:
            message = (
                "Unable to process the uploaded zip file. " "Please try again!"
            )
            response_data = {"error": message}
            logger.exception(message)
            return Response(response_data, status=status.HTTP_400_BAD_REQUEST)

    except requests.exceptions.RequestException:
        message = (
            "A server error occured while processing zip file. "
            "Please try again!"
        )
        response_data = {"error": message}
        logger.exception(message)
        return Response(response_data, status=status.HTTP_406_NOT_ACCEPTABLE)

    # Extract zip file
    try:
        zip_ref = zipfile.ZipFile(CHALLENGE_ZIP_DOWNLOAD_LOCATION, "r")
        zip_ref.extractall(join(BASE_LOCATION, unique_folder_name))
        zip_ref.close()
    except zipfile.BadZipfile:
        message = (
            "The zip file contents cannot be extracted. "
            "Please check the format!"
        )
        response_data = {"error": message}
        return Response(response_data, status=status.HTTP_400_BAD_REQUEST)

    # Search for yaml file
    yaml_file_count = 0
    for name in zip_ref.namelist():
        if (name.endswith(".yaml") or name.endswith(".yml")) and (
            not name.startswith("__MACOSX")
        ):  # Ignore YAML File in __MACOSX Directory
            yaml_file = name
            extracted_folder_name = yaml_file.split(basename(yaml_file))[0]
            yaml_file_count += 1

    if not yaml_file_count:
        message = "There is no YAML file in zip file you uploaded!"
        response_data = {"error": message}
        logger.info(message)
        return Response(response_data, status=status.HTTP_406_NOT_ACCEPTABLE)

    if yaml_file_count > 1:
        message = "There are {0} YAML files instead of one in zip folder!".format(
            yaml_file_count
        )
        response_data = {"error": message}
        logger.info(message)
        return Response(response_data, status=status.HTTP_406_NOT_ACCEPTABLE)

    try:
        with open(
            join(BASE_LOCATION, unique_folder_name, yaml_file), "r"
        ) as stream:
            yaml_file_data = yaml.safe_load(stream)
    except (yaml.YAMLError, ScannerError) as exc:
        # To get the problem description
        if hasattr(exc, "problem"):
            error_description = exc.problem
            # To capitalize the first alphabet of the problem description as default is in lowercase
            error_description = error_description[0:].capitalize()
        # To get the error line and column number
        if hasattr(exc, "problem_mark"):
            mark = exc.problem_mark
            line_number = mark.line + 1
            column_number = mark.column + 1
        message = "{} in line {}, column {}".format(
            error_description, line_number, column_number
        )
        response_data = {"error": message}
        return Response(response_data, status=status.HTTP_406_NOT_ACCEPTABLE)

    # Check for evaluation script path in yaml file.
    try:
        evaluation_script = yaml_file_data["evaluation_script"]
        evaluation_script_path = join(
            BASE_LOCATION,
            unique_folder_name,
            extracted_folder_name,
            evaluation_script,
        )
    except KeyError:
        message = (
            "There is no key for evaluation script in YAML file. "
            "Please add it and then try again!"
        )
        response_data = {"error": message}
        return Response(response_data, status=status.HTTP_406_NOT_ACCEPTABLE)

    # Check for evaluation script file in extracted zip folder.
    if isfile(evaluation_script_path):
        with open(evaluation_script_path, "rb") as challenge_evaluation_script:
            challenge_evaluation_script_file = ContentFile(
                challenge_evaluation_script.read(), evaluation_script_path
            )
    else:
        message = (
            "No evaluation script is present in the zip file. "
            "Please add it and then try again!"
        )
        response_data = {"error": message}
        return Response(response_data, status=status.HTTP_406_NOT_ACCEPTABLE)

    # Check for test annotation file path in yaml file.
    try:
        challenge_phases_data = yaml_file_data["challenge_phases"]
    except KeyError:
        message = (
            "No challenge phase key found. "
            "Please add challenge phases in YAML file and try again!"
        )
        response_data = {"error": message}
        return Response(response_data, status=status.HTTP_406_NOT_ACCEPTABLE)

    for data in challenge_phases_data:
        test_annotation_file = data.get("test_annotation_file")
        if test_annotation_file:
            test_annotation_file_path = join(
                BASE_LOCATION,
                unique_folder_name,
                extracted_folder_name,
                test_annotation_file,
            )
            if not isfile(test_annotation_file_path):
                message = (
                    "No test annotation file found in zip file"
                    " for challenge phase '{}'. Please add it and "
                    " then try again!".format(data["name"])
                )
                response_data = {"error": message}
                return Response(
                    response_data, status=status.HTTP_406_NOT_ACCEPTABLE
                )

        if data.get("is_submission_public") and data.get(
            "is_restricted_to_select_one_submission"
        ):
            message = (
                "is_submission_public can't be 'True' for for challenge phase '{}'"
                " with is_restricted_to_select_one_submission 'True'. "
                " Please change is_submission_public to 'False'"
                " then try again!".format(data["name"])
            )
            response_data = {"error": message}
            return Response(response_data, status=status.HTTP_400_BAD_REQUEST)

        # To ensure that the schema for submission meta attributes is valid.
        if data.get("submission_meta_attributes"):
            for attribute in data["submission_meta_attributes"]:
                keys = ["name", "description", "type"]
                missing_keys = get_missing_keys_from_dict(attribute, keys)

                if len(missing_keys) == 0:
                    valid_attribute_types = [
                        "boolean",
                        "text",
                        "radio",
                        "checkbox",
                    ]
                    attribute_type = attribute["type"]
                    if attribute_type in valid_attribute_types:
                        if (
                            attribute_type == "radio"
                            or attribute_type == "checkbox"
                        ):
                            options = attribute.get("options")
                            if not options or not len(options):
                                message = "Please include at least one option in attribute for challenge_phase {}".format(
                                    data["id"]
                                )
                                response_data = {"error": message}
                                return Response(
                                    response_data,
                                    status=status.HTTP_406_NOT_ACCEPTABLE,
                                )
                else:
                    missing_keys_string = ", ".join(missing_keys)
                    message = "Please enter the following to the submission meta attribute in phase {}: {}.".format(
                        data["id"], missing_keys_string
                    )
                    response_data = {"error": message}
                    return Response(
                        response_data, status=status.HTTP_406_NOT_ACCEPTABLE
                    )

    # Check for challenge image in yaml file.
    image = yaml_file_data.get("image")
    if image and (
        image.endswith(".jpg")
        or image.endswith(".jpeg")
        or image.endswith(".png")
    ):
        challenge_image_path = join(
            BASE_LOCATION, unique_folder_name, extracted_folder_name, image
        )
        if isfile(challenge_image_path):
            challenge_image_file = ContentFile(
                get_file_content(challenge_image_path, "rb"), image
            )
        else:
            challenge_image_file = None
    else:
        challenge_image_file = None

    # check for challenge description file
    try:
        challenge_description_file_path = join(
            BASE_LOCATION,
            unique_folder_name,
            extracted_folder_name,
            yaml_file_data["description"],
        )
        if challenge_description_file_path.endswith(".html") and isfile(
            challenge_description_file_path
        ):
            yaml_file_data["description"] = get_file_content(
                challenge_description_file_path, "rb"
            ).decode("utf-8")
        else:
            yaml_file_data["description"] = None
    except KeyError:
        message = (
            "There is no key for description. "
            "Please add it and then try again!"
        )
        response_data = {"error": message}
        return Response(response_data, status.HTTP_406_NOT_ACCEPTABLE)

    # check for evaluation details file
    try:
        challenge_evaluation_details_file_path = join(
            BASE_LOCATION,
            unique_folder_name,
            extracted_folder_name,
            yaml_file_data["evaluation_details"],
        )

        if challenge_evaluation_details_file_path.endswith(".html") and isfile(
            challenge_evaluation_details_file_path
        ):
            yaml_file_data["evaluation_details"] = get_file_content(
                challenge_evaluation_details_file_path, "rb"
            ).decode("utf-8")
        else:
            yaml_file_data["evaluation_details"] = None
    except KeyError:
        message = (
            "There is no key for evalutaion details. "
            "Please add it and then try again!"
        )
        response_data = {"error": message}
        return Response(response_data, status.HTTP_406_NOT_ACCEPTABLE)

    # check for terms and conditions file
    try:
        challenge_terms_and_cond_file_path = join(
            BASE_LOCATION,
            unique_folder_name,
            extracted_folder_name,
            yaml_file_data["terms_and_conditions"],
        )
        if challenge_terms_and_cond_file_path.endswith(".html") and isfile(
            challenge_terms_and_cond_file_path
        ):
            yaml_file_data["terms_and_conditions"] = get_file_content(
                challenge_terms_and_cond_file_path, "rb"
            ).decode("utf-8")
        else:
            yaml_file_data["terms_and_conditions"] = None
    except KeyError:
        message = (
            "There is no key for terms and conditions. "
            "Please add it and then try again!"
        )
        response_data = {"error": message}
        return Response(response_data, status.HTTP_406_NOT_ACCEPTABLE)

    # Check for submission guidelines file
    try:
        submission_guidelines_file_path = join(
            BASE_LOCATION,
            unique_folder_name,
            extracted_folder_name,
            yaml_file_data["submission_guidelines"],
        )
        if submission_guidelines_file_path.endswith(".html") and isfile(
            submission_guidelines_file_path
        ):
            yaml_file_data["submission_guidelines"] = get_file_content(
                submission_guidelines_file_path, "rb"
            ).decode("utf-8")
        else:
            yaml_file_data["submission_guidelines"] = None
    except KeyError:
        message = (
            "There is no key for submission guidelines. "
            "Please add it and then try again!"
        )
        response_data = {"error": message}
        return Response(response_data, status.HTTP_406_NOT_ACCEPTABLE)

    # Check for leaderboard schema in YAML file
    leaderboard_schema = yaml_file_data.get("leaderboard")
    """
    Format of leaderboard data is:
    [
      {
        'id': 1,
        'schema': {
          'default_order_by': 'bleu',
          'labels': ['bleu']
        }
      }
    ]
    """
    if leaderboard_schema:
        if "schema" not in leaderboard_schema[0]:
            message = (
                "There is no leaderboard schema in the YAML "
                "configuration file. Please add it and then try again!"
            )
            response_data = {"error": message}
            return Response(response_data, status.HTTP_406_NOT_ACCEPTABLE)
        if "default_order_by" not in leaderboard_schema[0].get("schema"):
            message = (
                "There is no 'default_order_by' key in leaderboard "
                "schema. Please add it and then try again!"
            )
            response_data = {"error": message}
            return Response(response_data, status.HTTP_406_NOT_ACCEPTABLE)
        if "labels" not in leaderboard_schema[0].get("schema"):
            message = (
                "There is no 'labels' key in leaderboard "
                "schema. Please add it and then try again!"
            )
            response_data = {"error": message}
            return Response(response_data, status.HTTP_406_NOT_ACCEPTABLE)
    else:
        message = (
            "There is no key 'leaderboard' "
            "in the YAML file. Please add it and then try again!"
        )
        response_data = {"error": message}
        return Response(response_data, status.HTTP_406_NOT_ACCEPTABLE)

    challenge_fields = [
        "title",
        "description",
        "start_date",
        "start_date",
        "end_date",
    ]
    challenge_phase_fields = ["name", "start_date", "end_date"]
    if is_challenge_template:
        for field in challenge_fields:
            yaml_file_data[field] = challenge_data_from_hosts.get(field)

        # Mapping the challenge phase data to that in yaml_file_data
        challenge_phases = yaml_file_data["challenge_phases"]
        challenge_phases_from_hosts = challenge_data_from_hosts.get(
            "challenge_phases"
        )
        challenge_phases_from_hosts = json.loads(challenge_phases_from_hosts)

        for challenge_phase_data, challenge_phase_data_from_hosts in zip(
            challenge_phases, challenge_phases_from_hosts
        ):
            for field in challenge_phase_fields:
                challenge_phase_data[
                    field
                ] = challenge_phase_data_from_hosts.get(field)

    try:
        with transaction.atomic():
            serializer = ZipChallengeSerializer(
                data=yaml_file_data,
                context={
                    "request": request,
                    "challenge_host_team": challenge_host_team,
                    "image": challenge_image_file,
                    "evaluation_script": challenge_evaluation_script_file,
                },
            )
            if serializer.is_valid():
                serializer.save()
                challenge = serializer.instance
                queue_name = get_queue_name(challenge.title, challenge.pk)
                challenge.queue = queue_name
                challenge.save()
            else:
                response_data = serializer.errors
                # transaction.set_rollback(True)
                # return Response(response_data, status.HTTP_406_NOT_ACCEPTABLE)

            # Create Leaderboard
            yaml_file_data_of_leaderboard = yaml_file_data["leaderboard"]
            leaderboard_ids = {}
            for data in yaml_file_data_of_leaderboard:
                serializer = LeaderboardSerializer(
                    data=data, context={"config_id": data["id"]}
                )
                if serializer.is_valid():
                    serializer.save()
                    leaderboard_ids[str(data["id"])] = serializer.instance.pk
                else:
                    response_data = serializer.errors

            # Create Challenge Phase
            challenge_phase_ids = {}
            for data in challenge_phases_data:
                # Check for challenge phase description file
                phase_description_file_path = join(
                    BASE_LOCATION,
                    unique_folder_name,
                    extracted_folder_name,
                    data["description"],
                )
                if phase_description_file_path.endswith(".html") and isfile(
                    phase_description_file_path
                ):
                    data["description"] = get_file_content(
                        phase_description_file_path, "rb"
                    ).decode("utf-8")
                else:
                    data["description"] = None

                data["slug"] = "{}-{}-{}".format(
                    challenge.title.split(" ")[0].lower(),
                    data["codename"].replace(" ", "-").lower(),
                    challenge.pk,
                )[:198]
                test_annotation_file = data.get("test_annotation_file")
                if test_annotation_file:
                    test_annotation_file_path = join(
                        BASE_LOCATION,
                        unique_folder_name,
                        extracted_folder_name,
                        test_annotation_file,
                    )
                    if isfile(test_annotation_file_path):
                        with open(
                            test_annotation_file_path, "rb"
                        ) as test_annotation_file:
                            challenge_test_annotation_file = ContentFile(
                                test_annotation_file.read(),
                                test_annotation_file_path,
                            )
                if data.get("max_submissions_per_month", None) is None:
                    data["max_submissions_per_month"] = data.get(
                        "max_submissions", None
                    )

                if test_annotation_file:
                    serializer = ChallengePhaseCreateSerializer(
                        data=data,
                        context={
                            "challenge": challenge,
                            "test_annotation": challenge_test_annotation_file,
                            "config_id": data["id"],
                        },
                    )
                else:
                    # This is when the host wants to upload the annotation file later through CLI
                    serializer = ChallengePhaseCreateSerializer(
                        data=data,
                        context={
                            "challenge": challenge,
                            "config_id": data["id"],
                        },
                    )
                if serializer.is_valid():
                    serializer.save()
                    challenge_phase_ids[
                        str(data["id"])
                    ] = serializer.instance.pk
                else:
                    response_data = serializer.errors

            # Create Dataset Splits
            yaml_file_data_of_dataset_split = yaml_file_data["dataset_splits"]
            dataset_split_ids = {}
            for data in yaml_file_data_of_dataset_split:
                serializer = DatasetSplitSerializer(
                    data=data, context={"config_id": data["id"]}
                )
                if serializer.is_valid():
                    serializer.save()
                    dataset_split_ids[str(data["id"])] = serializer.instance.pk
                else:
                    # Return error when dataset split name is not unique.
                    response_data = serializer.errors

            # Create Challenge Phase Splits
            try:
                challenge_phase_splits_data = yaml_file_data[
                    "challenge_phase_splits"
                ]
            except KeyError:
                message = (
                    "There is no key for challenge phase splits. "
                    "Please add it and then try again!"
                )
                response_data = {"error": message}
                return Response(response_data, status.HTTP_406_NOT_ACCEPTABLE)

            for data in challenge_phase_splits_data:
                challenge_phase = challenge_phase_ids[
                    str(data["challenge_phase_id"])
                ]
                leaderboard = leaderboard_ids[str(data["leaderboard_id"])]
                dataset_split = dataset_split_ids[
                    str(data["dataset_split_id"])
                ]
                visibility = data["visibility"]

                data = {
                    "challenge_phase": challenge_phase,
                    "leaderboard": leaderboard,
                    "dataset_split": dataset_split,
                    "visibility": visibility,
                }

                serializer = ZipChallengePhaseSplitSerializer(data=data)
                if serializer.is_valid():
                    serializer.save()
                else:
                    response_data = serializer.errors

        zip_config = ChallengeConfiguration.objects.get(
            pk=uploaded_zip_file.pk
        )
        if zip_config:
            if not challenge.is_docker_based:
                # Add the Challenge Host as a test participant.
                emails = challenge_host_team.get_all_challenge_host_email()
                team_name = "Host_{}_Team".format(random.randint(1, 100000))
                participant_host_team = ParticipantTeam(
                    team_name=team_name,
                    created_by=challenge_host_team.created_by,
                )
                participant_host_team.save()
                for email in emails:
                    user = User.objects.get(email=email)
                    host = Participant(
                        user=user,
                        status=Participant.ACCEPTED,
                        team=participant_host_team,
                    )
                    host.save()
                challenge.participant_teams.add(participant_host_team)

            zip_config.challenge = challenge
            zip_config.save()

            if not settings.DEBUG:
                message = {
                    "text": "A *new challenge* has been uploaded to EvalAI.",
                    "fields": [
                        {
                            "title": "Email",
                            "value": request.user.email,
                            "short": False,
                        },
                        {
                            "title": "Challenge title",
                            "value": challenge.title,
                            "short": False,
                        },
                    ],
                }
                send_slack_notification(message=message)

            response_data = {
                "success": "Challenge {} has been created successfully and"
                " sent for review to EvalAI Admin.".format(challenge.title)
            }
            return Response(response_data, status=status.HTTP_201_CREATED)

    except:  # noqa: E722
        try:
            if response_data:
                response_data = {"error": response_data}
                return Response(
                    response_data, status=status.HTTP_406_NOT_ACCEPTABLE
                )
        except:  # noqa: E722
            response_data = {
                "error": "Error in creating challenge. Please check the yaml configuration!"
            }
            return Response(response_data, status=status.HTTP_400_BAD_REQUEST)
        finally:
            try:
                shutil.rmtree(BASE_LOCATION)
                logger.info("Zip folder is removed")
            except:  # noqa: E722
                logger.exception(
                    "Zip folder for challenge {} is not removed from {} location".format(
                        challenge.pk, BASE_LOCATION
                    )
                )


@swagger_auto_schema(
    methods=["get"],
    manual_parameters=[
        openapi.Parameter(
            name="challenge_pk",
            in_=openapi.IN_PATH,
            type=openapi.TYPE_STRING,
            description="Challenge ID",
            required=True,
        ),
        openapi.Parameter(
            name="challenge_phase_pk",
            in_=openapi.IN_PATH,
            type=openapi.TYPE_STRING,
            description="Challenge Phase ID",
            required=True,
        ),
    ],
    operation_id="get_all_submissions_for_a_challenge",
    responses={
        status.HTTP_200_OK: openapi.Response(
            description="",
            schema=openapi.Schema(
                type=openapi.TYPE_OBJECT,
                properties={
                    "count": openapi.Schema(
                        type=openapi.TYPE_STRING,
                        description="Count of submissions",
                    ),
                    "next": openapi.Schema(
                        type=openapi.TYPE_STRING,
                        description="URL of next page of results",
                    ),
                    "previous": openapi.Schema(
                        type=openapi.TYPE_STRING,
                        description="URL of previous page of results",
                    ),
                    "results": openapi.Schema(
                        type=openapi.TYPE_ARRAY,
                        description="Array of results object",
                        items=openapi.Schema(
                            type=openapi.TYPE_OBJECT,
                            properties={
                                "id": openapi.Schema(
                                    type=openapi.TYPE_INTEGER,
                                    description="Submission ID",
                                ),
                                "participant_team": openapi.Schema(
                                    type=openapi.TYPE_STRING,
                                    description="Participant Team Name",
                                ),
                                "challenge_phase": openapi.Schema(
                                    type=openapi.TYPE_STRING,
                                    description="Challenge Phase name",
                                ),
                                "created_by": openapi.Schema(
                                    type=openapi.TYPE_STRING,
                                    description="Username of user who created the submission",
                                ),
                                "status": openapi.Schema(
                                    type=openapi.TYPE_STRING,
                                    description="Status of the submission",
                                ),
                                "is_public": openapi.Schema(
                                    type=openapi.TYPE_BOOLEAN,
                                    description="Shows if the submission is public or not",
                                ),
                                "is_flagged": openapi.Schema(
                                    type=openapi.TYPE_BOOLEAN,
                                    description="Shows if the submission is flagged or not",
                                ),
                                "submission_number": openapi.Schema(
                                    type=openapi.TYPE_INTEGER,
                                    description="Count of submissions done by a team",
                                ),
                                "submitted_at": openapi.Schema(
                                    type=openapi.TYPE_STRING,
                                    description="Timestamp when submission was submitted",
                                ),
                                "execution_time": openapi.Schema(
                                    type=openapi.TYPE_NUMBER,
                                    description="Execution time of the submission in seconds",
                                ),
                                "input_file": openapi.Schema(
                                    type=openapi.TYPE_STRING,
                                    description="URL of the file submitted by user",
                                ),
                                "stdout_file": openapi.Schema(
                                    type=openapi.TYPE_STRING,
                                    description="URL of the stdout file generated after evaluating submission",
                                ),
                                "stderr_file": openapi.Schema(
                                    type=openapi.TYPE_STRING,
                                    description="URL of the stderr file generated after evaluating submission only available when the submission fails",
                                ),
                                "submission_result_file": openapi.Schema(
                                    type=openapi.TYPE_STRING,
                                    description="URL of the result file generated after successfully evaluating submission",
                                ),
                                "submission_metadata_file": openapi.Schema(
                                    type=openapi.TYPE_STRING,
                                    description="URL of the metadata file generated after successfully evaluating submission",
                                ),
                                "participant_team_members_email_ids": openapi.Schema(
                                    type=openapi.TYPE_ARRAY,
                                    description="Array of the participant team members email ID's",
                                ),
                                "participant_team_members_affiliations": openapi.Schema(
                                    type=openapi.TYPE_ARRAY,
                                    description="Array of the participant team members affiliations",
                                ),
                                "created_at": openapi.Schema(
                                    type=openapi.TYPE_STRING,
                                    description="Timestamp when the submission was created",
                                ),
                                "method_name": openapi.Schema(
                                    type=openapi.TYPE_STRING,
                                    description="Name of the method used by the participant team",
                                ),
                                "participant_team_members": openapi.Schema(
                                    type=openapi.TYPE_ARRAY,
                                    description="Array of participant team members name and email",
                                ),
                            },
                        ),
                    ),
                },
            ),
        )
    },
)
@api_view(["GET"])
@throttle_classes([UserRateThrottle])
@permission_classes((permissions.IsAuthenticated, HasVerifiedEmail))
@authentication_classes((ExpiringTokenAuthentication,))
def get_all_submissions_of_challenge(
    request, challenge_pk, challenge_phase_pk
):
    """
    Returns all the submissions for a particular challenge
    """
    # To check for the corresponding challenge from challenge_pk.
    challenge = get_challenge_model(challenge_pk)

    # To check for the corresponding challenge phase from the challenge_phase_pk and challenge.
    try:
        challenge_phase = ChallengePhase.objects.get(
            pk=challenge_phase_pk, challenge=challenge
        )
    except ChallengePhase.DoesNotExist:
        response_data = {
            "error": "Challenge Phase {} does not exist".format(
                challenge_phase_pk
            )
        }
        return Response(response_data, status=status.HTTP_404_NOT_FOUND)

    # To check for the user as a host of the challenge from the request and challenge_pk.
    if is_user_a_host_of_challenge(
        user=request.user, challenge_pk=challenge_pk
    ):

        # Filter submissions on the basis of challenge for host for now. Later on, the support for query
        # parameters like challenge phase, date is to be added.
        submissions = Submission.objects.filter(
            challenge_phase=challenge_phase, ignore_submission=False
        ).order_by("-submitted_at")
        filtered_submissions = SubmissionFilter(
            request.GET, queryset=submissions
        )
        paginator, result_page = paginated_queryset(
            filtered_submissions.qs, request
        )
        serializer = ChallengeSubmissionManagementSerializer(
            result_page, many=True, context={"request": request}
        )
        response_data = serializer.data
        return paginator.get_paginated_response(response_data)

    # To check for the user as a participant of the challenge from the request and challenge_pk.
    elif has_user_participated_in_challenge(
        user=request.user, challenge_id=challenge_pk
    ):

        # get participant team object for the user for a particular challenge.
        participant_team_pk = get_participant_team_id_of_user_for_a_challenge(
            request.user, challenge_pk
        )

        # Filter submissions on the basis of challenge phase for a participant.
        submissions = Submission.objects.filter(
            participant_team=participant_team_pk,
            challenge_phase=challenge_phase,
        ).order_by("-submitted_at")
        paginator, result_page = paginated_queryset(submissions, request)
        serializer = SubmissionSerializer(
            result_page, many=True, context={"request": request}
        )
        response_data = serializer.data
        return paginator.get_paginated_response(response_data)

    # when user is neither host not participant of the challenge.
    else:
        response_data = {
            "error": "You are neither host nor participant of the challenge!"
        }
        return Response(response_data, status=status.HTTP_400_BAD_REQUEST)


@api_view(["GET", "POST"])
@throttle_classes([UserRateThrottle])
@permission_classes((permissions.IsAuthenticated, HasVerifiedEmail))
@authentication_classes((ExpiringTokenAuthentication,))
def download_all_submissions(
    request, challenge_pk, challenge_phase_pk, file_type
):

    # To check for the corresponding challenge from challenge_pk.
    challenge = get_challenge_model(challenge_pk)

    # To check for the corresponding challenge phase from the challenge_phase_pk and challenge.
    try:
        challenge_phase = ChallengePhase.objects.get(
            pk=challenge_phase_pk, challenge=challenge
        )
    except ChallengePhase.DoesNotExist:
        response_data = {
            "error": "Challenge Phase {} does not exist".format(
                challenge_phase_pk
            )
        }
        return Response(response_data, status=status.HTTP_404_NOT_FOUND)

    if request.method == "GET":
        if file_type == "csv":
            if is_user_a_host_of_challenge(
                user=request.user, challenge_pk=challenge_pk
            ):
                submissions = Submission.objects.filter(
                    challenge_phase__challenge=challenge
                ).order_by("-submitted_at")
                submissions = ChallengeSubmissionManagementSerializer(
                    submissions, many=True, context={"request": request}
                )
                response = HttpResponse(content_type="text/csv")
                response[
                    "Content-Disposition"
                ] = "attachment; filename=all_submissions.csv"
                writer = csv.writer(response)
                writer.writerow(
                    [
                        "id",
                        "Team Name",
                        "Team Members",
                        "Team Members Email Id",
                        "Team Members Affiliaton",
                        "Challenge Phase",
                        "Status",
                        "Created By",
                        "Execution Time(sec.)",
                        "Submission Number",
                        "Submitted File",
                        "Stdout File",
                        "Stderr File",
                        "Submitted At",
                        "Submission Result File",
                        "Submission Metadata File",
                    ]
                )
                for submission in submissions.data:
                    writer.writerow(
                        [
                            submission["id"],
                            submission["participant_team"],
                            ",".join(
                                username["username"]
                                for username in submission[
                                    "participant_team_members"
                                ]
                            ),
                            ",".join(
                                email["email"]
                                for email in submission[
                                    "participant_team_members"
                                ]
                            ),
                            ",".join(
                                affiliation
                                for affiliation in submission[
                                    "participant_team_members_affiliations"
                                ]
                            ),
                            submission["challenge_phase"],
                            submission["status"],
                            submission["created_by"],
                            submission["execution_time"],
                            submission["submission_number"],
                            submission["input_file"],
                            submission["stdout_file"],
                            submission["stderr_file"],
                            submission["created_at"],
                            submission["submission_result_file"],
                            submission["submission_metadata_file"],
                        ]
                    )
                return response

            elif has_user_participated_in_challenge(
                user=request.user, challenge_id=challenge_pk
            ):

                # get participant team object for the user for a particular challenge.
                participant_team_pk = get_participant_team_id_of_user_for_a_challenge(
                    request.user, challenge_pk
                )

                # Filter submissions on the basis of challenge phase for a participant.
                submissions = Submission.objects.filter(
                    participant_team=participant_team_pk,
                    challenge_phase=challenge_phase,
                ).order_by("-submitted_at")
                submissions = ChallengeSubmissionManagementSerializer(
                    submissions, many=True, context={"request": request}
                )
                response = HttpResponse(content_type="text/csv")
                response[
                    "Content-Disposition"
                ] = "attachment; filename=all_submissions.csv"
                writer = csv.writer(response)
                writer.writerow(
                    [
                        "Team Name",
                        "Method Name",
                        "Status",
                        "Execution Time(sec.)",
                        "Submitted File",
                        "Result File",
                        "Stdout File",
                        "Stderr File",
                        "Submitted At",
                    ]
                )
                for submission in submissions.data:
                    writer.writerow(
                        [
                            submission["participant_team"],
                            submission["method_name"],
                            submission["status"],
                            submission["execution_time"],
                            submission["input_file"],
                            submission["submission_result_file"],
                            submission["stdout_file"],
                            submission["stderr_file"],
                            submission["created_at"],
                        ]
                    )
                return response
            else:
                response_data = {
                    "error": "You are neither host nor participant of the challenge!"
                }
                return Response(
                    response_data, status=status.HTTP_400_BAD_REQUEST
                )
        else:
            response_data = {"error": "The file type requested is not valid!"}
            return Response(response_data, status=status.HTTP_400_BAD_REQUEST)

    elif request.method == "POST":
        if file_type == "csv":
            if is_user_a_host_of_challenge(
                user=request.user, challenge_pk=challenge_pk
            ):
                fields_to_export = {
                    "participant_team": "Team Name",
                    "participant_team_members": "Team Members",
                    "participant_team_members_email": "Team Members Email Id",
                    "participant_team_members_affiliation": "Team Members Affiliation",
                    "challenge_phase": "Challenge Phase",
                    "status": "Status",
                    "created_by": "Created By",
                    "execution_time": "Execution Time(sec.)",
                    "submission_number": "Submission Number",
                    "input_file": "Submitted File",
                    "stdout_file": "Stdout File",
                    "stderr_file": "Stderr File",
                    "created_at": "Submitted At (mm/dd/yyyy hh:mm:ss)",
                    "submission_result_file": "Submission Result File",
                    "submission_metadata_file": "Submission Metadata File",
                }
                submissions = Submission.objects.filter(
                    challenge_phase__challenge=challenge
                ).order_by("-submitted_at")
                submissions = ChallengeSubmissionManagementSerializer(
                    submissions, many=True, context={"request": request}
                )
                response = HttpResponse(content_type="text/csv")
                response[
                    "Content-Disposition"
                ] = "attachment; filename=all_submissions.csv"
                writer = csv.writer(response)
                fields = [fields_to_export[field] for field in request.data]
                fields.insert(0, "id")
                writer.writerow(fields)
                for submission in submissions.data:
                    row = [submission["id"]]
                    for field in request.data:
                        if field == "participant_team_members":
                            row.append(
                                ",".join(
                                    username["username"]
                                    for username in submission[
                                        "participant_team_members"
                                    ]
                                )
                            )
                        elif field == "participant_team_members_email":
                            row.append(
                                ",".join(
                                    email["email"]
                                    for email in submission[
                                        "participant_team_members"
                                    ]
                                )
                            )
                        elif field == "participant_team_members_affiliation":
                            row.append(
                                ",".join(
                                    affiliation
                                    for affiliation in submission[
                                        "participant_team_members_affiliations"
                                    ]
                                )
                            )
                        elif field == "created_at":
                            row.append(
                                submission["created_at"].strftime(
                                    "%m/%d/%Y %H:%M:%S"
                                )
                            )
                        else:
                            row.append(submission[field])
                    writer.writerow(row)
                return response

            else:
                response_data = {
                    "error": "Sorry, you do not belong to this Host Team!"
                }
                return Response(
                    response_data, status=status.HTTP_401_UNAUTHORIZED
                )

        else:
            response_data = {"error": "The file type requested is not valid!"}
            return Response(response_data, status=status.HTTP_400_BAD_REQUEST)


@api_view(["POST"])
@throttle_classes([UserRateThrottle])
@permission_classes((permissions.IsAuthenticated, HasVerifiedEmail))
@authentication_classes((ExpiringTokenAuthentication,))
def create_leaderboard(request):
    """
    Creates a leaderboard
    """
    serializer = LeaderboardSerializer(
        data=request.data, many=True, allow_empty=False
    )
    if serializer.is_valid():
        serializer.save()
        response_data = serializer.data
        return Response(response_data, status=status.HTTP_201_CREATED)
    return Response(serializer.errors, status=status.HTTP_400_BAD_REQUEST)


@api_view(["GET", "PATCH"])
@throttle_classes([UserRateThrottle])
@permission_classes((permissions.IsAuthenticated, HasVerifiedEmail))
@authentication_classes((ExpiringTokenAuthentication,))
def get_or_update_leaderboard(request, leaderboard_pk):
    """
    Returns or Updates a leaderboard
    """
    leaderboard = get_leaderboard_model(leaderboard_pk)

    if request.method == "PATCH":
        serializer = LeaderboardSerializer(
            leaderboard, data=request.data, partial=True
        )

        if serializer.is_valid():
            serializer.save()
            response_data = serializer.data
            return Response(response_data, status=status.HTTP_200_OK)
        return Response(serializer.errors, status=status.HTTP_400_BAD_REQUEST)

    if request.method == "GET":
        serializer = LeaderboardSerializer(leaderboard)
        response_data = serializer.data
        return Response(response_data, status=status.HTTP_200_OK)


@api_view(["POST"])
@throttle_classes([UserRateThrottle])
@permission_classes((permissions.IsAuthenticated, HasVerifiedEmail))
@authentication_classes((ExpiringTokenAuthentication,))
def create_dataset_split(request):
    """
    Creates a dataset split
    """
    serializer = DatasetSplitSerializer(
        data=request.data, many=True, allow_empty=False
    )
    if serializer.is_valid():
        serializer.save()
        response_data = serializer.data
        return Response(response_data, status=status.HTTP_201_CREATED)
    else:
        response_data = serializer.errors
        return Response(response_data, status=status.HTTP_400_BAD_REQUEST)


@api_view(["GET", "PATCH"])
@throttle_classes([UserRateThrottle])
@permission_classes((permissions.IsAuthenticated, HasVerifiedEmail))
@authentication_classes((ExpiringTokenAuthentication,))
def get_or_update_dataset_split(request, dataset_split_pk):
    """
    Returns or Updates a dataset split
    """
    dataset_split = get_dataset_split_model(dataset_split_pk)
    if request.method == "PATCH":
        serializer = DatasetSplitSerializer(
            dataset_split, data=request.data, partial=True
        )
        if serializer.is_valid():
            serializer.save()
            response_data = serializer.data
            return Response(response_data, status=status.HTTP_200_OK)
        else:
            response_data = serializer.errors
            return Response(response_data, status=status.HTTP_400_BAD_REQUEST)

    if request.method == "GET":
        serializer = DatasetSplitSerializer(dataset_split)
        response_data = serializer.data
        return Response(response_data, status=status.HTTP_200_OK)


@api_view(["POST"])
@throttle_classes([UserRateThrottle])
@permission_classes((permissions.IsAuthenticated, HasVerifiedEmail))
@authentication_classes((ExpiringTokenAuthentication,))
def create_challenge_phase_split(request):
    """
    Create Challenge Phase Split
    """
    serializer = ZipChallengePhaseSplitSerializer(
        data=request.data, many=True, allow_empty=False
    )
    if serializer.is_valid():
        serializer.save()
        response_data = serializer.data
        return Response(response_data, status=status.HTTP_201_CREATED)
    else:
        response_data = serializer.errors
        return Response(response_data, status=status.HTTP_400_BAD_REQUEST)


@api_view(["GET", "PATCH"])
@throttle_classes([UserRateThrottle])
@permission_classes((permissions.IsAuthenticatedOrReadOnly, HasVerifiedEmail))
@authentication_classes((ExpiringTokenAuthentication,))
def get_or_update_challenge_phase_split(request, challenge_phase_split_pk):
    """
    Returns or Updates challenge phase split
    """
    challenge_phase_split = get_challenge_phase_split_model(
        challenge_phase_split_pk
    )

    if request.method == "PATCH":
        serializer = ZipChallengePhaseSplitSerializer(
            challenge_phase_split, data=request.data, partial=True
        )
        if serializer.is_valid():
            serializer.save()
            response_data = serializer.data
            return Response(response_data, status=status.HTTP_200_OK)
        return Response(serializer.errors, status=status.HTTP_400_BAD_REQUEST)

    if request.method == "GET":
        serializer = ZipChallengePhaseSplitSerializer(challenge_phase_split)
        response_data = serializer.data
        return Response(response_data, status=status.HTTP_200_OK)


@api_view(["GET", "POST"])
@throttle_classes([UserRateThrottle])
@permission_classes((permissions.IsAuthenticatedOrReadOnly, HasVerifiedEmail))
@authentication_classes((ExpiringTokenAuthentication,))
def star_challenge(request, challenge_pk):
    """
    API endpoint for starring and unstarring
    a challenge.
    """
    challenge = get_challenge_model(challenge_pk)

    if request.method == "POST":
        try:
            starred_challenge = StarChallenge.objects.get(
                user=request.user.pk, challenge=challenge
            )
            starred_challenge.is_starred = not starred_challenge.is_starred
            starred_challenge.save()
            serializer = StarChallengeSerializer(starred_challenge)
            response_data = serializer.data
            return Response(response_data, status=status.HTTP_200_OK)
        except StarChallenge.DoesNotExist:
            serializer = StarChallengeSerializer(
                data=request.data,
                context={
                    "request": request,
                    "challenge": challenge,
                    "is_starred": True,
                },
            )
            if serializer.is_valid():
                serializer.save()
                response_data = serializer.data
                return Response(response_data, status=status.HTTP_201_CREATED)
            return Response(
                serializer.errors, status=status.HTTP_400_BAD_REQUEST
            )

    if request.method == "GET":
        try:
            starred_challenge = StarChallenge.objects.get(
                user=request.user.pk, challenge=challenge
            )
            serializer = StarChallengeSerializer(starred_challenge)
            response_data = serializer.data
            return Response(response_data, status=status.HTTP_200_OK)
        except StarChallenge.DoesNotExist:
            starred_challenge = StarChallenge.objects.filter(
                challenge=challenge
            )
            if not starred_challenge:
                response_data = {"is_starred": False, "count": 0}
                return Response(response_data, status=status.HTTP_200_OK)

            serializer = StarChallengeSerializer(starred_challenge, many=True)
            response_data = {
                "is_starred": False,
                "count": serializer.data[0]["count"],
            }
            return Response(response_data, status=status.HTTP_200_OK)


@api_view(["GET"])
@throttle_classes([UserRateThrottle])
@permission_classes((permissions.IsAuthenticated, HasVerifiedEmail))
@authentication_classes((ExpiringTokenAuthentication,))
def get_broker_urls(request):
    """
    Returns:
        Queue name of approved challenges
    """
    is_active = request.data.get("is_active", False)

    q_params = {"approved_by_admin": True}
    if is_active:
        q_params["start_date__lt"] = timezone.now()
        q_params["end_date__gt"] = timezone.now()

    if not request.user.is_superuser:
        response_data = {
            "error": "You are not authorized to make this request!"
        }
        return Response(response_data, status=status.HTTP_403_FORBIDDEN)
    else:
        challenges = Challenge.objects.filter(**q_params)
        response_data = challenges.values_list("queue", flat=True)
        return Response(response_data, status=status.HTTP_200_OK)


@api_view(["GET"])
@throttle_classes([UserRateThrottle])
@permission_classes((permissions.IsAuthenticated, HasVerifiedEmail))
@authentication_classes((ExpiringTokenAuthentication,))
def get_broker_url_by_challenge_pk(request, challenge_pk):
    """
    Returns:
        Queue name of challenge with challenge pk
    """
    if not request.user.is_superuser:
        response_data = {
            "error": "You are not authorized to make this request!"
        }
        return Response(response_data, status=status.HTTP_403_FORBIDDEN)
    else:
        try:
            challenge = Challenge.objects.get(
                pk=challenge_pk, approved_by_admin=True
            )
        except Challenge.DoesNotExist:
            response_data = {
                "error": "Challenge {} does not exist".format(challenge_pk)
            }
            return Response(response_data, status=status.HTTP_400_BAD_REQUEST)

        response_data = [challenge.queue]
        return Response(response_data, status=status.HTTP_200_OK)


@api_view(["GET"])
@throttle_classes([UserRateThrottle])
@permission_classes((permissions.IsAuthenticated, HasVerifiedEmail))
@authentication_classes((ExpiringTokenAuthentication,))
def get_aws_credentials_for_participant_team(request, phase_pk):
    """
        Endpoint to generate AWS Credentails for CLI
        Args:
            - challenge: Challenge model
            - participant_team: Participant Team Model
        Returns:
            - JSON: {
                    "federated_user"
                    "docker_repository_uri"
                }
        Raises:
            - BadRequestException 400
                - When participant_team has not participanted in challenge
                - When Challenge is not Docker based
    """
    challenge_phase = get_challenge_phase_model(phase_pk)
    challenge = challenge_phase.challenge
    participant_team = get_participant_team_of_user_for_a_challenge(
        request.user, challenge.pk
    )
    if not challenge.is_docker_based:
        response_data = {
            "error": "Sorry, this is not a docker based challenge."
        }
        return Response(response_data, status=status.HTTP_400_BAD_REQUEST)

    if participant_team is None:
        response_data = {
            "error": "You have not participated in this challenge."
        }
        return Response(response_data, status=status.HTTP_400_BAD_REQUEST)
    data = get_aws_credentials_for_submission(challenge, participant_team)
    response_data = {"success": data}
    return Response(response_data, status=status.HTTP_200_OK)


@api_view(["POST"])
@throttle_classes([UserRateThrottle])
@permission_classes((permissions.IsAuthenticated, HasVerifiedEmail))
@authentication_classes((ExpiringTokenAuthentication,))
def invite_users_to_challenge(request, challenge_pk):

    challenge = get_challenge_model(challenge_pk)

    if not challenge.is_active or not challenge.approved_by_admin:
        response_data = {"error": "Sorry, the challenge is not active"}
        return Response(response_data, status=status.HTTP_403_FORBIDDEN)

    try:
        challenge_host = ChallengeHost.objects.get(user=request.user)
    except ChallengeHost.DoesNotExist:
        response_data = {"error": "You're not a challenge host"}
        return Response(response_data, status=status.HTTP_400_BAD_REQUEST)

    if not is_user_a_host_of_challenge(request.user, challenge.pk):
        response_data = {
            "error": "You're not authorized to invite a user in {}".format(
                challenge.title
            )
        }
        return Response(response_data, status=status.HTTP_400_BAD_REQUEST)

    users_email = request.data.get("emails")

    if not users_email:
        response_data = {"error": "Users email can't be blank"}
        return Response(response_data, status=status.HTTP_400_BAD_REQUEST)

    try:
        users_email = eval(users_email)
    except Exception:
        response_data = {"error": "Invalid format for users email"}
        return Response(response_data, status=status.HTTP_400_BAD_REQUEST)

    invalid_emails = []
    valid_emails = []
    for email in users_email:
        try:
            invited_user = UserInvitation.objects.get(
                email=email, challenge=challenge.pk
            )
            invitation_key = invited_user.invitation_key
        except UserInvitation.DoesNotExist:
            invitation_key = uuid.uuid4()
            invitation_status = UserInvitation.PENDING
            data = {
                "email": email,
                "invitation_key": str(invitation_key),
                "status": invitation_status,
                "challenge": challenge.pk,
                "invited_by": challenge_host.pk,
            }
            serializer = UserInvitationSerializer(data=data, partial=True)
            if serializer.is_valid():
                user, created = User.objects.get_or_create(
                    username=email, email=email
                )
                if created:
                    EmailAddress.objects.create(
                        user=user, email=email, primary=True, verified=True
                    )
                data["user"] = user.pk
                valid_emails.append(data)
            else:
                invalid_emails.append(email)

        sender_email = settings.CLOUDCV_TEAM_EMAIL
        # TODO: Update this URL after shifting django backend from evalapi.cloudcv.org to evalai.cloudcv.org/api
        hostname = get_url_from_hostname(settings.HOSTNAME)
        url = "{}/accept-invitation/{}/".format(hostname, invitation_key)
        template_data = {"title": challenge.title, "url": url}
        if challenge.image:
            template_data["image"] = challenge.image.url
        template_id = settings.SENDGRID_SETTINGS.get("TEMPLATES").get(
            "CHALLENGE_INVITATION"
        )

        if email not in invalid_emails:
            send_email(sender_email, email, template_id, template_data)

    if valid_emails:
        serializer = UserInvitationSerializer(data=valid_emails, many=True)
        if serializer.is_valid():
            serializer.save()

    if len(users_email) == len(invalid_emails):
        response_data = {"error": "Please enter correct email addresses"}
        return Response(response_data, status=status.HTTP_400_BAD_REQUEST)

    response_data = {
        "success": "Invitations sent successfully",
        "invalid_emails": invalid_emails,
    }
    return Response(response_data, status=status.HTTP_200_OK)


@api_view(["GET", "PATCH"])
@throttle_classes([UserRateThrottle])
@permission_classes(())
def accept_challenge_invitation(request, invitation_key):
    try:
        invitation = UserInvitation.objects.get(invitation_key=invitation_key)
    except UserInvitation.DoesNotExist:
        response_data = {
            "error": "The invitation with key {} doesn't exist".format(
                invitation_key
            )
        }
        return Response(response_data, status=status.HTTP_400_BAD_REQUEST)

    if request.method == "GET":
        serializer = UserInvitationSerializer(invitation)
        return Response(serializer.data, status=status.HTTP_200_OK)

    elif request.method == "PATCH":
        serializer = UserDetailsSerializer(
            invitation.user, data=request.data, partial=True
        )
        if serializer.is_valid():
            serializer.save()
            data = {"password": make_password(serializer.data.get("password"))}
            serializer = UserDetailsSerializer(
                invitation.user, data=data, partial=True
            )
            if serializer.is_valid():
                serializer.save()
            data = {"status": UserInvitation.ACCEPTED}
            serializer = UserInvitationSerializer(
                invitation, data=data, partial=True
            )
            if serializer.is_valid():
                serializer.save()
            return Response(serializer.data, status=status.HTTP_200_OK)
        return Response(serializer.errors, status=status.HTTP_400_BAD_REQUEST)


@api_view(["GET"])
@throttle_classes([UserRateThrottle])
@permission_classes((permissions.IsAuthenticated, HasVerifiedEmail))
@authentication_classes((ExpiringTokenAuthentication,))
def get_challenge_by_queue_name(request, queue_name):
    """
    API endpoint to fetch the challenge details by using pk
    Arguments:
        queue_name -- Challenge queue name for which the challenge deatils are fetched
    Returns:
        Response Object -- An object containing challenge details
    """

    try:
        challenge = Challenge.objects.get(queue=queue_name)
    except Challenge.DoesNotExist:
        response_data = {
            "error": "Challenge with queue name {} does not exist".format(
                queue_name
            )
        }
        return Response(response_data, status=status.HTTP_400_BAD_REQUEST)

    if not is_user_a_host_of_challenge(request.user, challenge.pk):
        response_data = {
            "error": "Sorry, you are not authorized to access this challenge."
        }
        return Response(response_data, status=status.HTTP_401_UNAUTHORIZED)

    serializer = ZipChallengeSerializer(
        challenge, context={"request": request}
    )
    response_data = serializer.data
    return Response(response_data, status=status.HTTP_200_OK)


@api_view(["GET"])
@throttle_classes([UserRateThrottle])
@permission_classes((permissions.IsAuthenticated, HasVerifiedEmail))
@authentication_classes((ExpiringTokenAuthentication,))
def get_challenge_phases_by_challenge_pk(request, challenge_pk):
    """
    API endpoint to fetch all challenge phase details corresponding to a challenge using challenge pk
    Arguments:
        challenge_pk -- Challenge Id for which the details is to be fetched
    Returns:
        Response Object -- An object containing all challenge phases for the challenge
    """
    challenge = get_challenge_model(challenge_pk)

    if not is_user_a_host_of_challenge(request.user, challenge.pk):
        response_data = {
            "error": "Sorry, you are not authorized to access these challenge phases."
        }
        return Response(response_data, status=status.HTTP_401_UNAUTHORIZED)

    challenge_phases = ChallengePhase.objects.filter(challenge=challenge_pk)
    serializer = ChallengePhaseCreateSerializer(
        challenge_phases, context={"request": request}, many=True
    )
    response_data = serializer.data
    return Response(response_data, status=status.HTTP_200_OK)


@api_view(["GET"])
@throttle_classes([AnonRateThrottle])
def get_challenge_phase_by_pk(request, pk):
    """
    Returns a particular challenge phase details by pk
    """
    challenge_phase = get_challenge_phase_model(pk)
    serializer = ChallengePhaseSerializer(
        challenge_phase, context={"request": request}
    )
    response_data = serializer.data
    return Response(response_data, status=status.HTTP_200_OK)


@api_view(["GET"])
@throttle_classes([AnonRateThrottle])
def get_challenge_phase_by_slug(request, slug):
    """
    Returns a particular challenge phase details by pk
    """
    try:
        challenge_phase = ChallengePhase.objects.get(slug=slug)
    except ChallengePhase.DoesNotExist:
        response_data = {
            "error": "Challenge phase with slug {} does not exist".format(slug)
        }
        return Response(response_data, status=status.HTTP_400_BAD_REQUEST)
    serializer = ChallengePhaseSerializer(challenge_phase)
    response_data = serializer.data
    return Response(response_data, status=status.HTTP_200_OK)


@api_view(["GET"])
@throttle_classes([UserRateThrottle])
@permission_classes((permissions.IsAuthenticated, HasVerifiedEmail))
@authentication_classes((ExpiringTokenAuthentication,))
def get_challenge_phase_environment_url(request, slug):
    """
    Returns environment image url and tag required for RL challenge evaluation
    """
    try:
        challenge_phase = ChallengePhase.objects.get(slug=slug)
    except ChallengePhase.DoesNotExist:
        response_data = {
            "error": "Challenge phase with slug {} does not exist".format(slug)
        }
        return Response(response_data, status=status.HTTP_400_BAD_REQUEST)
    challenge = get_challenge_model(challenge_phase.challenge.pk)
    if not is_user_a_host_of_challenge(request.user, challenge.pk):
        response_data = {
            "error": "Sorry, you are not authorized to access test environment URL."
        }
        return Response(response_data, status=status.HTTP_400_BAD_REQUEST)
    if not challenge.is_docker_based:
        response_data = {
            "error": "The challenge doesn't require uploading Docker images, hence no test environment URL."
        }
        return Response(response_data, status=status.HTTP_400_BAD_REQUEST)
    response_data = {"environment_url": challenge_phase.environment_url}
    return Response(response_data, status=status.HTTP_200_OK)


@api_view(["GET"])
@throttle_classes([UserRateThrottle])
@permission_classes((permissions.IsAuthenticated, HasVerifiedEmail))
@authentication_classes((ExpiringTokenAuthentication,))
def get_challenge_evaluation_cluster_details(request, challenge_pk):
    """API to get challenge evaluation cluster details for a challenge

    Arguments:
        request {HttpRequest} -- The request object
        challenge_pk {int} -- The challenge pk for which the cluster details are required

    Returns:
        Response object -- Response object with appropriate response code (200/400/403/404)
    """
    challenge = get_challenge_model(challenge_pk)

    if not is_user_a_host_of_challenge(request.user, challenge.pk):
        response_data = {
            "error": "Sorry, you are not authorized to access evaluation cluster details."
        }
        return Response(response_data, status=status.HTTP_400_BAD_REQUEST)

    if not challenge.is_docker_based:
        response_data = {
            "error": "The challenge doesn't require uploading Docker images, hence no evaluation cluster details."
        }
        return Response(response_data, status=status.HTTP_400_BAD_REQUEST)

    try:
        challenge_evaluation_cluster = ChallengeEvaluationCluster.objects.get(
            challenge=challenge
        )
    except ChallengeEvaluationCluster.DoesNotExist:
        response_data = {
            "error": "Challenge evaluation cluster for the challenge with pk {} does not exist".format(
                challenge.pk
            )
        }
        return Response(response_data, status=status.HTTP_404_NOT_FOUND)
    serializer = ChallengeEvaluationClusterSerializer(
        challenge_evaluation_cluster, context={"request": request}
    )
    response_data = serializer.data
    return Response(response_data, status=status.HTTP_200_OK)


@api_view(["POST"])
@throttle_classes([UserRateThrottle])
@permission_classes((permissions.IsAuthenticated, HasVerifiedEmail))
@authentication_classes((ExpiringTokenAuthentication,))
def validate_challenge_config(request, challenge_host_team_pk):
    challenge_host_team = get_challenge_host_team_model(challenge_host_team_pk)

    response_data = {}

    BASE_LOCATION = tempfile.mkdtemp()
    unique_folder_name = get_unique_alpha_numeric_key(10)
    CHALLENGE_ZIP_DOWNLOAD_LOCATION = join(
        BASE_LOCATION, "{}.zip".format(unique_folder_name)
    )

    data = request.data
    challenge_config_serializer = ChallengeConfigSerializer(
        data=data, context={"request": request}
    )
    if challenge_config_serializer.is_valid():
        challenge_config_serializer.save()
        uploaded_zip_file_path = challenge_config_serializer.data[
            "zip_configuration"
        ]
    else:
        response_data["error"] = challenge_config_serializer.errors
        return Response(response_data, status=status.HTTP_400_BAD_REQUEST)

    is_success, error_description = download_and_write_file(
        uploaded_zip_file_path, True, CHALLENGE_ZIP_DOWNLOAD_LOCATION, "wb"
    )

    if not is_success:
        response_data["error"] = error_description
        return Response(response_data, status=status.HTTP_400_BAD_REQUEST)

    # Extract zip file
    try:
        zip_ref = extract_zip_file(
            CHALLENGE_ZIP_DOWNLOAD_LOCATION,
            "r",
            join(BASE_LOCATION, unique_folder_name),
        )
    except zipfile.BadZipfile:
        message = "The zip file contents cannot be extracted. Please check the format!"
        response_data["error"] = message
        return Response(response_data, status=status.HTTP_400_BAD_REQUEST)

    error_messages, yaml_file_data, files = validate_challenge_config_util(
        request,
        challenge_host_team,
        BASE_LOCATION,
        unique_folder_name,
        zip_ref,
    )

    shutil.rmtree(BASE_LOCATION)

    if len(error_messages):
        response_data["error"] = "\n".join(error_messages)
        return Response(response_data, status=status.HTTP_400_BAD_REQUEST)
    else:
        message = "The challenge config has been validated successfully"
        response_data = {"Success": message}
        return Response(response_data, status=status.HTTP_200_OK)


@api_view(["GET"])
@throttle_classes([UserRateThrottle])
@permission_classes((permissions.IsAuthenticated, HasVerifiedEmail))
@authentication_classes((ExpiringTokenAuthentication,))
def get_worker_logs(request, challenge_pk):
    if not is_user_a_host_of_challenge(request.user, challenge_pk):
        response_data = {
            "error": "Sorry, you are not authorized to access the worker logs."
        }
        return Response(response_data, status=status.HTTP_400_BAD_REQUEST)

    challenge = get_challenge_model(challenge_pk)
    response_data = []

    log_group_name = "challenge-pk-{}-workers".format(challenge.pk)
    log_stream_prefix = challenge.queue
    pattern = ""  # Empty string to get all logs including container logs.

    # This is to specify the time window for fetching logs: 15 minutes before from current time.
    timeframe = 15
    current_time = int(round(time.time() * 1000))
    start_time = current_time - (timeframe * 60000)
    end_time = current_time

    logs = get_logs_from_cloudwatch(
        log_group_name, log_stream_prefix, start_time, end_time, pattern
    )

    response_data = {"logs": logs}
    return Response(response_data, status=status.HTTP_200_OK)


@api_view(["PUT"])
@throttle_classes([UserRateThrottle])
@permission_classes((permissions.IsAuthenticated, HasVerifiedEmail))
@authentication_classes((ExpiringTokenAuthentication,))
def manage_worker(request, challenge_pk, action):
    if not is_user_a_host_of_challenge(request.user, challenge_pk):
        response_data = {
            "error": "Sorry, you are not authorized for access worker operations."
        }
        return Response(response_data, status=status.HTTP_400_BAD_REQUEST)

    # make sure that the action is valid.
    if action not in ("start", "stop", "restart"):
        response_data = {
            "error": "The action {} is invalid for worker".format(action)
        }
        return Response(response_data, status=status.HTTP_406_NOT_ACCEPTABLE)

    challenge = get_challenge_model(challenge_pk)

    response_data = {}

    if action == "start":
        response = start_workers([challenge])
    elif action == "stop":
        response = stop_workers([challenge])
    elif action == "restart":
        response = restart_workers([challenge])

    if response:
        count, failures = response["count"], response["failures"]
        logging.info(
            "Count is {} and failures are: {}".format(count, failures)
        )
        if count:
            response_data = {"action": "Success"}
        else:
            message = failures[0]["message"]
            response_data = {"action": "Failure", "error": message}

    return Response(response_data, status=status.HTTP_200_OK)


@api_view(["GET"])
@throttle_classes([UserRateThrottle])
@permission_classes((permissions.IsAuthenticated, HasVerifiedEmail))
@authentication_classes((ExpiringTokenAuthentication,))
def get_annotation_file_presigned_url(request, challenge_phase_pk):
    """
    API to generate a presigned url to upload a test annotation file

    Arguments:
        request {HttpRequest} -- The request object
        challenge_phase_pk {int} -- Challenge phase primary key
    Returns:
         Response Object -- An object containing the presignd url, or an error message if some failure occurs
    """
    if settings.DEBUG or settings.TEST:
        response_data = {
            "error": "Sorry, this feature is not available in development or test environment."
        }
        return Response(response_data)
    # Check if the challenge phase exists or not
    try:
        challenge_phase = get_challenge_phase_model(challenge_phase_pk)
    except ChallengePhase.DoesNotExist:
        response_data = {"error": "Challenge Phase does not exist"}
        return Response(response_data, status=status.HTTP_400_BAD_REQUEST)

    if not is_user_a_host_of_challenge(
        request.user, challenge_phase.challenge.pk
    ):
        response_data = {
            "error": "Sorry, you are not authorized for uploading an annotation file."
        }
        return Response(response_data, status=status.HTTP_400_BAD_REQUEST)

    file_ext = os.path.splitext(request.data["file_name"])[-1]
    random_file_name = uuid.uuid4()

    if challenge_phase.test_annotation:
        file_key_on_s3 = "{}/{}".format(
            settings.MEDIAFILES_LOCATION, challenge_phase.test_annotation.name
        )
    else:
        # This file shall be replaced with the one uploaded through the presigned url from the CLI
        test_annotation_file = SimpleUploadedFile(
            "{}{}".format(random_file_name, file_ext),
            b"Dummy file content",
            content_type="text/plain",
        )
        serializer = ChallengePhaseCreateSerializer(
            challenge_phase,
            data={"test_annotation": test_annotation_file},
            context={"challenge": challenge_phase.challenge},
            partial=True,
        )
        if serializer.is_valid():
            serializer.save()
        else:
            response_data = {"error": serializer.errors}
            return Response(response_data, status=status.HTTP_400_BAD_REQUEST)
        challenge_phase = serializer.instance
        file_key_on_s3 = "{}/{}".format(
            settings.MEDIAFILES_LOCATION, challenge_phase.test_annotation.name
        )

    response = generate_presigned_url(
        file_key_on_s3, challenge_phase.challenge.pk
    )
    if response.get("error"):
        response_data = response
        return Response(response_data, status=status.HTTP_400_BAD_REQUEST)
    response_data = {"presigned_url": response.get("presigned_url")}
    return Response(response_data, status=status.HTTP_200_OK)


<<<<<<< HEAD
@api_view(["GET"])
@throttle_classes([UserRateThrottle])
@permission_classes((permissions.IsAuthenticated, HasVerifiedEmail))
@authentication_classes((ExpiringTokenAuthentication,))
def get_all_challenge_templates(request):
    q_params = {"is_active": True}
    challenges = ChallengeTemplate.objects.filter(**q_params).order_by("-pk")
    serializer = ChallengeTemplateSerializer(
        challenges, many=True, context={"request": request}
    )
    response_data = serializer.data
    return Response(response_data, status=status.HTTP_200_OK)
=======
@api_view(["POST"])
@throttle_classes([UserRateThrottle])
@permission_classes((permissions.IsAuthenticated, HasVerifiedEmail))
@authentication_classes((ExpiringTokenAuthentication,))
def create_or_update_github_challenge(request, challenge_host_team_pk):
    try:
        challenge_host_team = get_challenge_host_team_model(challenge_host_team_pk)
    except ChallengeHostTeam.DoesNotExist:
        response_data = {"error": "ChallengeHostTeam does not exist"}
        return Response(response_data, status=status.HTTP_406_NOT_ACCEPTABLE)

    challenge_queryset = Challenge.objects.filter(
        github_repository=request.data["GITHUB_REPOSITORY"]
    )

    if challenge_queryset:
        challenge = challenge_queryset[0]
        if not is_user_a_host_of_challenge(request.user, challenge.pk):
            response_data = {
                "error": "Sorry, you are not a host for this challenge. Please check your user access token"
            }
            return Response(response_data, status=status.HTTP_403_FORBIDDEN)

    response_data = {}

    BASE_LOCATION = tempfile.mkdtemp()
    unique_folder_name = get_unique_alpha_numeric_key(10)
    CHALLENGE_ZIP_DOWNLOAD_LOCATION = join(
        BASE_LOCATION, "{}.zip".format(unique_folder_name)
    )

    data = request.data
    challenge_config_serializer = ChallengeConfigSerializer(
        data=data, context={"request": request}
    )
    if challenge_config_serializer.is_valid():
        uploaded_zip_file = challenge_config_serializer.save()
        uploaded_zip_file_path = challenge_config_serializer.data[
            "zip_configuration"
        ]
    else:
        response_data["error"] = challenge_config_serializer.errors
        return Response(response_data, status=status.HTTP_400_BAD_REQUEST)

    is_success, error_description = download_and_write_file(
        uploaded_zip_file_path, True, CHALLENGE_ZIP_DOWNLOAD_LOCATION, "wb"
    )

    if not is_success:
        response_data["error"] = error_description
        return Response(response_data, status=status.HTTP_400_BAD_REQUEST)

    # Extract zip file
    try:
        zip_ref = extract_zip_file(
            CHALLENGE_ZIP_DOWNLOAD_LOCATION,
            "r",
            join(BASE_LOCATION, unique_folder_name),
        )
    except zipfile.BadZipfile:
        message = "The zip file contents cannot be extracted. Please check the format!"
        response_data["error"] = message
        return Response(response_data, status=status.HTTP_400_BAD_REQUEST)

    error_messages, yaml_file_data, files = validate_challenge_config_util(
        request,
        challenge_host_team,
        BASE_LOCATION,
        unique_folder_name,
        zip_ref,
    )

    if not len(error_messages):
        if not challenge_queryset:
            try:
                with transaction.atomic():
                    serializer = ZipChallengeSerializer(
                        data=yaml_file_data,
                        context={
                            "request": request,
                            "challenge_host_team": challenge_host_team,
                            "image": files["challenge_image_file"],
                            "evaluation_script": files[
                                "challenge_evaluation_script_file"
                            ],
                            "github_repository": request.data[
                                "GITHUB_REPOSITORY"
                            ],
                        },
                    )
                    if serializer.is_valid():
                        serializer.save()
                    challenge = serializer.instance
                    queue_name = get_queue_name(challenge.title, challenge.pk)
                    challenge.queue = queue_name
                    challenge.save()

                    # Create Leaderboard
                    yaml_file_data_of_leaderboard = yaml_file_data[
                        "leaderboard"
                    ]
                    leaderboard_ids = {}
                    for data in yaml_file_data_of_leaderboard:
                        serializer = LeaderboardSerializer(
                            data=data, context={"config_id": data["id"]}
                        )
                        if serializer.is_valid():
                            serializer.save()
                        leaderboard_ids[
                            str(data["id"])
                        ] = serializer.instance.pk

                    # Create Challenge Phase
                    challenge_phase_ids = {}
                    challenge_phases_data = yaml_file_data["challenge_phases"]
                    for data, challenge_test_annotation_file in zip(
                        challenge_phases_data,
                        files["challenge_test_annotation_files"],
                    ):
                        data["slug"] = "{}-{}-{}".format(
                            challenge.title.split(" ")[0].lower(),
                            get_slug(data["codename"]),
                            challenge.pk,
                        )[:198]

                        if challenge_test_annotation_file:
                            serializer = ChallengePhaseCreateSerializer(
                                data=data,
                                context={
                                    "challenge": challenge,
                                    "test_annotation": challenge_test_annotation_file,
                                    "config_id": data["id"],
                                },
                            )
                        else:
                            # This is when the host wants to upload the annotation file later
                            serializer = ChallengePhaseCreateSerializer(
                                data=data,
                                context={
                                    "challenge": challenge,
                                    "config_id": data["id"],
                                },
                            )
                        if serializer.is_valid():
                            serializer.save()
                        challenge_phase_ids[
                            str(data["id"])
                        ] = serializer.instance.pk

                    # Create Dataset Splits
                    yaml_file_data_of_dataset_split = yaml_file_data[
                        "dataset_splits"
                    ]
                    dataset_split_ids = {}
                    for data in yaml_file_data_of_dataset_split:
                        serializer = DatasetSplitSerializer(
                            data=data, context={"config_id": data["id"]}
                        )
                        if serializer.is_valid():
                            serializer.save()
                        dataset_split_ids[
                            str(data["id"])
                        ] = serializer.instance.pk

                    # Create Challenge Phase Splits
                    challenge_phase_splits_data = yaml_file_data[
                        "challenge_phase_splits"
                    ]
                    for data in challenge_phase_splits_data:
                        challenge_phase = challenge_phase_ids[
                            str(data["challenge_phase_id"])
                        ]
                        leaderboard = leaderboard_ids[
                            str(data["leaderboard_id"])
                        ]
                        dataset_split = dataset_split_ids[
                            str(data["dataset_split_id"])
                        ]
                        visibility = data["visibility"]

                        data = {
                            "challenge_phase": challenge_phase,
                            "leaderboard": leaderboard,
                            "dataset_split": dataset_split,
                            "visibility": visibility,
                        }

                        serializer = ZipChallengePhaseSplitSerializer(
                            data=data,
                        )
                        if serializer.is_valid():
                            serializer.save()

                zip_config = ChallengeConfiguration.objects.get(
                    pk=uploaded_zip_file.pk
                )
                if zip_config:
                    if not challenge.is_docker_based:
                        # Add the Challenge Host as a test participant.
                        emails = (
                            challenge_host_team.get_all_challenge_host_email()
                        )
                        team_name = "Host_{}_Team".format(
                            random.randint(1, 100000)
                        )
                        participant_host_team = ParticipantTeam(
                            team_name=team_name,
                            created_by=challenge_host_team.created_by,
                        )
                        participant_host_team.save()
                        for email in emails:
                            user = User.objects.get(email=email)
                            host = Participant(
                                user=user,
                                status=Participant.ACCEPTED,
                                team=participant_host_team,
                            )
                            host.save()
                        challenge.participant_teams.add(participant_host_team)

                    zip_config.challenge = challenge
                    zip_config.save()

                    if not settings.DEBUG:
                        message = {
                            "text": "A *new challenge* has been created on EvalAI.",
                            "fields": [
                                {
                                    "title": "Email",
                                    "value": request.user.email,
                                    "short": False,
                                },
                                {
                                    "title": "Challenge title",
                                    "value": challenge.title,
                                    "short": False,
                                },
                            ],
                        }
                        send_slack_notification(message=message)

                    response_data = {
                        "Success": "Challenge {} has been created successfully and"
                        " sent for review to EvalAI Admin.".format(
                            challenge.title
                        )
                    }
                    return Response(
                        response_data, status=status.HTTP_201_CREATED
                    )

            except:  # noqa: E722
                response_data = {
                    "error": "Error in creating challenge. Please check the yaml configuration!"
                }
                return Response(
                    response_data, status=status.HTTP_400_BAD_REQUEST
                )
            finally:
                try:
                    shutil.rmtree(BASE_LOCATION)
                    logger.info("Zip folder is removed")
                except:  # noqa: E722
                    logger.exception(
                        "Zip folder for challenge {} is not removed from {} location".format(
                            challenge.pk, BASE_LOCATION
                        )
                    )

        else:
            # Updating ChallengeConfiguration object
            challenge_configuration = ChallengeConfiguration.objects.filter(
                challenge=challenge.pk
            ).first()
            serializer = ChallengeConfigSerializer(
                challenge_configuration,
                data=request.data,
                context={"request": request},
            )
            if serializer.is_valid():
                serializer.save()

            # Updating Challenge object
            serializer = ZipChallengeSerializer(
                challenge,
                data=yaml_file_data,
                context={
                    "request": request,
                    "challenge_host_team": challenge_host_team,
                    "image": files["challenge_image_file"],
                    "evaluation_script": files[
                        "challenge_evaluation_script_file"
                    ],
                },
            )
            if serializer.is_valid():
                serializer.save()
            challenge = serializer.instance

            # Updating Leaderboard object
            leaderboard_ids = {}
            yaml_file_data_of_leaderboard = yaml_file_data["leaderboard"]
            for data in yaml_file_data_of_leaderboard:
                challenge_phase_split_qs = ChallengePhaseSplit.objects.filter(
                    challenge_phase__challenge__pk=challenge.pk,
                    leaderboard__config_id=data["config_id"],
                )
                if challenge_phase_split_qs:
                    challenge_phase_split = challenge_phase_split_qs.first()
                    leaderboard = challenge_phase_split.leaderboard
                    serializer = LeaderboardSerializer(
                        leaderboard,
                        data=data,
                        context={"config_id": data["id"]},
                    )
                else:
                    serializer = LeaderboardSerializer(
                        data=data, context={"config_id": data["id"]}
                    )
                if serializer.is_valid():
                    serializer.save()
                    leaderboard_ids[str(data["id"])] = serializer.instance.pk

            # Updating ChallengePhase objects
            challenge_phase_ids = {}
            challenge_phases_data = yaml_file_data["challenge_phases"]
            for data, challenge_test_annotation_file in zip(
                challenge_phases_data, files["challenge_test_annotation_files"]
            ):
                challenge_phase = ChallengePhase.objects.filter(
                    challenge__pk=challenge.pk, config_id=data["id"]
                ).first()
                if challenge_test_annotation_file:
                    serializer = ChallengePhaseCreateSerializer(
                        challenge_phase,
                        data=data,
                        context={
                            "challenge": challenge,
                            "test_annotation": challenge_test_annotation_file,
                            "config_id": data["config_id"],
                        },
                    )
                else:
                    serializer = ChallengePhaseCreateSerializer(
                        challenge_phase,
                        data=data,
                        context={
                            "challenge": challenge,
                            "config_id": data["config_id"],
                        },
                    )
                if serializer.is_valid():
                    serializer.save()
                    challenge_phase_ids[
                        str(data["id"])
                    ] = serializer.instance.pk

            # Updating DatasetSplit objects
            yaml_file_data_of_dataset_split = yaml_file_data["dataset_splits"]
            dataset_split_ids = {}
            for data in yaml_file_data_of_dataset_split:
                challenge_phase_split_qs = ChallengePhaseSplit.objects.filter(
                    challenge_phase__challenge__pk=challenge.pk,
                    dataset_split__config_id=data["id"],
                )
                if challenge_phase_split_qs:
                    challenge_phase_split = challenge_phase_split_qs.first()
                    dataset_split = challenge_phase_split.dataset_split
                    serializer = DatasetSplitSerializer(
                        dataset_split,
                        data=data,
                        context={"config_id": data["id"]},
                    )
                else:
                    serializer = DatasetSplitSerializer(
                        data=data, context={"config_id": data["id"]}
                    )
                if serializer.is_valid():
                    serializer.save()
                    dataset_split_ids[str(data["id"])] = serializer.instance.pk

            # Update ChallengePhaseSplit objects
            challenge_phase_splits_data = yaml_file_data[
                "challenge_phase_splits"
            ]
            for data in challenge_phase_splits_data:
                challenge_phase = challenge_phase_ids[
                    str(data["challenge_phase_id"])
                ]
                leaderboard = leaderboard_ids[str(data["leaderboard_id"])]
                dataset_split = dataset_split_ids[
                    str(data["dataset_split_id"])
                ]
                visibility = data["visibility"]

                data = {
                    "challenge_phase": challenge_phase,
                    "leaderboard": leaderboard,
                    "dataset_split": dataset_split,
                    "visibility": visibility,
                }

                challenge_phase_split_qs = ChallengePhaseSplit.objects.filter(
                    challenge_phase__pk=challenge_phase,
                    dataset_split__pk=dataset_split,
                )
                if challenge_phase_split_qs:
                    challenge_phase_split = challenge_phase_split_qs.first()
                    serializer = ZipChallengePhaseSplitSerializer(
                        challenge_phase_split, data=data,
                    )
                else:
                    serializer = ZipChallengePhaseSplitSerializer(data=data)
                if serializer.is_valid():
                    serializer.save()

            response_data = {
                "Success": "The challenge {} has been updated successfully".format(
                    challenge.title
                )
            }
            return Response(response_data, status=status.HTTP_200_OK)
    else:
        shutil.rmtree(BASE_LOCATION)
        logger.info("Challenge config validation failed. Zip folder removed")
        response_data["error"] = "\n".join(error_messages)
        return Response(response_data, status=status.HTTP_400_BAD_REQUEST)
>>>>>>> 47af1db8
<|MERGE_RESOLUTION|>--- conflicted
+++ resolved
@@ -2689,20 +2689,6 @@
     return Response(response_data, status=status.HTTP_200_OK)
 
 
-<<<<<<< HEAD
-@api_view(["GET"])
-@throttle_classes([UserRateThrottle])
-@permission_classes((permissions.IsAuthenticated, HasVerifiedEmail))
-@authentication_classes((ExpiringTokenAuthentication,))
-def get_all_challenge_templates(request):
-    q_params = {"is_active": True}
-    challenges = ChallengeTemplate.objects.filter(**q_params).order_by("-pk")
-    serializer = ChallengeTemplateSerializer(
-        challenges, many=True, context={"request": request}
-    )
-    response_data = serializer.data
-    return Response(response_data, status=status.HTTP_200_OK)
-=======
 @api_view(["POST"])
 @throttle_classes([UserRateThrottle])
 @permission_classes((permissions.IsAuthenticated, HasVerifiedEmail))
@@ -3130,4 +3116,17 @@
         logger.info("Challenge config validation failed. Zip folder removed")
         response_data["error"] = "\n".join(error_messages)
         return Response(response_data, status=status.HTTP_400_BAD_REQUEST)
->>>>>>> 47af1db8
+
+
+@api_view(["GET"])
+@throttle_classes([UserRateThrottle])
+@permission_classes((permissions.IsAuthenticated, HasVerifiedEmail))
+@authentication_classes((ExpiringTokenAuthentication,))
+def get_all_challenge_templates(request):
+    q_params = {"is_active": True}
+    challenges = ChallengeTemplate.objects.filter(**q_params).order_by("-pk")
+    serializer = ChallengeTemplateSerializer(
+        challenges, many=True, context={"request": request}
+    )
+    response_data = serializer.data
+    return Response(response_data, status=status.HTTP_200_OK)