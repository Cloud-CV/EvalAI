--- conflicted
+++ resolved
@@ -165,20 +165,13 @@
         "rest_framework.throttling.AnonRateThrottle",
         "rest_framework.throttling.UserRateThrottle",
     ),
-<<<<<<< HEAD
-    'DEFAULT_THROTTLE_RATES': {
-        'anon': '100/minute',
-        'user': '100/minute',
-        'resend_email': '3/hour'
-    },
     'DEFAULT_RENDERER_CLASSES': (
         'rest_framework.renderers.JSONRenderer',
     ),
     'EXCEPTION_HANDLER': 'apps.base.utils.custom_exception_handler'
-=======
-    "DEFAULT_THROTTLE_RATES": {"anon": "100/minute", "user": "100/minute"},
+    "DEFAULT_THROTTLE_RATES": {"anon": "100/minute", "user": "100/minute", "resend_email": "3/hour"},
     "DEFAULT_RENDERER_CLASSES": ("rest_framework.renderers.JSONRenderer",),
->>>>>>> 57b400c3
+    "EXCEPTION_HANDLER": "apps.base.utils.custom_exception_handler",
 }
 
 # ALLAUTH SETTINGS
