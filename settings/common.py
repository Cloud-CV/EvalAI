"""
Django settings for evalai project.

Generated by 'django-admin startproject' using Django 1.10.2.

For more information on this file, see
https://docs.djangoproject.com/en/1.10/topics/settings/

For the full list of settings and their values, see
https://docs.djangoproject.com/en/1.10/ref/settings/
"""

import datetime
import os
import sys

# Build paths inside the project like this: os.path.join(BASE_DIR, ...)
BASE_DIR = os.path.dirname(os.path.dirname(os.path.abspath(__file__)))
APPS_DIR = os.path.join(BASE_DIR, "apps")

sys.path.append(APPS_DIR)

# Quick-start development settings - unsuitable for production
# See https://docs.djangoproject.com/en/1.10/howto/deployment/checklist/

# SECURITY WARNING: keep the secret key used in production secret!
SECRET_KEY = os.environ.get("SECRET_KEY", "random_secret_key")

# SECURITY WARNING: don't run with debug turned on in production!
DEBUG = True

TEST = False

ALLOWED_HOSTS = []


# Application definition

DEFAULT_APPS = [
    "django.contrib.admin",
    "django.contrib.auth",
    "django.contrib.contenttypes",
    "django.contrib.sessions",
    "django.contrib.messages",
    "django.contrib.staticfiles",
    "django.contrib.sites",
]

OUR_APPS = [
    "accounts",
    "analytics",
    "base",
    "challenges",
    "hosts",
    "jobs",
    "participants",
    "web",
]

THIRD_PARTY_APPS = [
    "allauth",
    "allauth.account",
    "corsheaders",
    "django_ses",
    "import_export",
    "rest_auth",
    "rest_auth.registration",
    "rest_framework.authtoken",
    "rest_framework",
    "rest_framework_docs",
    "rest_framework_expiring_authtoken",
    "drf_yasg",
    "django_filters",
]

INSTALLED_APPS = DEFAULT_APPS + OUR_APPS + THIRD_PARTY_APPS

MIDDLEWARE = [
    "corsheaders.middleware.CorsMiddleware",
    "django.middleware.security.SecurityMiddleware",
    "django.contrib.sessions.middleware.SessionMiddleware",
    "django.middleware.common.CommonMiddleware",
    "django.middleware.csrf.CsrfViewMiddleware",
    "django.contrib.auth.middleware.AuthenticationMiddleware",
    "django.contrib.messages.middleware.MessageMiddleware",
    "django.middleware.clickjacking.XFrameOptionsMiddleware",
]

ROOT_URLCONF = "evalai.urls"


TEMPLATES = [
    {
        "BACKEND": "django.template.backends.django.DjangoTemplates",
        "DIRS": [],
        "APP_DIRS": True,
        "OPTIONS": {
            "context_processors": [
                "django.template.context_processors.debug",
                "django.template.context_processors.request",
                "django.contrib.auth.context_processors.auth",
                "django.contrib.messages.context_processors.messages",
            ]
        },
    }
]

WSGI_APPLICATION = "evalai.wsgi.application"


# Password validation
# https://docs.djangoproject.com/en/1.10/ref/settings/#auth-password-validators

AUTH_PASSWORD_VALIDATORS = [
    {
        "NAME": "django.contrib.auth.password_validation.UserAttributeSimilarityValidator"  # noqa
    },
    {
        "NAME": "django.contrib.auth.password_validation.MinimumLengthValidator"  # noqa
    },
    {
        "NAME": "django.contrib.auth.password_validation.CommonPasswordValidator"  # noqa
    },
    {
        "NAME": "django.contrib.auth.password_validation.NumericPasswordValidator"  # noqa
    },
]


# Internationalization
# https://docs.djangoproject.com/en/1.10/topics/i18n/

LANGUAGE_CODE = "en-us"

TIME_ZONE = "UTC"

USE_I18N = True

USE_L10N = True

USE_TZ = True

# Static files (CSS, JavaScript, Images)
# https://docs.djangoproject.com/en/1.10/howto/static-files/

STATIC_URL = "/static/"
STATIC_ROOT = os.path.join(BASE_DIR, "static")
MEDIA_ROOT = os.path.join(BASE_DIR, "media")
MEDIA_URL = "/media/"

SITE_ID = 1

REST_FRAMEWORK = {
    "DEFAULT_PAGINATION_CLASS": (
        "rest_framework.pagination.LimitOffsetPagination"
    ),
    "PAGE_SIZE": 100,
    "TEAM_PAGE_SIZE": 10,
    "DEFAULT_PERMISSION_CLASSES": [
        "rest_framework.permissions.IsAuthenticatedOrReadOnly"
    ],
    "DEFAULT_AUTHENTICATION_CLASSES": [
        "rest_framework_expiring_authtoken.authentication.ExpiringTokenAuthentication"
    ],
    "TEST_REQUEST_DEFAULT_FORMAT": "json",
    "DEFAULT_THROTTLE_CLASSES": (
        "rest_framework.throttling.AnonRateThrottle",
        "rest_framework.throttling.UserRateThrottle",
    ),
    "DEFAULT_THROTTLE_RATES": {
        "anon": "100/minute",
        "user": "100/minute",
        "resend_email": "3/hour",
    },
    "DEFAULT_RENDERER_CLASSES": ("rest_framework.renderers.JSONRenderer",),
}

# ALLAUTH SETTINGS
ACCOUNT_EMAIL_REQUIRED = True
OLD_PASSWORD_FIELD_ENABLED = True
ACCOUNT_CONFIRM_EMAIL_ON_GET = True
ACCOUNT_EMAIL_CONFIRMATION_ANONYMOUS_REDIRECT_URL = (
    "/api/auth/email-confirmed/"
)
ACCOUNT_EMAIL_CONFIRMATION_AUTHENTICATED_REDIRECT_URL = (
    "/api/auth/email-confirmed/"
)

AUTHENTICATION_BACKENDS = (
    # Needed to login by username in Django admin, regardless of `allauth`
    "django.contrib.auth.backends.ModelBackend",
    # `allauth` specific authentication methods, such as login by e-mail
    "allauth.account.auth_backends.AuthenticationBackend",
)

AWS_ACCESS_KEY_ID = os.environ.get("AWS_ACCESS_KEY_ID")
AWS_SECRET_ACCESS_KEY = os.environ.get("AWS_SECRET_ACCESS_KEY")

# Broker url for celery
CELERY_BROKER_URL = "sqs://%s:%s@" % (AWS_ACCESS_KEY_ID, AWS_SECRET_ACCESS_KEY)

# CORS Settings
CORS_ORIGIN_ALLOW_ALL = True

# REST Framework Expiring Tokens Configuration
EXPIRING_TOKEN_LIFESPAN = datetime.timedelta(days=365)

# Logging
LOGGING = {
    "version": 1,
    "disable_existing_loggers": False,
    "root": {"level": "INFO", "handlers": ["console"]},
    "filters": {
        "require_debug_false": {"()": "django.utils.log.RequireDebugFalse"},
        "require_debug_true": {"()": "django.utils.log.RequireDebugTrue"},
    },
    "formatters": {
        "simple": {
            "format": "[%(asctime)s] %(levelname)s %(message)s",
            "datefmt": "%Y-%m-%d %H:%M:%S",
        },
        "verbose": {
            "format": "[%(asctime)s] %(levelname)s %(module)s %(message)s",
            "datefmt": "%Y-%m-%d %H:%M:%S",
        },
    },
    "handlers": {
        "console": {
            "level": "INFO",
            "filters": ["require_debug_true"],
            "class": "logging.StreamHandler",
            "formatter": "simple",
        },
        "logfile": {
            "level": "DEBUG",
            "class": "logging.handlers.RotatingFileHandler",
            "filename": os.path.join(BASE_DIR, "django.log"),
            "maxBytes": 50000,
            "backupCount": 10,
            "formatter": "verbose",
        },
        "mail_admins": {
            "level": "ERROR",
            "class": "django.utils.log.AdminEmailHandler",
            "filters": ["require_debug_false"],
        },
    },
    "loggers": {
        "django": {"handlers": ["console"], "propagate": False},
        "django.request": {
            "handlers": ["mail_admins"],
            "level": "ERROR",
            "propagate": False,
        },
        "django.security": {
            "handlers": ["mail_admins"],
            "level": "ERROR",
            "propagate": False,
        },
        "django.db.backends": {
            "handlers": ["mail_admins"],
            "level": "ERROR",
            "propagate": False,
        },
    },
}

CACHES = {
    "default": {
        "BACKEND": "django.core.cache.backends.memcached.MemcachedCache"
    }
}

# The maximum size in bytes for request body
# https://docs.djangoproject.com/en/1.10/ref/settings/#data-upload-max-memory-size
FILE_UPLOAD_MAX_MEMORY_SIZE = 4294967296  # 4 GB
DATA_UPLOAD_MAX_MEMORY_SIZE = 4294967296  # 4 GB

# To make usermame field read-only, customized serializer is defined.
REST_AUTH_SERIALIZERS = {
    "USER_DETAILS_SERIALIZER": "accounts.serializers.ProfileSerializer"
}

# For inviting users to participant and host teams.
ADMIN_EMAIL = "admin@cloudcv.org"
CLOUDCV_TEAM_EMAIL = "EvalAI Team <team@cloudcv.org>"

# Slack web hook url
SLACK_WEB_HOOK_URL = os.environ.get(
    "SLACK_WEB_HOOK_URL", "http://testslackwebhook.com/webhook"
)

SWAGGER_SETTINGS = {
    "DEFAULT_INFO": "evalai.urls.swagger_api_info",
    "SECURITY_DEFINITIONS": {
        "Token Authentication": {
            "type": "apiKey",
            "name": "Authorization",
            "in": "header",
        }
    },
}

REDOC_SETTINGS = {"SPEC_URL": ("docs.yaml", {"format": ".yaml"})}

DJANGO_SERVER = os.environ.get("DJANGO_SERVER")
DJANGO_SERVER_PORT = os.environ.get("DJANGO_SERVER_PORT")

HOSTNAME = os.environ.get("HOSTNAME")

SENDGRID_SETTINGS = {
    "TEMPLATES": {
        "CHALLENGE_INVITATION": "d-60825bcf014f4958bdb1b9173471d420",
        "CHALLENGE_APPROVAL_EMAIL": "d-45e0adc0597b4b60bd7c384aa903c488",
<<<<<<< HEAD
        "WORKERS_RESTARTED": "d-3d9a474a5e2b4ac4ad5a45ba9c0b84bd",
        "WORKERS_RESTARTING_NOTIFIER": "d-cfc5732826374126a9032fda824cc1ff",
=======
        "WORKER_RESTART_EMAIL": "d-3d9a474a5e2b4ac4ad5a45ba9c0b84bd",
        "CLUSTER_CREATION_TEMPLATE": "d-6de90fd760df4a41bb9bff1872eaab82",
>>>>>>> aa6dc983
    }
}

# EKS configs for Rl-worker
EKS_CLUSTER_ROLE_ARN = os.environ.get("EKS_CLUSTER_ROLE_ARN")

EKS_NODEGROUP_ROLE_ARN = os.environ.get("EKS_NODEGROUP_ROLE_ARN")<|MERGE_RESOLUTION|>--- conflicted
+++ resolved
@@ -312,13 +312,9 @@
     "TEMPLATES": {
         "CHALLENGE_INVITATION": "d-60825bcf014f4958bdb1b9173471d420",
         "CHALLENGE_APPROVAL_EMAIL": "d-45e0adc0597b4b60bd7c384aa903c488",
-<<<<<<< HEAD
         "WORKERS_RESTARTED": "d-3d9a474a5e2b4ac4ad5a45ba9c0b84bd",
         "WORKERS_RESTARTING_NOTIFIER": "d-cfc5732826374126a9032fda824cc1ff",
-=======
-        "WORKER_RESTART_EMAIL": "d-3d9a474a5e2b4ac4ad5a45ba9c0b84bd",
         "CLUSTER_CREATION_TEMPLATE": "d-6de90fd760df4a41bb9bff1872eaab82",
->>>>>>> aa6dc983
     }
 }
 
