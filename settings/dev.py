--- conflicted
+++ resolved
@@ -1,11 +1,6 @@
-<<<<<<< HEAD
-from .common import *  # noqa: ignore=F405  # pylint: disable=wildcard-import,unused-wildcard-import
-
-=======
->>>>>>> 8ae26ff1
 import warnings
 
-from .common import *  # noqa: ignore=F405
+from .common import *  # noqa: ignore=F405  # pylint: disable=wildcard-import,unused-wildcard-import
 
 # Database
 # https://docs.djangoproject.com/en/1.10.2/ref/settings/#databases
