from .common import *  # noqa

import os


DEBUG = True

ALLOWED_HOSTS = ['*']

# Database
# https://docs.djangoproject.com/en/1.10.2/ref/settings/#databases

<<<<<<< HEAD

DEBUG = False


DATABASES = {
    'default': {
        'ENGINE': 'django.db.backends.postgresql_psycopg2',
        'NAME': os.environ.get('RDS_NAME', ''),
        'USER': os.environ.get('RDS_USER', ''),
        'PASSWORD': os.environ.get('RDS_PASSWORD', ''),
        'HOST': os.environ.get('RDS_HOST', ''),
        'PORT': '5432',
=======
if 'RDS_DB_NAME' in os.environ:
    DATABASES = {
        'default': {
            'ENGINE': 'django.db.backends.postgresql_psycopg2',
            'NAME': os.environ['RDS_DB_NAME'],
            'USER': os.environ['RDS_USERNAME'],
            'PASSWORD': os.environ['RDS_PASSWORD'],
            'HOST': os.environ['RDS_HOSTNAME'],
            'PORT': os.environ['RDS_PORT'],
        }
    }
else:
    DATABASES = {
        'default': {
            'ENGINE': 'django.db.backends.postgresql_psycopg2',
            'NAME': 'iotd',
            'USER': 'iotd',
            'PASSWORD': 'iotd',
            'HOST': 'localhost',
            'PORT': '5432',
        }
>>>>>>> 41550263
    }

<<<<<<< HEAD
INSTALLED_APPS = ('storages',)
=======
INSTALLED_APPS += ('storages',) # noqa  
>>>>>>> 41550263

AWS_ACCESS_KEY_ID = os.environ.get('AWS_ACCESS_KEY_ID', '')
AWS_SECRET_ACCESS_KEY = os.environ.get('AWS_SECRET_ACCESS_KEY', '')

# Amazon S3 Configurations
AWS_STORAGE_BUCKET_NAME = "evalai-static"
AWS_S3_CUSTOM_DOMAIN = '%s.s3.amazonaws.com' % AWS_STORAGE_BUCKET_NAME

STATICFILES_STORAGE = 'custom_storages.StaticStorage'
STATICFILES_LOCATION = 'static'
STATIC_URL = "https://%s/%s/" % (AWS_S3_CUSTOM_DOMAIN, STATICFILES_LOCATION)

MEDIAFILES_LOCATION = 'media'
MEDIA_URL = "https://%s/%s/" % (AWS_S3_CUSTOM_DOMAIN, MEDIAFILES_LOCATION)
DEFAULT_FILE_STORAGE = 'custom_storages.MediaStorage'<|MERGE_RESOLUTION|>--- conflicted
+++ resolved
@@ -10,20 +10,7 @@
 # Database
 # https://docs.djangoproject.com/en/1.10.2/ref/settings/#databases
 
-<<<<<<< HEAD
 
-DEBUG = False
-
-
-DATABASES = {
-    'default': {
-        'ENGINE': 'django.db.backends.postgresql_psycopg2',
-        'NAME': os.environ.get('RDS_NAME', ''),
-        'USER': os.environ.get('RDS_USER', ''),
-        'PASSWORD': os.environ.get('RDS_PASSWORD', ''),
-        'HOST': os.environ.get('RDS_HOST', ''),
-        'PORT': '5432',
-=======
 if 'RDS_DB_NAME' in os.environ:
     DATABASES = {
         'default': {
@@ -45,14 +32,10 @@
             'HOST': 'localhost',
             'PORT': '5432',
         }
->>>>>>> 41550263
     }
 
-<<<<<<< HEAD
-INSTALLED_APPS = ('storages',)
-=======
+
 INSTALLED_APPS += ('storages',) # noqa  
->>>>>>> 41550263
 
 AWS_ACCESS_KEY_ID = os.environ.get('AWS_ACCESS_KEY_ID', '')
 AWS_SECRET_ACCESS_KEY = os.environ.get('AWS_SECRET_ACCESS_KEY', '')
