<<<<<<< HEAD
from .common import *  # noqa: ignore=F405  # pylint: disable=wildcard-import,unused-wildcard-import

=======
>>>>>>> 8ae26ff1
import os

import raven

from .common import *  # noqa: ignore=F405

DEBUG = False

ALLOWED_HOSTS = ["eval.ai"]

# Database
# https://docs.djangoproject.com/en/1.10.2/ref/settings/#databases

CORS_ORIGIN_ALLOW_ALL = False

CORS_ORIGIN_WHITELIST = (
    "https://evalai.s3.amazonaws.com",
    "https://eval.ai",
    "http://beta.eval.ai:9999",
)

DATABASES = {
    "default": {
        "ENGINE": "django.db.backends.postgresql_psycopg2",
        "NAME": os.environ.get("RDS_DB_NAME"),
        "USER": os.environ.get("RDS_USERNAME"),
        "PASSWORD": os.environ.get("RDS_PASSWORD"),
        "HOST": os.environ.get("RDS_HOSTNAME"),
        "PORT": os.environ.get("RDS_PORT"),
    }
}

DATADOG_APP_NAME = "EvalAI"
DATADOG_APP_KEY = os.environ.get("DATADOG_APP_KEY")
DATADOG_API_KEY = os.environ.get("DATADOG_API_KEY")

MIDDLEWARE += ["middleware.metrics.DatadogMiddleware"]  # noqa

INSTALLED_APPS += ("storages", "raven.contrib.django.raven_compat")  # noqa

AWS_STORAGE_BUCKET_NAME = os.environ.get("AWS_STORAGE_BUCKET_NAME")
AWS_ACCESS_KEY_ID = os.environ.get("AWS_ACCESS_KEY_ID")
AWS_SECRET_ACCESS_KEY = os.environ.get("AWS_SECRET_ACCESS_KEY")
AWS_SES_REGION_NAME = os.environ.get("AWS_SES_REGION_NAME")
AWS_SES_REGION_ENDPOINT = os.environ.get("AWS_SES_REGION_ENDPOINT")

# Amazon S3 Configurations
AWS_S3_CUSTOM_DOMAIN = "%s.s3.amazonaws.com" % AWS_STORAGE_BUCKET_NAME

# static files configuration on S3
STATICFILES_LOCATION = "static"
STATICFILES_STORAGE = "settings.custom_storages.StaticStorage"
STATIC_URL = "https://%s/%s/" % (AWS_S3_CUSTOM_DOMAIN, STATICFILES_LOCATION)

# Media files configuration on S3
MEDIAFILES_LOCATION = "media"
MEDIA_URL = "http://%s.s3.amazonaws.com/%s/" % (
    AWS_STORAGE_BUCKET_NAME,
    MEDIAFILES_LOCATION,
)
DEFAULT_FILE_STORAGE = "settings.custom_storages.MediaStorage"

# Setup Email Backend related settings
DEFAULT_FROM_EMAIL = "noreply@cloudcv.org"
EMAIL_BACKEND = "django_ses.SESBackend"
EMAIL_HOST = os.environ.get("EMAIL_HOST")
EMAIL_HOST_PASSWORD = os.environ.get("EMAIL_HOST_PASSWORD")
EMAIL_HOST_USER = os.environ.get("EMAIL_HOST_USER")
EMAIL_PORT = os.environ.get("EMAIL_PORT")
EMAIL_USE_TLS = os.environ.get("EMAIL_USE_TLS")

# Hide API Docs on production environment
REST_FRAMEWORK_DOCS = {"HIDE_DOCS": True}

# Port number for the python-memcached cache backend.
CACHES["default"]["LOCATION"] = os.environ.get(  # noqa: ignore=F405
    "MEMCACHED_LOCATION"
)  # noqa: ignore=F405

RAVEN_CONFIG = {
    "dsn": os.environ.get("SENTRY_URL"),
    # If you are using git, you can also automatically configure the
    # release based on the git info.
    "release": raven.fetch_git_sha(os.path.dirname(os.pardir)),
}

# https://docs.djangoproject.com/en/1.10/ref/settings/#secure-proxy-ssl-header
SECURE_PROXY_SSL_HEADER = ("HTTP_X_FORWARDED_PROTO", "https")

LOGGING["root"] = {  # noqa
    "level": "INFO",
    "handlers": ["console", "sentry", "logfile"],
}

LOGGING["handlers"]["sentry"] = {  # noqa
    "level": "ERROR",
    "class": "raven.contrib.django.raven_compat.handlers.SentryHandler",
    "tags": {"custom-tag": "x"},
}<|MERGE_RESOLUTION|>--- conflicted
+++ resolved
@@ -1,13 +1,8 @@
-<<<<<<< HEAD
-from .common import *  # noqa: ignore=F405  # pylint: disable=wildcard-import,unused-wildcard-import
-
-=======
->>>>>>> 8ae26ff1
 import os
 
 import raven
 
-from .common import *  # noqa: ignore=F405
+from .common import *  # noqa: ignore=F405  # pylint: disable=wildcard-import,unused-wildcard-import
 
 DEBUG = False
 
