language: python
sudo: required
os: linux
dist: focal
services:
  - docker
  - xvfb

python:
  - '3.9.21'

# Enhanced caching strategy
cache:
  directories:
    - $HOME/.cache/pip
    - $HOME/.cache/docker
    - $HOME/.npm
    - $HOME/.bower
    - node_modules
    - bower_components

env:
  global:
    - COMPOSE_BAKE=true
    - COMPOSE_BAKE_ARGS="--build-arg PIP_NO_CACHE_DIR=1"
    - DOCKER_BUILDKIT=1
    - COMPOSE_DOCKER_CLI_BUILD=1

before_install:
  - sudo rm -f /etc/boto.cfg
  - export CHROME_BIN=chromium-browser
  - export DISPLAY=:99.0
  - pip install --upgrade pip
  - mkdir -p $HOME/.config/pip
  - echo "[build_ext]" > $HOME/.config/pip/pip.conf
  - echo "parallel = 4" >> $HOME/.config/pip/pip.conf  # Increased parallelism
  - ulimit -u 16384
  - ulimit -n 4096
  # Enable Docker BuildKit for faster builds (safe write)
  - sudo mkdir -p /etc/docker
  - sudo tee /etc/docker/daemon.json >/dev/null <<'JSON'
    {"features": {"buildkit": true}}
    JSON
  - sudo service docker restart || true

install:
  - pip install awscli==1.18.66

jobs:
  fast_finish: true
  include:
    # Stage 1: Build Docker images in parallel
    - stage: Build
      name: Build Core Services
      script:
        - if [ "$TRAVIS_PULL_REQUEST" = "false" ]; then echo "$DOCKER_PASSWORD" | docker login -u "$DOCKER_USERNAME" --password-stdin || travis_terminate 1; fi
        - docker-compose build django db sqs || travis_terminate 1;

<<<<<<< HEAD
    - stage: Build
      name: Build Frontend
      script:
        - docker-compose build nodejs || travis_terminate 1;

    - stage: Build
      name: Build Worker (Python 3.7)
      script:
        - docker-compose --profile worker_py3_7 build worker_py3_7 || travis_terminate 1;

    - stage: Build
      name: Build Worker (Python 3.8)
      script:
        - docker-compose --profile worker_py3_8 build worker_py3_8 || travis_terminate 1;

    - stage: Build
      name: Build Worker (Python 3.9)
      script:
        - docker-compose --profile worker_py3_9 build worker_py3_9 || travis_terminate 1;

    # Stage 2: Run tests in parallel
    - stage: Test
      name: Frontend Tests
      script:
        - docker-compose run --rm nodejs bash -c "gulp dev && karma start --single-run && gulp staging" || travis_terminate 1;
=======
        # Frontend Tests
        - docker-compose run nodejs bash -c "npm install && gulp dev && karma start --single-run --reporters=junit,coverage && gulp staging" || travis_terminate 1;
>>>>>>> e9e38e99

        # Backend Tests
        - docker-compose run -e DJANGO_SETTINGS_MODULE=settings.test django python manage.py flush --noinput || travis_terminate 1;
        - docker-compose run -e DJANGO_SETTINGS_MODULE=settings.test django pytest --cov . --cov-config .coveragerc --cov-report=xml:coverage-backend.xml --junitxml=junit-backend.xml -o junit_family=legacy || travis_terminate 1;

    # Stage 3: Code quality checks in parallel
    - stage: Code Quality
      name: Black & isort
      script:
        - docker-compose run --rm -e DJANGO_SETTINGS_MODULE=settings.dev django bash -c "
          pip install black==24.8.0 isort==5.12.0 &&
          echo 'Running black check...' &&
          black --check --diff ./ &&
          echo 'Running isort check...' &&
          isort --check-only --diff --profile=black ./ &&
          echo 'Black and isort checks passed!'" || travis_terminate 1;

    - stage: Code Quality
      name: Flake8
      script:
        - docker-compose run --rm -e DJANGO_SETTINGS_MODULE=settings.dev django bash -c "
          pip install flake8==3.8.2 &&
          echo 'Running flake8 check...' &&
          flake8 --config=.flake8 ./ &&
          echo 'Flake8 check passed!'" || travis_terminate 1;

    - stage: Code Quality
      name: Pylint
      script:
        - docker-compose run --rm -e DJANGO_SETTINGS_MODULE=settings.dev django bash -c "
          pip install pylint==3.3.6 &&
          echo 'Running pylint check...' &&
          pylint --rcfile=.pylintrc --output-format=colorized --score=y --fail-under=7.5 ./ &&
          echo 'Pylint check passed!'" || travis_terminate 1;

    # Stage 4: Coverage reporting
    - stage: Coverage
      name: Coverage Report
      script:
        - echo "Coverage reporting handled by backend tests"
      after_success:
        # Install Codecov CLI
        - pip install codecov-cli
        
        # Upload backend test results to Codecov
        - codecovcli do-upload --report-type test_results --file junit-backend.xml
        
        # Upload frontend test results to Codecov (if available)
        - codecovcli do-upload --report-type test_results --file coverage/frontend/TEST-*.xml || true
        
        # Upload backend coverage to Codecov
        - bash <(curl -s https://codecov.io/bash) -f coverage-backend.xml -F backend
        
        # Upload frontend coverage to Codecov
        - bash <(curl -s https://codecov.io/bash) -f coverage/frontend/lcov.info -F frontend

    - stage: Package & Deployment
      name: Push & Deploy Services
      script:
        - eval "$(ssh-agent -s)"
        - openssl aes-256-cbc -K $encrypted_77d2d82026f6_key -iv $encrypted_77d2d82026f6_iv -in scripts/deployment/evalai.pem.enc -out scripts/deployment/evalai.pem -d || true
        - ./scripts/deployment/push.sh || travis_terminate 1;
        - ./scripts/deployment/deploy.sh auto_deploy || travis_terminate 1;

before_cache:
  - rm -f $HOME/.cache/pip/log/debug.log

notifications:
  email:
    on_success: change
    on_failure: always
  slack: cloudcv:gy3CGQGNXLwXOqVyzXGZfdea<|MERGE_RESOLUTION|>--- conflicted
+++ resolved
@@ -56,7 +56,6 @@
         - if [ "$TRAVIS_PULL_REQUEST" = "false" ]; then echo "$DOCKER_PASSWORD" | docker login -u "$DOCKER_USERNAME" --password-stdin || travis_terminate 1; fi
         - docker-compose build django db sqs || travis_terminate 1;
 
-<<<<<<< HEAD
     - stage: Build
       name: Build Frontend
       script:
@@ -81,11 +80,7 @@
     - stage: Test
       name: Frontend Tests
       script:
-        - docker-compose run --rm nodejs bash -c "gulp dev && karma start --single-run && gulp staging" || travis_terminate 1;
-=======
-        # Frontend Tests
-        - docker-compose run nodejs bash -c "npm install && gulp dev && karma start --single-run --reporters=junit,coverage && gulp staging" || travis_terminate 1;
->>>>>>> e9e38e99
+        - docker-compose run --rm nodejs bash -c "npm install && gulp dev && karma start --single-run --reporters=junit,coverage && gulp staging" || travis_terminate 1;
 
         # Backend Tests
         - docker-compose run -e DJANGO_SETTINGS_MODULE=settings.test django python manage.py flush --noinput || travis_terminate 1;
