import { Component, OnInit } from '@angular/core';
import { Router, ActivatedRoute } from '@angular/router';

import { AuthService } from '../../../services/auth.service';
import { ApiService } from '../../../services/api.service';
import { GlobalService } from '../../../services/global.service';
import { ChallengeService } from '../../../services/challenge.service';
import { EndpointsService } from '../../../services/endpoints.service';

@Component({
  selector: 'app-challengediscuss',
  templateUrl: './challengediscuss.component.html',
  styleUrls: ['./challengediscuss.component.scss'],
})
export class ChallengediscussComponent implements OnInit {
  /**
   * Is user logged in
   */
  isLoggedIn = false;

  /**
   * Is challenge host
   */
  isChallengeHost = false;

  /**
   * Has view been initialized
   */
  viewInit = false;

  /**
   * Challenge object
   */
  challenge: any;

  /**
   * Router's public instance
   */
  routerPublic: any;

  /**
   * To call the API inside modal for editing the challenge forum URL
   */
  apiCall: any;

  constructor(
    private authService: AuthService,
    private router: Router,
    private route: ActivatedRoute,
    private challengeService: ChallengeService,
    private globalService: GlobalService,
    private apiService: ApiService,
    private endpointsService: EndpointsService
  ) {}

  ngOnInit() {
    if (this.authService.isLoggedIn()) {
      this.isLoggedIn = true;
    }
    this.routerPublic = this.router;
    this.challengeService.currentChallenge.subscribe((challenge) => {
      this.challenge = challenge;
    });
    this.challengeService.isChallengeHost.subscribe((status) => {
      this.isChallengeHost = status;
    });
  }

  editForumURL() {
    const SELF = this;
    SELF.apiCall = (params) => {
      const BODY = JSON.stringify(params);
<<<<<<< HEAD
      SELF.apiService.patchUrl(
        SELF.endpointsService.editChallengeDetailsURL(SELF.challenge.creator.id, SELF.challenge.id),
        BODY
      ).subscribe(
        data => {
          SELF.challenge.forum_url = data.forum_url;
          SELF.globalService.showToast('success', 'The challenge forum url is successfully updated!', 5);
        },
        err => {
          SELF.globalService.handleApiError(err, true);
          SELF.globalService.showToast('error', err);
        },
        () => {}
      );
=======
      console.log(BODY);
      SELF.apiService
        .patchUrl(SELF.endpointsService.editChallengeDetailsURL(SELF.challenge.creator.id, SELF.challenge.id), BODY)
        .subscribe(
          (data) => {
            SELF.challenge.forum_url = data.forum_url;
            SELF.globalService.showToast('success', 'The challenge forum url is successfully updated!', 5);
          },
          (err) => {
            SELF.globalService.handleApiError(err, true);
            SELF.globalService.showToast('error', err);
          },
          () => {}
        );
>>>>>>> ecc7f82b
    };

    /**
     * Parameters of the modal
     */
    const PARAMS = {
      title: 'Change Forum URL',
      content: 'Enter new forum url',
      confirm: 'Confirm',
      deny: 'Cancel',
      form: [
        {
          isRequired: true,
          label: 'forum_url',
          placeholder: 'Forum URL',
          value: this.challenge.forum_url,
          type: 'text',
        },
      ],
      isButtonDisabled: true,
      confirmCallback: SELF.apiCall,
    };
    SELF.globalService.showModal(PARAMS);
  }
}<|MERGE_RESOLUTION|>--- conflicted
+++ resolved
@@ -70,23 +70,6 @@
     const SELF = this;
     SELF.apiCall = (params) => {
       const BODY = JSON.stringify(params);
-<<<<<<< HEAD
-      SELF.apiService.patchUrl(
-        SELF.endpointsService.editChallengeDetailsURL(SELF.challenge.creator.id, SELF.challenge.id),
-        BODY
-      ).subscribe(
-        data => {
-          SELF.challenge.forum_url = data.forum_url;
-          SELF.globalService.showToast('success', 'The challenge forum url is successfully updated!', 5);
-        },
-        err => {
-          SELF.globalService.handleApiError(err, true);
-          SELF.globalService.showToast('error', err);
-        },
-        () => {}
-      );
-=======
-      console.log(BODY);
       SELF.apiService
         .patchUrl(SELF.endpointsService.editChallengeDetailsURL(SELF.challenge.creator.id, SELF.challenge.id), BODY)
         .subscribe(
@@ -100,7 +83,6 @@
           },
           () => {}
         );
->>>>>>> ecc7f82b
     };
 
     /**
