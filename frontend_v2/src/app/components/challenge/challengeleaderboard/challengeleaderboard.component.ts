--- conflicted
+++ resolved
@@ -203,11 +203,6 @@
    * @param apiService  Router Injection.
    * @param challengeService  ChallengeService Injection.
    */
-<<<<<<< HEAD
-  constructor(private authService: AuthService, private router: Router, private route: ActivatedRoute,
-              private challengeService: ChallengeService, private globalService: GlobalService, private apiService: ApiService,
-              private endpointsService: EndpointsService, public dialog: MatDialog, private logger: NGXLogger) { }
-=======
   constructor(
     private authService: AuthService,
     private router: Router,
@@ -216,9 +211,9 @@
     private globalService: GlobalService,
     private apiService: ApiService,
     private endpointsService: EndpointsService,
-    public dialog: MatDialog
+    public dialog: MatDialog,
+    private logger: NGXLogger
   ) {}
->>>>>>> ecc7f82b
 
   /**
    * Component after view initialized.
