import { Component, OnInit, QueryList, ViewChildren, AfterViewInit, OnDestroy } from '@angular/core';
import { MatDialog } from '@angular/material/dialog';
import { Router, ActivatedRoute } from '@angular/router';
import { MatSliderChange } from '@angular/material';
import { NGXLogger } from 'ngx-logger';

// import component
import { SelectphaseComponent } from '../../utility/selectphase/selectphase.component';
import { SubmissionMetaAttributesDialogueComponent } from '../submission-meta-attributes-dialogue/submission-meta-attributes-dialogue.component';

// import service
import { AuthService } from '../../../services/auth.service';
import { ApiService } from '../../../services/api.service';
import { GlobalService } from '../../../services/global.service';
import { ChallengeService } from '../../../services/challenge.service';
import { EndpointsService } from '../../../services/endpoints.service';

/**
 * Component Class
 */
@Component({
  selector: 'app-challengeleaderboard',
  templateUrl: './challengeleaderboard.component.html',
  styleUrls: ['./challengeleaderboard.component.scss'],
})
export class ChallengeleaderboardComponent implements OnInit, AfterViewInit, OnDestroy {
  /**
   * Phase select card components
   */
  @ViewChildren('phasesplitselect')
  components: QueryList<SelectphaseComponent>;

  /**
   * Leaderboard precision value
   */
  leaderboardPrecisionValue = 2;

  /**
   * Set leaderboard precision value
   */
  setLeaderboardPrecisionValue = '1.2-2';

  /**
   * Challenge phase split ID
   */
  challengePhaseSplitId;

  /**
   * Is user logged in
   */
  isLoggedIn = false;

  /**
   * Is challenge host
   */
  isChallengeHost = false;

  /**
   * Has view been initialized
   */
  viewInit = false;

  /**
   * Challenge object
   */
  challenge: any;

  /**
   * Router's public instance
   */
  routerPublic: any;

  /**
   * Phases list
   */
  phases = [];

  /**
   * Private phases list
   */
  showPrivateIds = [];

  /**
   * Phase split list
   */
  phaseSplits = [];

  /**
   * Phase splits filtered
   */
  filteredPhaseSplits = [];

  /**
   * Phase selection type (radio button or select box)
   */
  phaseSelectionType = 'selectBox';

  /**
   * Select box list type
   */
  phaseSelectionListType = 'phaseSplit';

  /**
   * Leaderboard entries list
   */
  leaderboard = [];

  /**
   * Show leaderboard updates
   */
  showLeaderboardUpdate = false;

  /**
   * Currently selected phase split's id
   */
  selectedPhaseSplitId: any = null;

  /**
   * Currently selected phase split
   */
  selectedPhaseSplit: any = null;

  /**
   * Meta attribute data
   */
  metaAttributesData: any;

  /**
   * Flag for meta attribute data
   */
  showSubmissionMetaAttributesOnLeaderboard: any;

  /**
   * Current state of whether leaderboard is sorted by latest
   */
  showLeaderboardByLatest = false;

  /**
   * Current state of whether complete leaderboard
   */
  getAllEntries = false;

  /**
   * Current state of whether private leaderboard
   */
  showLeaderboardToggle = true;

  /**
   * Sort leaderboard based on this column
   */
  sortColumn = 'rank';

  /**
   * Text option for leadeboard sort
   */
  sortLeaderboardTextOption: string;

  /**
   * Text option for complete leadeboard
   */
  getAllEntriesTextOption = 'Include private submissions';

  /**
   * Reverse sort flag
   */
  reverseSort = false;

  /**
   * Used if leaderboard is sorted based on one of the schema labels
   */
  columnIndexSort = 0;

  /**
   * Initial rankings object
   */
  initial_ranking = {};

  /**
   * Component Class
   */
  entryHighlighted: any = null;

  /**
   * An interval for fetching the leaderboard data in every 5 seconds
   */
  pollingInterval: any;

  /**
   * If leaderboard precision value is equal to 0
   */
  minusDisabled = false;

  /**
   * If leaderboard precision value is equal to 5
   */
  plusDisabled = false;

  /**
   * Challenge phase visibility
   */
  challengePhaseVisibility = {
    owner_and_host: 1,
    host: 2,
    public: 3,
  };

  /**
   * Constructor.
   * @param route  ActivatedRoute Injection.
   * @param router  GlobalService Injection.
   * @param authService  AuthService Injection.
   * @param globalService  GlobalService Injection.
   * @param apiService  Router Injection.
   * @param challengeService  ChallengeService Injection.
   */
  constructor(
    private authService: AuthService,
    private router: Router,
    private route: ActivatedRoute,
    private challengeService: ChallengeService,
    private globalService: GlobalService,
    private apiService: ApiService,
    private endpointsService: EndpointsService,
    public dialog: MatDialog,
    private logger: NGXLogger
  ) {}

  /**
   * Component after view initialized.
   */
  ngAfterViewInit() {
    this.viewInit = true;
  }

  /**
   * Component on initialized.
   */
  ngOnInit() {
    if (this.authService.isLoggedIn()) {
      this.isLoggedIn = true;
    }
    this.routerPublic = this.router;
    this.challengeService.currentChallenge.subscribe((challenge) => {
      this.challenge = challenge;
    });
    this.challengeService.currentPhases.subscribe((phases) => {
      this.phases = phases;
      this.filterPhases();
    });
    this.challengeService.currentPhaseSplit.subscribe((phaseSplits) => {
      this.phaseSplits = phaseSplits;
      this.filterPhases();
    });
    this.challengeService.isChallengeHost.subscribe((status) => {
      this.isChallengeHost = status;
    });
  }

  /**
   * Filter phases based on visibility and leaderboard public flag.
   */
  filterPhases() {
    if (this.phases.length > 0 && this.phaseSplits.length > 0) {
      for (let i = 0; i < this.phaseSplits.length; i++) {
        if (this.phaseSplits[i].visibility !== this.challengePhaseVisibility.public) {
          this.phaseSplits[i].showPrivate = true;
          this.showPrivateIds.push(this.phaseSplits[i].id);
        }
      }
      this.filteredPhaseSplits = this.phaseSplits;
      setTimeout(() => {
        this.checkUrlParams();
      }, 100);
    }
  }

  /**
   * Called after filtering phases to check URL for phase-split-id and highlighted-leaderboard-entry
   */
  checkUrlParams() {
    this.route.params.subscribe((params) => {
      if (params['split']) {
        this.selectedPhaseSplitId = params['split'];
        this.selectPhaseSplitId(this.selectedPhaseSplitId, this);
      }
    });
  }

  /**
   * Select a phase split from the list for a given id
   * @param id  phase split id
   * @param self  context value of this
   */
  selectPhaseSplitId(id, self) {
    let i = 0;
    for (i = 0; i < self.filteredPhaseSplits.length; i++) {
      if (parseInt(id, 10) === self.filteredPhaseSplits[i]['id']) {
        self.selectedPhaseSplit = self.filteredPhaseSplits[i];
        const checkViewInit = () => {
          if (self.viewInit) {
            self.components.map((item) => {
              item.selectPhaseSplit(self.selectedPhaseSplit, 'selectBox', 'phaseSplit');
            });
          } else {
            setTimeout(() => {
              checkViewInit();
            }, 200);
          }
        };
        checkViewInit();
        break;
      }
    }
    if (i === self.filteredPhaseSplits.length) {
      self.selectedPhaseSplit = null;
    }
  }

  /**
   * This is called when a phase split is selected (from child components)
   */
  phaseSplitSelected() {
    const SELF = this;
    return (phaseSplit) => {
      if (SELF.router.url.endsWith('leaderboard')) {
        SELF.router.navigate([phaseSplit['id']], { relativeTo: this.route });
      } else if (SELF.router.url.split('/').length === 5) {
        SELF.router.navigate(['../' + phaseSplit['id']], { relativeTo: this.route });
      } else if (SELF.router.url.split('/').length === 6) {
        SELF.router.navigate(['../../' + phaseSplit['id']], { relativeTo: this.route });
      }
      SELF.selectedPhaseSplit = phaseSplit;
      if (SELF.selectedPhaseSplit) {
        SELF.fetchLeaderboard(SELF.selectedPhaseSplit['id']);
        SELF.showLeaderboardByLatest = SELF.selectedPhaseSplit.show_leaderboard_by_latest_submission;
        SELF.sortLeaderboardTextOption = SELF.showLeaderboardByLatest ? 'Sort by best' : 'Sort by latest';
      }
    };
  }

  /**
   * This updates the leaderboard results after fetching them from API
   * @param leaderboardApi  API results for leaderboard
   * @param self  context value of this
   */
  updateLeaderboardResults(leaderboardApi, self) {
    const leaderboard = leaderboardApi.slice();
    for (let i = 0; i < leaderboard.length; i++) {
      self.initial_ranking[leaderboard[i].id] = i + 1;
      const DATE_NOW = new Date();
      const SUBMISSION_TIME = new Date(Date.parse(leaderboard[i].submission__submitted_at));
      const DURATION = self.globalService.getDateDifferenceString(DATE_NOW, SUBMISSION_TIME);
      leaderboard[i]['submission__submitted_at_formatted'] = DURATION + ' ago';
      this.showSubmissionMetaAttributesOnLeaderboard = !(leaderboard[i].submission__submission_metadata == null);
    }
    self.leaderboard = leaderboard.slice();
    self.sortLeaderboard();
    self.route.params.subscribe((params) => {
      if (params['entry']) {
        self.entryHighlighted = params['entry'];
        self.leaderboard.map((item) => {
          item['is_highlighted'] = false;
          if (self.entryHighlighted && item['submission__participant_team__team_name'] === self.entryHighlighted) {
            item['is_highlighted'] = true;
          }
        });
      }
    });
  }

  /**
   * Sort leaderboard entries wrapper
   */
  sortLeaderboard() {
    this.leaderboard = this.leaderboard.sort((obj1, obj2) => {
      const RET1 = this.sortFunction(obj1);
      const RET2 = this.sortFunction(obj2);
      if (RET1 > RET2) {
        return 1;
      }
      if (RET2 > RET1) {
        return -1;
      }
      return 0;
    });
    if (this.reverseSort) {
      this.leaderboard = this.leaderboard.reverse();
    }
  }

  /**
   * Sort function for leaderboard.
   * @param key  key for column clicked.
   */
  sortFunction(key) {
    if (this.sortColumn === 'date') {
      return Date.parse(key.submission__submitted_at);
    } else if (this.sortColumn === 'rank') {
      return this.initial_ranking[key.id];
    } else if (this.sortColumn === 'number') {
      return parseFloat(key.result[this.columnIndexSort]);
    } else if (this.sortColumn === 'string') {
      return key.submission__participant_team__team_name;
    }
    return 0;
  }

  /**
   * Sort the rank and participant team leaderboard column
   * @param sortColumn sort column ('rank' or 'string')
   */
  sortNonMetricsColumn(sortColumn) {
    const SELF = this;
    if (SELF.sortColumn === sortColumn) {
      SELF.reverseSort = !SELF.reverseSort;
    } else {
      SELF.reverseSort = false;
    }
    SELF.sortColumn = sortColumn;
    SELF.sortLeaderboard();
  }

  /**
   * To sort by the metrics column
   * @param index Schema labels index
   */
  sortMetricsColumn(index) {
    const SELF = this;
    if (SELF.sortColumn === 'number' && SELF.columnIndexSort === index) {
      SELF.reverseSort = !SELF.reverseSort;
    } else {
      SELF.reverseSort = false;
    }
    SELF.sortColumn = 'number';
    SELF.columnIndexSort = index;
    SELF.sortLeaderboard();
  }

  /**
   * Fetch leaderboard for a phase split
   * @param phaseSplitId id of the phase split
   */
  fetchLeaderboard(phaseSplitId) {
    const API_PATH = this.endpointsService.challengeLeaderboardURL(phaseSplitId);
    const SELF = this;
    SELF.showPrivateIds.forEach((id) => {
      id === phaseSplitId ? (SELF.showLeaderboardToggle = false) : (SELF.showLeaderboardToggle = true);
    });
    clearInterval(SELF.pollingInterval);
    SELF.leaderboard = [];
    SELF.showLeaderboardUpdate = false;
    this.apiService.getUrl(API_PATH).subscribe(
      (data) => {
        SELF.updateLeaderboardResults(data['results'], SELF);
        SELF.startLeaderboard(phaseSplitId);
      },
      (err) => {
        SELF.globalService.handleApiError(err);
      },
      () => {}
    );
  }

  /**
   * Fetch complete leaderboard for a phase split public/private
   * @param phaseSplitId id of the phase split
   */
  fetchAllEnteriesOnPublicLeaderboard(phaseSplitId) {
    const API_PATH = this.endpointsService.challengeCompleteLeaderboardURL(phaseSplitId);
    const SELF = this;
    clearInterval(SELF.pollingInterval);
    SELF.leaderboard = [];
    SELF.showLeaderboardUpdate = false;
    this.apiService.getUrl(API_PATH).subscribe(
      (data) => {
        this.challengePhaseSplitId = data.results[0].challenge_phase_split;
        SELF.updateLeaderboardResults(data['results'], SELF);
        SELF.updateLeaderboardResults(data['results'], SELF);
        SELF.startLeaderboard(phaseSplitId);
      },
      (err) => {
        SELF.globalService.handleApiError(err);
      },
      () => {}
    );
  }

  /**
   * function for toggeling between public leaderboard and complete leaderboard [public/private]
   */
  toggleLeaderboard(getAllEntries) {
    this.getAllEntries = getAllEntries;
    if (getAllEntries) {
      this.getAllEntriesTextOption = 'Exclude private submissions';
      this.fetchAllEnteriesOnPublicLeaderboard(this.selectedPhaseSplitId);
    } else {
      this.getAllEntriesTextOption = 'Include private submissions';
      this.fetchLeaderboard(this.selectedPhaseSplitId);
    }
  }

  /**
   * Call leaderboard API in the interval of 5 seconds
   * @param phaseSplitId id of the phase split
   */
  startLeaderboard(phaseSplitId) {
    const API_PATH = this.endpointsService.challengeLeaderboardURL(phaseSplitId);
    const SELF = this;
    clearInterval(SELF.pollingInterval);
    SELF.pollingInterval = setInterval(function () {
      SELF.apiService.getUrl(API_PATH, true, false).subscribe(
        (data) => {
          if (SELF.leaderboard.length !== data['results'].length) {
            SELF.showLeaderboardUpdate = true;
          }
        },
        (err) => {
          SELF.globalService.handleApiError(err);
        },
        () => {}
      );
    }, 5000);
  }

  /**
   * Refresh leaderboard if there is any update in data
   */
  refreshLeaderboard() {
    const API_PATH = this.endpointsService.challengeLeaderboardURL(this.selectedPhaseSplit['id']);
    const SELF = this;
    SELF.leaderboard = [];
    SELF.showLeaderboardUpdate = false;
    SELF.apiService.getUrl(API_PATH).subscribe(
      (data) => {
        SELF.updateLeaderboardResults(data['results'], SELF);
        SELF.startLeaderboard(SELF.selectedPhaseSplit['id']);
      },
      (err) => {
        SELF.globalService.handleApiError(err);
      },
      () => {}
    );
  }

  showLeaderboardByLatestOrBest() {
    const API_PATH = this.endpointsService.particularChallengePhaseSplitUrl(this.selectedPhaseSplit['id']);
    const SELF = this;
    const BODY = JSON.stringify({
      show_leaderboard_by_latest_submission: !SELF.showLeaderboardByLatest,
    });

    SELF.apiService.patchUrl(API_PATH, BODY).subscribe(
      (data) => {
        SELF.showLeaderboardByLatest = !SELF.showLeaderboardByLatest;
        SELF.sortLeaderboardTextOption = SELF.showLeaderboardByLatest ? 'Sort by best' : 'Sort by latest';
        SELF.refreshLeaderboard();
      },
      (err) => {
        SELF.globalService.handleApiError(err);
      },
      () => {}
    );
  }

  openDialog(metaAttribute) {
    const dialogueData = {
      width: '30%',
      data: { attribute: metaAttribute },
    };
    const dialogRef = this.dialog.open(SubmissionMetaAttributesDialogueComponent, dialogueData);
    return dialogRef.afterClosed();
  }

  /**
   *  Show dialogue box for viewing metadata
   */
  showMetaAttributesDialog(attributes) {
    const SELF = this;
    if (attributes !== false) {
      SELF.metaAttributesData = [];
      attributes.forEach(function (attribute) {
        if (attribute.type !== 'checkbox') {
          SELF.metaAttributesData.push({ name: attribute.name, value: attribute.value });
        } else {
          SELF.metaAttributesData.push({ name: attribute.name, values: attribute.values });
        }
      });
    }
    SELF.openDialog(SELF.metaAttributesData);
  }

  /**
<<<<<<< HEAD
   *  Update leaderboard decimal precision value
   */
  updateLeaderboardDecimalPrecision(event: MatSliderChange) {
=======
   * Update leaderboard decimal precision value
   * @param updatedLeaderboardPrecisionValue new leaderboard precision value
   */
  updateLeaderboardDecimalPrecision(updatedLeaderboardPrecisionValue) {
>>>>>>> 89db3ea5
    const API_PATH = this.endpointsService.particularChallengePhaseSplitUrl(this.selectedPhaseSplit['id']);
    const SELF = this;
    SELF.leaderboardPrecisionValue = updatedLeaderboardPrecisionValue;
    SELF.setLeaderboardPrecisionValue = '1.' + SELF.leaderboardPrecisionValue + '-' + SELF.leaderboardPrecisionValue;
    const BODY = JSON.stringify({
      leaderboard_decimal_precision: SELF.leaderboardPrecisionValue,
    });
    SELF.apiService.patchUrl(API_PATH, BODY).subscribe(
      (data) => {
        this.minusDisabled = SELF.leaderboardPrecisionValue === 0 ? true : false;
        this.plusDisabled = SELF.leaderboardPrecisionValue === 5 ? true : false;
      },
      (err) => {
        SELF.globalService.handleApiError(err, true);
      },
      () => this.logger.info('EDIT-LEADERBOARD-PRECISION-VALUE-FINISHED')
    );
  }

  /**
   *  Clear the polling interval
   */
  ngOnDestroy() {
    clearInterval(this.pollingInterval);
  }
}<|MERGE_RESOLUTION|>--- conflicted
+++ resolved
@@ -590,16 +590,10 @@
   }
 
   /**
-<<<<<<< HEAD
-   *  Update leaderboard decimal precision value
-   */
-  updateLeaderboardDecimalPrecision(event: MatSliderChange) {
-=======
    * Update leaderboard decimal precision value
    * @param updatedLeaderboardPrecisionValue new leaderboard precision value
    */
   updateLeaderboardDecimalPrecision(updatedLeaderboardPrecisionValue) {
->>>>>>> 89db3ea5
     const API_PATH = this.endpointsService.particularChallengePhaseSplitUrl(this.selectedPhaseSplit['id']);
     const SELF = this;
     SELF.leaderboardPrecisionValue = updatedLeaderboardPrecisionValue;
