--- conflicted
+++ resolved
@@ -271,7 +271,6 @@
     let name = SELF.filterSubmissionsQuery;
     SELF.apiService.getUrl(API_PATH).subscribe(
       (data) => {
-<<<<<<< HEAD
         SELF.submissions = data['results'];
         SELF.submissionCount = data.count;
         let index = 0;
@@ -313,7 +312,6 @@
           SELF.paginationDetails.isPrev = 'disabled';
         } else {
           SELF.paginationDetails.isPrev = '';
-=======
         if(name == SELF.filterSubmissionsQuery) {
           SELF.submissions = data['results'];
           let index = 0;
@@ -361,7 +359,6 @@
           } else {
             SELF.paginationDetails.isPrev = '';
           }
->>>>>>> b5d18308
         }
       },
       (err) => {
