import { NgModule } from '@angular/core';
import { RouterModule, Routes } from '@angular/router';

// import component
import { ChallengeComponent } from './challenge.component';
import { ChallengeoverviewComponent } from './challengeoverview/challengeoverview.component';
import { ChallengeevaluationComponent } from './challengeevaluation/challengeevaluation.component';
import { ChallengephasesComponent } from './challengephases/challengephases.component';
import { ChallengeparticipateComponent } from './challengeparticipate/challengeparticipate.component';
import { ChallengesubmitComponent } from './challengesubmit/challengesubmit.component';
import { ChallengesubmissionsComponent } from './challengesubmissions/challengesubmissions.component';
import { ChallengeviewallsubmissionsComponent } from './challengeviewallsubmissions/challengeviewallsubmissions.component';
import { ChallengeleaderboardComponent } from './challengeleaderboard/challengeleaderboard.component';
import { ChallengesettingsComponent } from './challengesettings/challengesettings.component';
<<<<<<< HEAD
import { ChallengemanageComponent } from './challengemanage/challengemanage.component';
=======
import { ChallengediscussComponent } from './challengediscuss/challengediscuss.component';
>>>>>>> a7157061

const routes: Routes = [
  {
    path: '',
    component: ChallengeComponent,
    children: [
      {path: '', redirectTo: 'overview', pathMatch: 'full'},
      {path: 'overview', component: ChallengeoverviewComponent},
      {path: 'evaluation', component: ChallengeevaluationComponent},
      {path: 'phases', component: ChallengephasesComponent},
      {path: 'participate', component: ChallengeparticipateComponent},
      {path: 'submit', component: ChallengesubmitComponent},
      {path: 'my-submissions', component: ChallengesubmissionsComponent},
      {path: 'my-submissions/:phase', component: ChallengesubmissionsComponent},
      {path: 'mysubmissions/:phase/:submission', component: ChallengesubmissionsComponent},
      {path: 'view-all-submissions', component: ChallengeviewallsubmissionsComponent},
      {path: 'leaderboard', component: ChallengeleaderboardComponent},
      {path: 'leaderboard/:split', component: ChallengeleaderboardComponent},
      {path: 'leaderboard/:split/:entry', component: ChallengeleaderboardComponent},
      {path: 'settings', component: ChallengesettingsComponent},
<<<<<<< HEAD
      {path: 'manage', component: ChallengemanageComponent}
=======
      {path: 'discuss', component: ChallengediscussComponent}
>>>>>>> a7157061
    ]
  }
];

@NgModule({
  imports: [RouterModule.forChild(routes)],
  exports: [RouterModule]
})
export class ChallengeRoutingModule { }<|MERGE_RESOLUTION|>--- conflicted
+++ resolved
@@ -12,11 +12,8 @@
 import { ChallengeviewallsubmissionsComponent } from './challengeviewallsubmissions/challengeviewallsubmissions.component';
 import { ChallengeleaderboardComponent } from './challengeleaderboard/challengeleaderboard.component';
 import { ChallengesettingsComponent } from './challengesettings/challengesettings.component';
-<<<<<<< HEAD
 import { ChallengemanageComponent } from './challengemanage/challengemanage.component';
-=======
 import { ChallengediscussComponent } from './challengediscuss/challengediscuss.component';
->>>>>>> a7157061
 
 const routes: Routes = [
   {
@@ -37,11 +34,8 @@
       {path: 'leaderboard/:split', component: ChallengeleaderboardComponent},
       {path: 'leaderboard/:split/:entry', component: ChallengeleaderboardComponent},
       {path: 'settings', component: ChallengesettingsComponent},
-<<<<<<< HEAD
-      {path: 'manage', component: ChallengemanageComponent}
-=======
+      {path: 'manage', component: ChallengemanageComponent},
       {path: 'discuss', component: ChallengediscussComponent}
->>>>>>> a7157061
     ]
   }
 ];
