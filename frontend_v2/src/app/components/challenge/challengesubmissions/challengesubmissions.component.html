<div class="challenge-card">
  <div class="ev-card-panel card-bt-margin">
    <div class="ev-md-container bottom-hr-line">
      <div (click)="challenge.refreshSubmissionData()" class="pointer
        update-page" *ngIf="challenge.showUpdate">
        <span class="text-white">Page is outdated, Click to update&nbsp;
          <i class="fa fa-refresh text-highlight"></i></span>
      </div>
      <div class="row row-lr-margin phase-title">
        <div *ngIf="!selectedPhase" class="col-sm-12">
          <strong class="fw-semibold content fs-15">
            Please select a phase to get list of submissions!</strong>
        </div>
      </div>
      <div class="row row-lr-margin">
        <div class="col-sm-6 col-xs-12 col-lr-pad phase-select-box">
          <app-selectphase [phases]="filteredPhases"
            [phaseSelectionListType]="phaseSelectionListType"
            [phaseSelectionType]="phaseSelectionType"
            [phaseSelected]="phaseSelected()" #phaseselect></app-selectphase>
        </div>
      </div>
      <div class="row row-lr-margin">
        <div class="col-md-1 col-sm-1 col-xs-6 align-left col-lr-pad
          file-select-box">
          <mat-form-field>
            <mat-label>File</mat-label>
            <mat-select [(ngModel)]="fileSelected" class="rm-margin">
              <mat-option *ngFor="let key of fileTypes" value={{key.name}}>{{key.name}}</mat-option>
            </mat-select>
          </mat-form-field>
        </div>
        <div class="col-md-2 col-sm-2 col-xs-6 col-lr-pad download-submissions">
          <a class="ev-btn btn-waves-effect grad-rec-btn waves-dark ev-btn-dark
            grad-btn-dark fw-light fs-14" (click)='downloadSubmission()'>Download</a>
        </div>
        <div class="col-lg-4 col-md-12 col-sm-12 col-xs-12 col-lr-pad"
             *ngIf="selectedPhase">
          <div class="add-line-height">
            <span>
              <strong class="fw-semibold text-med-black">
                Total Submissions Done:
              </strong>
            </span>
            <span class="show-submission-count text-highlight">
              {{submissionCount || 0}}
            </span>
          </div>
        </div>
      </div>
      <br>
      <div *ngIf="selectedPhase">
        <div class="row row-lr-margin phase-title">
          <div class="col-sm-12">
            <strong class="fw-semibold content fs-15">Filter Submissions by Team name</strong>
          </div>
        </div>
        <div class="row row-lr-margin">
          <div class="col-sm-6 col-xs-12 col-lr-pad phase-select-box">
            <app-input [name]="'filterByTeamName'" (input)="filterSubmissions($event.target.value)"
              [label]="'Team name'" [placeholder]="'Team name'" [type]="'text'" #formFilter>
            </app-input>
          </div>
        </div>
      </div>
    </div>

    <div class="ev-card-body exist-team-card" *ngIf="!isPhaseSelected || (paginationDetails.showPagination == false && isPhaseSelected)">
      <div class="row row-lr-margin">
        <div class="col-md-12 col-lr-pad">
          <div *ngIf="!isPhaseSelected" class="result-wrn">No phase selected.</div>
          <div *ngIf="paginationDetails.showPagination == false && isPhaseSelected"
               class="result-wrn">No results found.</div>
        </div>
      </div>
    </div>
    <div class="collapsible-table">
      <table mat-table *ngIf="paginationDetails.showPagination == true && submissions.length > 0"
             [dataSource]="submissions" multiTemplateDataRows
             class="mat-elevation-z0 ev-md-container">
        <ng-container matColumnDef="{{column}}" *ngFor="let column of columnsToDisplay; let i = index">
          <th class="cell-outside text-dark-black fs-16" mat-header-cell *matHeaderCellDef> {{columnsHeadings[i]}} </th>
          <td class="cell-outside fw-regular" mat-cell *matCellDef="let element" >
            <a target="_blank" class="blue-text" [href]="element[column]" *ngIf="element[column] !== null && column !== 'status'">
              <i class="fa fa-external-link"></i>
              Link
            </a>
            <span [ngClass]="element[column]" *ngIf="element[column] !== null && column === 'status'" class="fs-12">{{element[column] | uppercase}}</span>
            <span *ngIf="element[column] === null">{{"None"}}</span>
          </td>
        </ng-container>
        <ng-container matColumnDef="expandedDetail">
          <td mat-cell *matCellDef="let element" [attr.colspan]="columnsToDisplay.length">
            <div class="elements" [class.expanded-row]="element == expandedElement"
                 [@detailExpand]="element == expandedElement ? 'expanded' : 'collapsed'">
              <div class="elements-detail">
                <div class="element">
                  <span class="element-description-attribution">Team Name</span>
                  <span class="fw-regular element-description"> {{element.participant_team_name}} </span>
                </div>
                <div class="element">
                  <span class="element-description-attribution">Method Name</span>
                  <span class="fw-regular element-description"> {{element.method_name}} </span>
                </div>
                <div class="element">
                  <span class="element-description-attribution">Method Description</span>
                  <span class="fw-regular element-description"> {{element.method_description}} </span>
                </div>
                <div class="element">
                  <span class="element-description-attribution">Project Url</span>
                  <span class="fw-regular element-description"> {{element.project_url}} </span>
                </div>
                <div class="element">
                  <span class="element-description-attribution">Publication Url</span>
                  <span class="fw-regular element-description"> {{element.publication_url}} </span>
                </div>
              </div>

              <div class="elements-action">
                <div class="element">
                  <span class="element-description-attribution">Status</span>
                  <span class="fw-semibold element-description fs-12" [ngClass]="element.status"> {{element.status | uppercase}} </span>
                </div>
                <div class="element">
                  <span class="element-description-attribution">Execution Time</span>
                  <span class="fw-regular element-description"> {{element.execution_time}} </span>
                </div>
                <div class="element">
                  <span class="element-description-attribution">Submitted At</span>
                  <span class="fw-regular element-description"> {{element.submitted_at | date:'medium'}} </span>
                </div>
                <div class="element">
                  <mat-checkbox [checked]="element.is_public" [disabled]="element.status !== 'finished' || !selectedPhase['leaderboard_public']" (change)="changeSubmissionVisibility(element.id, element.is_public)">
                    Show On Leaderboard
                  </mat-checkbox>
                </div>
<<<<<<< HEAD
                <div class="element" *ngIf="isChallengeHost">
                  <mat-checkbox [checked]="element.is_baseline" [disabled]="element.status !== 'finished'" (change)="changeBaselineStatus(element.id, element.is_baseline)">
                    BaseLine
                  </mat-checkbox>
                </div>
                <div class="element">
=======
                <div class="element fs-14 pointer">
>>>>>>> 6a673b61
                  <a (click)="editSubmission(element)" >
                    Edit submission detail &nbsp;<i class="fa fa-pencil"></i>
                  </a>
                </div>
              </div>
            </div>
          </td>
        </ng-container>

        <tr mat-header-row *matHeaderRowDef="columnsToDisplay"></tr>
        <tr mat-row *matRowDef="let element; columns: columnsToDisplay;"
            class="element-row"
            [class.expanded-row]="expandedElement === element"
            (click)="expandedElement = expandedElement === element ? null : element">
        </tr>
        <tr mat-row *matRowDef="let row; columns: ['expandedDetail']" class="detail-row"></tr>
      </table>
    </div>

    <div class="pagination" *ngIf="paginationDetails.showPagination && submissions.length > 0">
      <div class="row row-lr-margin">
        <div class="col-sm-12 left-align col-lr-pad">
          <button [ngClass]="paginationDetails.isPrev" class="btn-floating
            btn-pagination waves-effect waves-light"
            (click)="loadPaginationData(paginationDetails.previous)">
            <i class="fa fa-chevron-left"></i>
          </button>
          <span class="pagination-title">
            <strong class="text-med-black fw-semibold content">
              Page {{paginationDetails.currentPage}} of {{paginationDetails.totalPage}}
            </strong>
          </span>
          <button [ngClass]="paginationDetails.isNext" class="btn-floating
            btn-pagination waves-effect waves-light"
            (click)="loadPaginationData(paginationDetails.next)">
            <i class="fa fa-chevron-right"></i>
          </button>
        </div>
      </div>
    </div>
  </div>
</div><|MERGE_RESOLUTION|>--- conflicted
+++ resolved
@@ -131,19 +131,15 @@
                 </div>
                 <div class="element">
                   <mat-checkbox [checked]="element.is_public" [disabled]="element.status !== 'finished' || !selectedPhase['leaderboard_public']" (change)="changeSubmissionVisibility(element.id, element.is_public)">
-                    Show On Leaderboard
+                    <span class="fs-14">Show on leaderboard</span>
                   </mat-checkbox>
                 </div>
-<<<<<<< HEAD
                 <div class="element" *ngIf="isChallengeHost">
                   <mat-checkbox [checked]="element.is_baseline" [disabled]="element.status !== 'finished'" (change)="changeBaselineStatus(element.id, element.is_baseline)">
-                    BaseLine
+                    <span class="fs-14">Baseline</span>
                   </mat-checkbox>
                 </div>
-                <div class="element">
-=======
                 <div class="element fs-14 pointer">
->>>>>>> 6a673b61
                   <a (click)="editSubmission(element)" >
                     Edit submission detail &nbsp;<i class="fa fa-pencil"></i>
                   </a>
