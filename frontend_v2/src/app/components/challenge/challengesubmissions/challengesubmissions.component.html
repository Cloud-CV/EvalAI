<div class="challenge-card">
  <div class="ev-card-panel card-bt-margin">
    <div class="ev-md-container bottom-hr-line">
      <div (click)="challenge.refreshSubmissionData()" class="pointer update-page" *ngIf="challenge.showUpdate">
        <span class="text-white"
          >Page is outdated, Click to update&nbsp; <i class="fa fa-refresh text-highlight"></i
        ></span>
      </div>
      <div class="row row-lr-margin phase-title">
        <div class="col-sm-12">
          <h5 class="fw-light">My Submissions</h5>
        </div>
        <br />
        <br />
        <div class="col-sm-12">
          <span class="fw-light">My Participated Team:&nbsp;&nbsp;{{ participatedTeamName }}</span>
        </div>
      </div>
      <div class="row row-lr-margin">
        <div class="col-sm-6 col-xs-12 col-lg-6 col-lr-pad phase-select-box">
          <app-selectphase
            [phases]="filteredPhases"
            [phaseSelectionListType]="phaseSelectionListType"
            [phaseSelectionType]="phaseSelectionType"
            [phaseSelected]="phaseSelected()"
            #phaseselect
          ></app-selectphase>
        </div>
        <div class="col-sm-6 col-xs-12 col-lg-6 col-lr-pad">
          <div class="col-md-2 col-sm-2 col-xs-6 col-lg-6 col-lr-pad download-submissions">
            <mat-form-field>
              <mat-label>File</mat-label>
              <mat-select [(ngModel)]="fileSelected" class="rm-margin">
                <mat-option *ngFor="let key of fileTypes" value="{{ key.name }}">
                  {{ key.name }}
                </mat-option>
              </mat-select>
            </mat-form-field>
          </div>
          <div class="col-md-2 col-sm-2 col-xs-6 col-lg-6 col-lr-pad download-submissions">
            <a class="waves-effect waves-dark btn ev-btn-dark fw-light fs-16" (click)="downloadSubmission()">Download </a>
          </div>
        </div>
      </div>
        <div class="row row-lr-margin" *ngIf="selectedPhase">
<<<<<<< HEAD
          <div class="col-sm-6 col-xs-12 col-lg-6">
            <div class="row row-lr-margin">
              <div class="col-sm-12">
                <strong class="fw-light content fs-15">Filter Submissions by Team name</strong>
              </div>
            </div>
            <div class="row row-lr-margin">
              <div class="col-sm-10 col-xs-10 col-lg-10 col-lr-pad phase-select-box">
                <app-input
                  [name]="'filterByTeamName'"
                  (input)="filterSubmissions($event.target.value)"
                  [label]="'Team name'"
                  [placeholder]="'Team name'"
                  [type]="'text'"
                  #formFilter
                >
                </app-input>
              </div>
            </div>
          </div>
=======
>>>>>>> 36ee00b8
          <div class="col-sm-6 col-xs-12 col-lg-6 col-lr-pad">
              <span class="fw-light">
                Total Submissions Done:
            </span>
            <span class="show-submission-count text-highlight">
              {{ submissionCount || 0 }}
            </span>
          </div>
        </div>
      <!-- <br> -->
    </div>
    <div
      class="ev-card-body exist-team-card"
      *ngIf="!isPhaseSelected || (paginationDetails.showPagination == false && isPhaseSelected)"
    >
      <div class="row row-lr-margin">
        <div class="col-md-12 col-lr-pad">
          <div *ngIf="!isPhaseSelected" class="result-wrn fw-light">No phase selected.</div>
          <div *ngIf="paginationDetails.showPagination == false && isPhaseSelected" class="result-wrn">
            No results found.
          </div>
        </div>
      </div>
    </div>
    <div class="ev-card-body collapsible-table">
      <table
        mat-table
        *ngIf="paginationDetails.showPagination == true && submissions.length > 0"
        [dataSource]="submissions"
        multiTemplateDataRows
        class="mat-elevation-z0 ev-md-container"
      >
        <ng-container matColumnDef="{{ column }}" *ngFor="let column of columnsToDisplay; let i = index">
          <th class="cell-outside fw-regular fs-16" mat-header-cell *matHeaderCellDef>{{ columnsHeadings[i] }}</th>
          <td class="cell-outside fw-light" mat-cell *matCellDef="let element">
            <span *ngIf="column === 's_no'" class="{{ element[column] }} fs-12"> {{ element[column] }}</span>
            <a
              target="_blank"
              class="blue-text"
              [href]="element[column]"
              *ngIf="element[column] !== null && column !== 'status' && column !== 's_no'"
            >
              <i class="fa fa-external-link"></i>
              Link
            </a>
            <span [ngClass]="element[column]" *ngIf="element[column] !== null && column === 'status'" class="fs-12">{{
              element[column] | uppercase
            }}</span>
            <span *ngIf="element[column] === null">{{ 'None' }}</span>
          </td>
        </ng-container>
        <ng-container matColumnDef="expandedDetail">
          <td mat-cell *matCellDef="let element" [attr.colspan]="columnsToDisplay.length">
            <div
              class="elements"
              [class.expanded-row]="element == expandedElement"
              [@detailExpand]="element == expandedElement ? 'expanded' : 'collapsed'"
            >
              <div class="elements-detail">
                <div class="element">
                  <span class="element-description-attribution">Team Name</span>
                  <span class="fw-light element-description"> {{ element.participant_team_name }} </span>
                </div>
                <div class="element">
                  <span class="element-description-attribution">Method Name</span>
                  <span class="fw-light element-description"> {{ element.method_name }} </span>
                </div>
                <div class="element">
                  <span class="element-description-attribution">Method Description</span>
                  <span class="fw-light element-description"> {{ element.method_description }} </span>
                </div>
                <div class="element">
                  <span class="element-description-attribution">Project URL</span>
                  <span class="fw-light element-description"> {{ element.project_url }} </span>
                </div>
              </div>

              <div class="elements-status">
                <div class="element">
                  <span class="element-description-attribution">Publication URL</span>
                  <span class="fw-light element-description"> {{ element.publication_url }} </span>
                </div>
                <div class="element">
                  <span class="element-description-attribution">Status</span>
                  <span class="fw-light element-description fs-12" [ngClass]="element.status">
                    {{ element.status | uppercase }}
                  </span>
                </div>
                <div class="element">
                  <span class="element-description-attribution">Execution Time</span>
                  <span class="fw-light element-description"> {{ element.execution_time }} sec</span>
                </div>
                <div class="element">
                  <span class="element-description-attribution">Submitted At</span>
                  <span class="fw-light element-description"> {{ element.submitted_at | date: 'medium' }} </span>
                </div>
              </div>
              <div class="elements-action">
                <div class="element">
                  <mat-checkbox
                    [checked]="element.is_public"
                    [disabled]="element.status === 'failed' || element.status === 'cancelled' || !selectedPhase['leaderboard_public']"
                    (change)="changeSubmissionVisibility(element.id, element.is_public)"
                  >
                    <span class="fs-14 w-300">Show on leaderboard</span>
                  </mat-checkbox>
                </div>
                <div class="element" *ngIf="isChallengeHost">
                  <mat-checkbox
                    [checked]="element.is_baseline"
                    [disabled]="element.status !== 'finished'"
                    (change)="changeBaselineStatus(element.id, element.is_baseline)"
                  >
                    <span class="fs-14 w-300">Baseline</span>
                  </mat-checkbox>
                </div>
                <div class="element fs-14 pointer">
                  <a class ="w-300" (click)="editSubmission(element)"><i class="fa fa-pencil"></i> Edit submission detail &nbsp; </a>
                </div>
              </div>
            </div>
          </td>
        </ng-container>

        <tr mat-header-row *matHeaderRowDef="columnsToDisplay"></tr>
        <tr
          mat-row
          *matRowDef="let element; columns: columnsToDisplay"
          class="element-row"
          [class.expanded-row]="expandedElement === element"
          (click)="expandedElement = expandedElement === element ? null : element"
        ></tr>
        <tr mat-row *matRowDef="let row; columns: ['expandedDetail']" class="detail-row"></tr>
      </table>
    </div>

    <div class="pagination" *ngIf="paginationDetails.showPagination && submissions.length > 0">
      <div class="row row-lr-margin">
        <div class="col-sm-12 left-align col-lr-pad">
          <button
            [ngClass]="paginationDetails.isPrev"
            class="btn-floating btn-pagination waves-effect waves-light"
            (click)="loadPaginationData(paginationDetails.previous)"
          >
            <i class="fa fa-chevron-left"></i>
          </button>
          <span class="pagination-title">
            <strong class="text-med-black fw-semibold content">
              Page {{ paginationDetails.currentPage }} of {{ paginationDetails.totalPage }}
            </strong>
          </span>
          <button
            [ngClass]="paginationDetails.isNext"
            class="btn-floating btn-pagination waves-effect waves-light"
            (click)="loadPaginationData(paginationDetails.next)"
          >
            <i class="fa fa-chevron-right"></i>
          </button>
        </div>
      </div>
    </div>
  </div>
</div><|MERGE_RESOLUTION|>--- conflicted
+++ resolved
@@ -43,7 +43,6 @@
         </div>
       </div>
         <div class="row row-lr-margin" *ngIf="selectedPhase">
-<<<<<<< HEAD
           <div class="col-sm-6 col-xs-12 col-lg-6">
             <div class="row row-lr-margin">
               <div class="col-sm-12">
@@ -64,8 +63,6 @@
               </div>
             </div>
           </div>
-=======
->>>>>>> 36ee00b8
           <div class="col-sm-6 col-xs-12 col-lg-6 col-lr-pad">
               <span class="fw-light">
                 Total Submissions Done:
