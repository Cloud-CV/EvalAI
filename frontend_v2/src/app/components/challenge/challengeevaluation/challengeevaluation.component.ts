import { Component, OnInit, Inject } from '@angular/core';
import { DOCUMENT } from '@angular/common';
import { NGXLogger } from 'ngx-logger';

// import service
import { ChallengeService } from '../../../services/challenge.service';
import { ApiService } from '../../../services/api.service';
import { EndpointsService } from '../../../services/endpoints.service';
import { GlobalService } from '../../../services/global.service';

/**
 * Component Class
 */
@Component({
  selector: 'app-challengeevaluation',
  templateUrl: './challengeevaluation.component.html',
  styleUrls: ['./challengeevaluation.component.scss'],
})
export class ChallengeevaluationComponent implements OnInit {
  /**
   * Challenge object
   */
  challenge: any;

  /**
   * Is challenge host
   */
  isChallengeHost = false;

  /**
   * Challenge evaluation DOM element
   */
  evaluationElement: any;

  /**
   * Challenge tnc DOM element
   */
  tncElement: any;

  /**
   * To call the API inside modal for editing the challenge evaluation
   * details, evaluation script and terms and conditions
   */
  apiCall: any;

  /**
   * Constructor.
   * @param document  window document Injection.
   * @param challengeService  ChallengeService Injection.
   */
  constructor(
    private challengeService: ChallengeService,
    @Inject(DOCUMENT) private document: Document,
    private endpointsService: EndpointsService,
    private apiService: ApiService,
    private globalService: GlobalService,
    private logger: NGXLogger
  ) {}

  /**
   * Component on init function.
   */
  ngOnInit() {
    this.evaluationElement = this.document.getElementById('challenge-evaluation');
    this.tncElement = this.document.getElementById('challenge-tnc');
    this.challengeService.currentChallenge.subscribe((challenge) => {
      this.challenge = challenge;
      this.updateView();
    });
    this.challengeService.isChallengeHost.subscribe((status) => {
      this.isChallengeHost = status;
    });
  }

  /**
   * Updating view function (Called after onInit)
   */
  updateView() {
    this.evaluationElement.innerHTML = this.challenge['evaluation_details'];
    this.tncElement.innerHTML = this.challenge['terms_and_conditions'];
  }

  /**
   * Edit evaluation criteria of the challenge
   */
  editEvaluationCriteria() {
    const SELF = this;
    SELF.apiCall = (params) => {
      const BODY = JSON.stringify(params);
<<<<<<< HEAD
      SELF.apiService.patchUrl(
        SELF.endpointsService.editChallengeDetailsURL(SELF.challenge.creator.id, SELF.challenge.id),
        BODY
      ).subscribe(
        data => {
          SELF.challenge.evaluation_details = data.evaluation_details;
          this.updateView();
          SELF.globalService.showToast('success', 'The evaluation details is successfully updated!', 5);
        },
        err => {
          SELF.globalService.handleApiError(err, true);
          SELF.globalService.showToast('error', err);
        },
        () => this.logger.info('EDIT-CHALLENGE-EVALUATION-DETAILS-FINISHED')
      );
=======
      console.log(BODY);
      SELF.apiService
        .patchUrl(SELF.endpointsService.editChallengeDetailsURL(SELF.challenge.creator.id, SELF.challenge.id), BODY)
        .subscribe(
          (data) => {
            SELF.challenge.evaluation_details = data.evaluation_details;
            console.log(data);
            this.updateView();
            SELF.globalService.showToast('success', 'The evaluation details is successfully updated!', 5);
          },
          (err) => {
            SELF.globalService.handleApiError(err, true);
            SELF.globalService.showToast('error', err);
          },
          () => this.logger.info('EDIT-CHALLENGE-EVALUATION-DETAILS-FINISHED')
        );
>>>>>>> ecc7f82b
    };

    /**
     * Parameters of the modal
     */
    const PARAMS = {
      title: 'Edit Evaluation Details',
      label: 'evaluation_details',
      isEditorRequired: true,
      editorContent: this.challenge.evaluation_details,
      confirm: 'Submit',
      deny: 'Cancel',
      confirmCallback: SELF.apiCall,
    };
    SELF.globalService.showModal(PARAMS);
  }

  /**
   * Edit terms and conditions of the challenge
   */
  editTermsAndConditions() {
    const SELF = this;
    SELF.apiCall = (params) => {
      const BODY = JSON.stringify(params);
      SELF.apiService
        .patchUrl(SELF.endpointsService.editChallengeDetailsURL(SELF.challenge.creator.id, SELF.challenge.id), BODY)
        .subscribe(
          (data) => {
            SELF.challenge.terms_and_conditions = data.terms_and_conditions;
            this.updateView();
            SELF.globalService.showToast('success', 'The terms and conditions are successfully updated!', 5);
          },
          (err) => {
            SELF.globalService.handleApiError(err, true);
            SELF.globalService.showToast('error', err);
          },
          () => this.logger.info('EDIT-TERMS-AND-CONDITIONS-FINISHED')
        );
    };

    /**
     * Parameters of the modal
     */
    const PARAMS = {
      title: 'Edit Terms And Conditions',
      label: 'terms_and_conditions',
      isEditorRequired: true,
      editorContent: this.challenge.terms_and_conditions,
      confirm: 'Submit',
      deny: 'Cancel',
      confirmCallback: SELF.apiCall,
    };
    SELF.globalService.showModal(PARAMS);
  }

  /**
   * Edit evaluation script of the challenge
   */
  editEvaluationScript() {
    const SELF = this;
    SELF.apiCall = (params) => {
      const FORM_DATA: FormData = new FormData();
      FORM_DATA.append('evaluation_script', params['evaluation_script']);
      SELF.apiService
        .patchFileUrl(
          SELF.endpointsService.editChallengeDetailsURL(SELF.challenge.creator.id, SELF.challenge.id),
          FORM_DATA
        )
        .subscribe(
          (data) => {
            SELF.globalService.showToast('success', 'The evaluation script is successfully updated!');
          },
          (err) => {
            SELF.globalService.showToast('error', err);
          },
          () => this.logger.info('EDIT-EVALUATION-SCRIPT-FINISHED')
        );
    };

    /**
     * Parameters of the modal
     */
    const PARAMS = {
      title: 'Edit Evaluation Script',
      confirm: 'Submit',
      deny: 'Cancel',
      form: [
        {
          name: 'evaluationScript',
          isRequired: true,
          label: 'evaluation_script',
          placeholder: '',
          type: 'file',
          value: '',
        },
      ],
      confirmCallback: SELF.apiCall,
    };
    SELF.globalService.showModal(PARAMS);
  }
}<|MERGE_RESOLUTION|>--- conflicted
+++ resolved
@@ -87,24 +87,6 @@
     const SELF = this;
     SELF.apiCall = (params) => {
       const BODY = JSON.stringify(params);
-<<<<<<< HEAD
-      SELF.apiService.patchUrl(
-        SELF.endpointsService.editChallengeDetailsURL(SELF.challenge.creator.id, SELF.challenge.id),
-        BODY
-      ).subscribe(
-        data => {
-          SELF.challenge.evaluation_details = data.evaluation_details;
-          this.updateView();
-          SELF.globalService.showToast('success', 'The evaluation details is successfully updated!', 5);
-        },
-        err => {
-          SELF.globalService.handleApiError(err, true);
-          SELF.globalService.showToast('error', err);
-        },
-        () => this.logger.info('EDIT-CHALLENGE-EVALUATION-DETAILS-FINISHED')
-      );
-=======
-      console.log(BODY);
       SELF.apiService
         .patchUrl(SELF.endpointsService.editChallengeDetailsURL(SELF.challenge.creator.id, SELF.challenge.id), BODY)
         .subscribe(
@@ -120,7 +102,6 @@
           },
           () => this.logger.info('EDIT-CHALLENGE-EVALUATION-DETAILS-FINISHED')
         );
->>>>>>> ecc7f82b
     };
 
     /**
