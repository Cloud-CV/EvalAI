--- conflicted
+++ resolved
@@ -1,8 +1,4 @@
-<<<<<<< HEAD
-import { Component, OnInit, Self } from '@angular/core';
-=======
 import { Component, OnInit, OnDestroy } from '@angular/core';
->>>>>>> 12a8ff68
 import { COMMA, ENTER } from '@angular/cdk/keycodes';
 import { MatChipInputEvent } from '@angular/material/chips';
 import { Router } from '@angular/router';
