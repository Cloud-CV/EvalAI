<div class="challenge-card">
  <div class="bottom-card-container ev-card-panel">
    <div class="row">
      <div class="col-md-8 col-sm-8">
        <h5 class="fw-light">Challenge Settings</h5>
      </div>
    </div>
    <br />
    <!-- Edit challenge Detail -->
    <div class="row settings-section">
      <div class="col-lg-3 col-md-4 col-sm-3 col-xs-3">
        <span class="fw-light fs-18">Edit challenge details:</span>
      </div>
      <br />
      <div class="col-lg-7 col-md-7 col-sm-9 col-xs-9 challenge-detail">
        <div class="col-lg-5 col-md-12 col-sm-7 col-xs-12">
          <div class="image-container">
            <a class="pointer" *ngIf="isChallengeHost" (click)="editChallengeImage()">
              <img *ngIf="challenge['image'] != null" [src]="challenge['image']" width="100%" />
              <img *ngIf="challenge['image'] == null" src="assets/images/404.png" width="80%" />
            </a>
          </div>
        </div>
        <span class="fs-20 fw-semibold challenge-title">
          {{ challenge['title'] }}
        </span>
        <a style="padding-right: 4px;" class="pointer fs-16" *ngIf="isChallengeHost" (click)="editChallengeTitle()">
          <i class="fa fa-pencil" aria-hidden="true"></i>
        </a>
        <a class="pointer fs-16" *ngIf="isChallengeHost" (click)="deleteChallenge()">
          <i class="fa fa-trash red-text" aria-hidden="true"></i>
        </a>
        <br />
        <!-- Start date -->
        <span class="fs-16 fw-light">
          <strong class="text-light-black">Starts on:</strong>
          {{ challenge['start_date'] | date: 'medium' }} {{ challenge['start_zone'] }}
        </span>
        <span *ngIf="isChallengeHost" class="fs-16 fw-light">
          <a class="pointer fs-16" (click)="challengeDateDialog()">
            <i class="fa fa-pencil" aria-hidden="true"></i>
          </a>
        </span>
        <br />
        <!-- End date -->
        <span class="fs-16 fw-light">
          <strong class="text-light-black">Ends on:</strong>
          {{ challenge['end_date'] | date: 'medium' }} {{ challenge['end_zone'] }}
        </span>
        <span *ngIf="isChallengeHost" class="fs-16 fw-light">
          <a class="pointer fs-16" (click)="challengeDateDialog()">
            <i class="fa fa-pencil" aria-hidden="true"></i>
          </a>
        </span>
        <br />
        <span class="fs-16 fw-light" *ngIf="isChallengeHost">
            <a class="pointer" (click)="togglePublishChallengeState()">
              <strong class="text-light-black">{{ publishChallenge.state }} </strong>
              <i class="{{ publishChallenge.icon }}" aria-hidden="true"></i>
            </a>
        </span>
        <br />
        <mat-checkbox
          color="primary"
          class="fw-semibold"
          *ngIf="isChallengeHost"
          [checked]="!challenge['is_registration_open']"
          (click)="stopParticipation($event)"
          ><strong class="text-light-black fs-15">Close Participation</strong>
        </mat-checkbox>
      </div>
    </div>

<<<<<<< HEAD
    <!-- Phase Edit Section-->
    <div class="row settings-section">
      <div class="col-lg-3 col-md-4 col-sm-3 col-xs-3">
        <span class="fw-light fs-18">Edit Phase Detail</span>
      </div>
      <br />
      <div class="ev-action">
        <div class="col-sm-6 col-xs-12 col-lg-6 col-lr-pad phase-select-box" *ngIf="isChallengeHost">
          <app-selectphase
            [phases]="phases"
            [phaseSelectionListType]="phaseSelectionListType"
            [phaseSelectionType]="phaseSelectionType"
            [phaseSelected]="phaseSelected()"
            #phaseselect
          ></app-selectphase>
=======
    <!-- Evaluations and Annotations -->
    <div class="row settings-section">
      <div class="col-lg-3 col-md-4 col-sm-3 col-xs-3">
        <span class="fw-light fs-18">Evaluation and Annotations</span>
      </div>
      <br />
      <div class="ev-action">
        <div *ngIf="isChallengeHost" class="col-sm-1.5 col-xs-1.5 ev-upload-action">
          <!-- Evaluations Criteria Description -->
          <span class="fs-16 fw-light">
            <strong class="text-light-black">Evaluation Criteria </strong>
          </span>
          <a class="pointer fs-16" (click)="editEvaluationCriteria()">
            <i class="fa fa-pencil" aria-hidden="true"> </i>
          </a>&nbsp;&nbsp;
          <!-- Evaluation Script -->
          <span class="fs-16 fw-light">
            <strong class="text-light-black">Evaluation Script </strong>
          </span>
          <a class="pointer fs-15" (click)="editEvaluationScript()">
            <i class="fa fa-file" aria-hidden="true"> </i>
          </a>
>>>>>>> 2de6f8f8
        </div>
      </div>
    </div>

    <div class="row settings-section">
      <div class="col-lg-3 col-md-4 col-sm-3 col-xs-3">
        <span class="fw-light fs-18">Banned emails Ids:</span>
      </div>
      <div class="col-lg-7 col-md-7 col-sm-9 col-xs-9">
        <mat-form-field class="example-chip-list">
          <mat-chip-list #chipList>
            <mat-chip
              *ngFor="let email of bannedEmailIds"
              [selectable]="selectable"
              [removable]="removable"
              (removed)="remove(email)"
            >
              {{ email }}
              <mat-icon matChipRemove *ngIf="removable">cancel</mat-icon>
            </mat-chip>
            <input
              [matChipInputFor]="chipList"
              [matChipInputSeparatorKeyCodes]="separatorKeysCodes"
              [matChipInputAddOnBlur]="addOnBlur"
              (matChipInputTokenEnd)="add($event)"
            />
          </mat-chip-list>
        </mat-form-field>
        <div class="error-message" *ngIf="isValidationError">{{ message }}</div>
        <div
          class="btn btn-waves-effect waves-dark grad-btn grad-btn-dark fs-16"
          [class.disabled]="isValidationError"
          (click)="reflectChange()"
        >
          <span>Update</span>
        </div>
      </div>
    </div>
    <div class="row settings-section" *ngIf="!challenge['remote_evaluation']">
      <div class="row margin-bottom-cancel">
        <div class="col s12">
          <h5 class="w-300">Submission worker actions</h5>
        </div>
      </div>
      <div class="row margin-bottom-cancel">
        <div class="col s12">
          <button
            class="btn ev-btn-dark waves-effect waves-dark grad-btn grad-btn-dark fs-12"
            (click)="manageWorker('start')"
          >
            <i class="fa fa-play"></i> Start worker
          </button>
          <button
            class="btn ev-btn-dark waves-effect waves-dark grad-btn grad-btn-dark fs-12"
            (click)="manageWorker('stop')"
          >
            <i class="fa fa-stop"></i> Stop worker
          </button>
          <button
            class="btn ev-btn-dark waves-effect waves-dark grad-btn grad-btn-dark fs-12"
            (click)="manageWorker('restart')"
          >
            <i class="fa fa-refresh"></i> Restart worker
          </button>
        </div>
      </div>
      <div class="row margin-bottom-cancel">
        <div class="col s12">
          <h5 class="w-300">Submission worker logs</h5>
        </div>
      </div>
      <div class="ev-logs-card">
        <div *ngFor="let log of workerLogs; index as i" class="ev-logs">{{ log }}</div>
      </div>
    </div>
  </div>
</div><|MERGE_RESOLUTION|>--- conflicted
+++ resolved
@@ -70,8 +70,7 @@
         </mat-checkbox>
       </div>
     </div>
-
-<<<<<<< HEAD
+    
     <!-- Phase Edit Section-->
     <div class="row settings-section">
       <div class="col-lg-3 col-md-4 col-sm-3 col-xs-3">
@@ -87,7 +86,10 @@
             [phaseSelected]="phaseSelected()"
             #phaseselect
           ></app-selectphase>
-=======
+         </div>
+      </div>
+    </div>
+          
     <!-- Evaluations and Annotations -->
     <div class="row settings-section">
       <div class="col-lg-3 col-md-4 col-sm-3 col-xs-3">
@@ -110,7 +112,6 @@
           <a class="pointer fs-15" (click)="editEvaluationScript()">
             <i class="fa fa-file" aria-hidden="true"> </i>
           </a>
->>>>>>> 2de6f8f8
         </div>
       </div>
     </div>
