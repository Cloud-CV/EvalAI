<div class="challenge-card">
  <div class="bottom-card-container ev-card-panel">
    <div class="row">
      <div class="col-md-8 col-sm-8">
        <h5 class="fw-light">Challenge Settings</h5>
      </div>
    </div>
    <mat-tab-group animationDuration="0ms">
      <mat-tab label="Challenge Details">
        <ng-template matTabContent>
          <!-- Edit Challenge details -->
          <div class="row settings-section">
            <div class="col-s12 challenge-detail">
              <div class="col-lg-4 col-sm-4 upload-container">
                <div class="image-container">
                  <img *ngIf="challenge['image'] != null" [src]="challenge['image']" width="100%" />
                  <img *ngIf="challenge['image'] == null" src="assets/images/404.png" width="80%" />
                </div>
                <div
                  class="btn btn-waves-effect waves-dark grad-btn grad-btn-dark fs-16 upload-button"
                  (click)="editChallengeImage()"
                >
                  <i class="fa fa-file" aria-hidden="true"> </i>
                  <span> Upload New Image</span>
                </div>
              </div>
              <div class="col-lg-6 col-md-12 col-sm-7 col-xs-12">
                <span class="fs-20 fw-semibold challenge-title">
                  {{ challenge['title'] }}
                </span>
                <a
                  style="padding-right: 4px;"
                  class="pointer fs-16"
                  *ngIf="isChallengeHost"
                  (click)="editChallengeTitle()"
                >
                  <i class="fa fa-pencil" aria-hidden="true"></i>
                </a>
                <a class="pointer fs-16" *ngIf="isChallengeHost" (click)="deleteChallenge()">
                  <i class="fa fa-trash red-text" aria-hidden="true"></i>
                </a>
                <br />
                <div class="ev-action">
                  <div *ngIf="isChallengeHost" class="col-sm-1.5 col-xs-1.5 ev-upload-action">
                    <span class="fs-16 fw-light">
                      <strong class="text-light-black">Challenge Overview </strong>
                    </span>
                    <a class="pointer fs-16" (click)="editChallengeOverview()">
                      <i class="fa fa-pencil" aria-hidden="true"> </i>
                    </a>
                  </div>
                </div>
                <div class="ev-action">
                  <div *ngIf="isChallengeHost" class="col-sm-1.5 col-xs-1.5">
                    <span class="fs-16 fw-light">
                      <strong class="text-light-black">Terms and Conditions </strong>
                    </span>
                    <a class="pointer fs-16" (click)="editTermsAndConditions()">
                      <i class="fa fa-pencil" aria-hidden="true"> </i>
                    </a>
                  </div>
                </div>
                <!-- Start date -->
                <span class="fs-16 fw-light">
                  <strong class="text-light-black">Starts on:</strong>
                  {{ challenge['start_date'] | date: 'medium' }} {{ challenge['start_zone'] }}
                </span>
                <span *ngIf="isChallengeHost" class="fs-16 fw-light">
                  <a class="pointer fs-16" (click)="challengeDateDialog()">
                    <i class="fa fa-pencil" aria-hidden="true"></i>
                  </a>
                </span>
                <br />
                <!-- End date -->
                <span class="fs-16 fw-light">
                  <strong class="text-light-black">Ends on:</strong>
                  {{ challenge['end_date'] | date: 'medium' }} {{ challenge['end_zone'] }}
                </span>
                <span *ngIf="isChallengeHost" class="fs-16 fw-light">
                  <a class="pointer fs-16" (click)="challengeDateDialog()">
                    <i class="fa fa-pencil" aria-hidden="true"></i>
                  </a>
                </span>
                <br />
                <span class="fs-16 fw-light" *ngIf="isChallengeHost">
                  <a class="pointer" (click)="togglePublishChallengeState()">
                    <strong class="text-light-black">{{ publishChallenge.state }} </strong>
                    <i class="{{ publishChallenge.icon }}" aria-hidden="true"></i>
                  </a>
                </span>
                <br />
                <mat-checkbox
                  color="primary"
                  class="fw-semibold"
                  *ngIf="isChallengeHost"
                  [checked]="!challenge['is_registration_open']"
                  (click)="stopParticipation($event)"
                  ><strong class="text-light-black fs-15">Close Participation</strong>
                </mat-checkbox>
              </div>
            </div>
          </div>

          <!-- Banned Email Ids -->
          <div class="row settings-section">
            <div class="col-lg-3 col-md-4 col-sm-3 col-xs-3">
              <span class="fw-light fs-18">Banned emails Ids:</span>
            </div>
            <div class="col-lg-7 col-md-7 col-sm-9 col-xs-9">
              <mat-form-field class="example-chip-list">
                <mat-chip-list #chipList>
                  <mat-chip
                    *ngFor="let email of bannedEmailIds"
                    [selectable]="selectable"
                    [removable]="removable"
                    (removed)="remove(email)"
                  >
                    {{ email }}
                    <mat-icon matChipRemove *ngIf="removable">cancel</mat-icon>
                  </mat-chip>
                  <input
                    [matChipInputFor]="chipList"
                    [matChipInputSeparatorKeyCodes]="separatorKeysCodes"
                    [matChipInputAddOnBlur]="addOnBlur"
                    (matChipInputTokenEnd)="add($event)"
                  />
                </mat-chip-list>
              </mat-form-field>
              <div class="error-message" *ngIf="isValidationError">{{ message }}</div>
              <div
                class="btn btn-waves-effect waves-dark grad-btn grad-btn-dark fs-16"
                [class.disabled]="isValidationError"
                (click)="reflectChange()"
              >
                <span>Update</span>
              </div>
            </div>
          </div>
        </ng-template>
      </mat-tab>

      <!-- Edit Phase Details -->
      <mat-tab label="Phase and Leaderboard Details">
        <div class="row settings-section">
          <div class="col-lg-3 col-md-4 col-sm-3 col-xs-3">
            <span class="fw-light fs-18">Edit Phase</span>
          </div>
          <div class="ev-action">
            <div class="col-sm-6 col-xs-12 col-lg-6 col-lr-pad phase-select-box" *ngIf="isChallengeHost">
              <div class="row margin-bottom-cancel phase-card">
                <app-selectphase
                  [phases]="filteredPhases"
                  [phaseSelectionListType]="phaseSelectionListType"
                  [phaseSelectionType]="phaseSelectionType"
                  [phaseSelected]="phaseSelected()"
                  #phaseselect
                ></app-selectphase>
              </div>

              <div class="row margin-bottom-cancel phase-card" *ngIf="selectedPhase">
                <span class="fs-16 fw-light">
                  <strong class="text-light-black">Phase Details </strong>
                </span>
                <a class="pointer fs-16" (click)="editPhaseDetails()">
                  <i class="fa fa-pencil" aria-hidden="true"> </i> </a
                >&nbsp;&nbsp;&nbsp;&nbsp;
                <span class="fs-16 fw-light">
                  <strong class="text-light-black">Is Public </strong>
                </span>
                <a class="pointer fs-20" (click)="togglePhaseVisibility()">
                  <i class="{{ phaseVisibility.icon }}" aria-hidden="true"> </i> </a
                >&nbsp;&nbsp;&nbsp;&nbsp;
                <span class="fs-16 fw-light">
                  <strong class="text-light-black">Submission Visibility </strong>
                </span>
                <a class="pointer fs-20" (click)="toggleSubmissionVisibility()">
                  <i class="{{ submissionVisibility.icon }}" aria-hidden="true"> </i>
                </a>
                <br /><br />
                <span class="fs-16 fw-light">
                  <strong class="text-light-black">Test Annotations </strong>
                </span>
                <a class="pointer fs-15" (click)="editTestAnnotations()">
                  <i class="fa fa-upload" aria-hidden="true"> </i>
                </a>
              </div>
              <div class="col-s12" *ngIf="selectedPhase">
                <p class="fw-light">
                  <strong> Note: </strong> For test annotations > 100MB, please use
                  <a href=" https://cli.eval.ai/#challenge-annotations" target="_blank"
                    ><strong class="blue-text"> evalai-cli </strong></a
                  >
                  to update the test annotations.
                  <a (click)="showCliInstructions()"><strong class="blue-text">View Instructions</strong></a>
                </p>
              </div>
            </div>
          </div>
        </div>

        <div class="row settings-section">
          <div class="col-lg-3 col-md-4 col-sm-3 col-xs-3">
            <span class="fw-light fs-18">Edit Leaderboard</span>
          </div>
          <div class="ev-action">
            <div class="col-sm-6 col-xs-12 col-lg-6 col-lr-pad phase-select-box" *ngIf="isChallengeHost">
              <div class="row margin-bottom-cancel phase-card">
                <app-selectphase
                  [settingsPhaseSplits]="filteredPhaseSplits"
                  [phaseSelectionType]="phaseLeaderboardSelectionType"
                  [phaseSelectionListType]="phaseLeaderboardSelectionListType"
                  [phaseSplitSelected]="phaseSplitSelected()"
                  #phasesplitselect
                >
                </app-selectphase>
              </div>
              <div class="row margin-bottom-cancel phase-card" *ngIf="selectedPhaseSplit">
                <div class="col s12">
                  <span class="fs-16 fw-light">
                    <strong class="text-light-black">Leaderboard Visibility </strong>
                  </span>
                  <a class="pointer fs-20" (click)="toggleLeaderboardVisibility()">
<<<<<<< HEAD
                    <i class="{{ leaderboardVisibility.icon }}" aria-hidden="true"> </i>
                  </a>&nbsp;&nbsp;&nbsp;&nbsp;
                  <a class="pointer fs-16" (click)="editLeaderboardSchema()">
                    <i class="fa fa-pencil" aria-hidden="true"></i>
                  </a>&nbsp;&nbsp;&nbsp;&nbsp;
=======
                    <i class="{{ leaderboardVisibility.icon }}" aria-hidden="true"> </i> </a
                  >&nbsp;&nbsp;&nbsp;&nbsp;
>>>>>>> 81f9c465
                </div>
              </div>
              <div class="row margin-bottom-cancel phase-card" *ngIf="selectedPhaseSplit">
                <div class="col s12">
                  <span class="fs-16 fw-light">
                    <strong class="text-light-black">Leaderboard Precision Value </strong>
                  </span>
                  <br />
                  <span class="fw-light">
                    Changing the precision value will show the results with that precision value to the participants.
                  </span>
                  <div class="rangeslider fa-stack fa-2x">
                    <button
                      [disabled]="minusDisabled"
                      class="btn-floating btn-pagination waves-effect waves-light"
                      (click)="updateLeaderboardDecimalPrecision(leaderboardPrecisionValue - 1)"
                    >
                      <i class="fa fa-minus"></i>
                    </button>
                    <mat-chip class="btn">{{ leaderboardPrecisionValue }}</mat-chip>
                    <button
                      [disabled]="plusDisabled"
                      class="btn-floating plus-btn btn-pagination waves-effect waves-light"
                      (click)="updateLeaderboardDecimalPrecision(leaderboardPrecisionValue + 1)"
                    >
                      <i class="fa fa-plus"></i>
                    </button>
                  </div>
                </div>
              </div>
            </div>
          </div>
        </div>
      </mat-tab>

      <!-- Edit Evaluation Script and Criteria & Worker logs -->
      <mat-tab label="Evaluation">
        <ng-template matTabContent>
          <div class="row settings-section">
            <div class="margin-bottom-cancel">
              <div class="col s12 worker-title">
                <h5 class="w-300">Evaluation script</h5>
              </div>
            </div>
            <div class="ev-action">
              <div *ngIf="isChallengeHost" class="col-sm-1.5 col-xs-1.5 ev-upload-action">
                <!-- Evaluations Criteria Description -->
                <span class="fs-16 fw-light">
                  <strong class="text-light-black">Evaluation Criteria </strong>
                </span>
                <a class="pointer fs-16" (click)="editEvaluationCriteria()">
                  <i class="fa fa-pencil" aria-hidden="true"> </i> </a
                >&nbsp;&nbsp;
                <!-- Evaluation Script -->
                <span class="fs-16 fw-light">
                  <strong class="text-light-black">Evaluation Script </strong>
                </span>
                <a class="pointer fs-15" (click)="editEvaluationScript()">
                  <i class="fa fa-file" aria-hidden="true"> </i>
                </a>
              </div>
            </div>
          </div>

          <div class="row settings-section" *ngIf="!challenge['remote_evaluation']">
            <div class="margin-bottom-cancel">
              <div class="col s12 worker-title">
                <h5 class="w-300">Submission worker actions</h5>
              </div>
            </div>
            <div class="row margin-bottom-cancel">
              <div class="col s12">
                <button
                  class="btn ev-btn-dark waves-effect waves-dark grad-btn grad-btn-dark fs-12"
                  (click)="manageWorker('start')"
                >
                  <i class="fa fa-play"></i> Start worker
                </button>
                <button
                  class="btn ev-btn-dark waves-effect waves-dark grad-btn grad-btn-dark fs-12"
                  (click)="manageWorker('stop')"
                >
                  <i class="fa fa-stop"></i> Stop worker
                </button>
                <button
                  class="btn ev-btn-dark waves-effect waves-dark grad-btn grad-btn-dark fs-12"
                  (click)="manageWorker('restart')"
                >
                  <i class="fa fa-refresh"></i> Restart worker
                </button>
              </div>
            </div>
            <div class="row margin-bottom-cancel">
              <div class="col s12">
                <h5 class="w-300">Submission worker logs</h5>
              </div>
            </div>
            <div class="ev-logs-card">
              <div *ngFor="let log of workerLogs; index as i" class="ev-logs">{{ log }}</div>
            </div>
          </div>
        </ng-template>
      </mat-tab>
    </mat-tab-group>
  </div>
</div><|MERGE_RESOLUTION|>--- conflicted
+++ resolved
@@ -220,16 +220,11 @@
                     <strong class="text-light-black">Leaderboard Visibility </strong>
                   </span>
                   <a class="pointer fs-20" (click)="toggleLeaderboardVisibility()">
-<<<<<<< HEAD
                     <i class="{{ leaderboardVisibility.icon }}" aria-hidden="true"> </i>
                   </a>&nbsp;&nbsp;&nbsp;&nbsp;
                   <a class="pointer fs-16" (click)="editLeaderboardSchema()">
                     <i class="fa fa-pencil" aria-hidden="true"></i>
                   </a>&nbsp;&nbsp;&nbsp;&nbsp;
-=======
-                    <i class="{{ leaderboardVisibility.icon }}" aria-hidden="true"> </i> </a
-                  >&nbsp;&nbsp;&nbsp;&nbsp;
->>>>>>> 81f9c465
                 </div>
               </div>
               <div class="row margin-bottom-cancel phase-card" *ngIf="selectedPhaseSplit">
