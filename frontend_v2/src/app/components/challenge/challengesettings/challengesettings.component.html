<div class="challenge-card">
  <div class="bottom-card-container ev-card-panel">
    <div class="row">
      <div class="col-md-8 col-sm-8">
        <h5 class="fw-light">Challenge Settings</h5>
      </div>
    </div>
    <br />
    <!-- Edit challenge Detail -->
    <div class="row settings-section">
      <div class="col-lg-3 col-md-4 col-sm-3 col-xs-3">
        <span class="fw-light fs-18">Edit challenge details:</span>
      </div>
      <br />
      <div class="col-lg-7 col-md-7 col-sm-9 col-xs-9 challenge-detail">
        <div class="col-lg-5 col-md-12 col-sm-7 col-xs-12">
          <div class="image-container">
              <img *ngIf="challenge['image'] != null" [src]="challenge['image']" width="100%" />
              <img *ngIf="challenge['image'] == null" src="assets/images/404.png" width="80%" />
          </div>
            <div
            class="btn btn-waves-effect waves-dark grad-btn grad-btn-dark fs-16"
            (click)="editChallengeImage()"
            >
            <i class="fa fa-file" aria-hidden="true"> </i> 
            <span> Upload New Image</span>
          </div>
        </div>
        <div class="col-lg-6 col-md-12 col-sm-7 col-xs-12">
        <span class="fs-20 fw-semibold challenge-title">
          {{ challenge['title'] }}
        </span>
        <a style="padding-right: 4px;" class="pointer fs-16" *ngIf="isChallengeHost" (click)="editChallengeTitle()">
          <i class="fa fa-pencil" aria-hidden="true"></i>
        </a>
        <a class="pointer fs-16" *ngIf="isChallengeHost" (click)="deleteChallenge()">
          <i class="fa fa-trash red-text" aria-hidden="true"></i>
        </a>
        <br />
        <div class="ev-action">
          <div *ngIf="isChallengeHost" class="col-sm-1.5 col-xs-1.5 ev-upload-action">
            <span class="fs-16 fw-light">
              <strong class="text-light-black">Challenge Overview </strong>
            </span>
            <a class="pointer fs-16" (click)="editChallengeOverview()">
              <i class="fa fa-pencil" aria-hidden="true"> </i>
            </a>
          </div>
        </div>        
        <div class="ev-action">
          <div *ngIf="isChallengeHost" class="col-sm-1.5 col-xs-1.5">
            <span class="fs-16 fw-light">
              <strong class="text-light-black">Terms and Conditions </strong>
            </span>
            <a class="pointer fs-16" (click)="editTermsAndConditions()">
              <i class="fa fa-pencil" aria-hidden="true"> </i>
            </a>
          </div>
        </div>
        <!-- Start date -->
        <span class="fs-16 fw-light">
          <strong class="text-light-black">Starts on:</strong>
          {{ challenge['start_date'] | date: 'medium' }} {{ challenge['start_zone'] }}
        </span>
        <span *ngIf="isChallengeHost" class="fs-16 fw-light">
          <a class="pointer fs-16" (click)="challengeDateDialog()">
            <i class="fa fa-pencil" aria-hidden="true"></i>
          </a>
        </span>
        <br />
        <!-- End date -->
        <span class="fs-16 fw-light">
          <strong class="text-light-black">Ends on:</strong>
          {{ challenge['end_date'] | date: 'medium' }} {{ challenge['end_zone'] }}
        </span>
        <span *ngIf="isChallengeHost" class="fs-16 fw-light">
          <a class="pointer fs-16" (click)="challengeDateDialog()">
            <i class="fa fa-pencil" aria-hidden="true"></i>
          </a>
        </span>
        <br />
        <span class="fs-16 fw-light" *ngIf="isChallengeHost">
            <a class="pointer" (click)="togglePublishChallengeState()">
              <strong class="text-light-black">{{ publishChallenge.state }} </strong>
              <i class="{{ publishChallenge.icon }}" aria-hidden="true"></i>
            </a>
        </span>
        <br />
        <mat-checkbox
          color="primary"
          class="fw-semibold"
          *ngIf="isChallengeHost"
          [checked]="!challenge['is_registration_open']"
          (click)="stopParticipation($event)"
          ><strong class="text-light-black fs-15">Close Participation</strong>
        </mat-checkbox>
      </div>
    </div>
  </div>
    
    <!-- Phase Edit Section-->
    <div class="row settings-section">
      <div class="col-lg-3 col-md-4 col-sm-3 col-xs-3">
        <span class="fw-light fs-18">Edit phase details:</span>
      </div>
      <br />
      <div class="ev-action">
        <div class="col-sm-6 col-xs-12 col-lg-6 col-lr-pad phase-select-box" *ngIf="isChallengeHost">
          <div class="row margin-bottom-cancel phase-card">
            <app-selectphase
              [phases]="phases"
              [phaseSelectionListType]="phaseSelectionListType"
              [phaseSelectionType]="phaseSelectionType"
              [phaseSelected]="phaseSelected()"
              #phaseselect
            ></app-selectphase>
            <button
              *ngIf="selectedPhase"
              class="btn ev-btn-dark waves-effect waves-dark grad-btn grad-btn-dark fs-12 phase-button"
              (click)="editPhaseDetails()"
            >
            Phase Details
            <i class="fa fa-pencil" aria-hidden="true"> </i>
            </button>
          </div>

        <div class="row margin-bottom-cancel phase-card " *ngIf="selectedPhase">
              <span class="fs-16 fw-light">
                <strong class="text-light-black">Is Public </strong>
              </span>
              <a class="pointer fs-20" (click)="togglePhaseVisibility()">
                <i class="{{ phaseVisibility.icon }}" aria-hidden="true"> </i>
              </a>&nbsp;&nbsp;&nbsp;&nbsp;
              <span class="fs-16 fw-light">
                <strong class="text-light-black">Submission Visibility </strong>
              </span>
              <a class="pointer fs-20" (click)="toggleSubmissionVisibility()">
                <i class="{{ submissionVisibility.icon }}" aria-hidden="true"> </i>
              </a>
        </div>
       </div>
    </div>
<<<<<<< HEAD

    <!-- Leaderboard Edit Section-->
    <div class="row settings-section">
      <div class="col-lg-3 col-md-4 col-sm-3 col-xs-3">
        <span class="fw-light fs-18">Edit leaderboard details:</span>
      </div>
      <br />
      <div class="ev-action">
        <div class="col-sm-6 col-xs-12 col-lg-6 col-lr-pad phase-select-box" *ngIf="isChallengeHost">
          <app-selectphase
            [phases]="phaseSplits"
            [phaseSelectionType]="phaseLeaderboardSelectionType"
            [phaseSelectionListType]="phaseLeaderboardSelectionListType"
            [phaseSplitSelected]="phaseSplitSelected()"
            #phasesplitselect
          >
          </app-selectphase>

        <div class="row margin-bottom-cancel phase-card" *ngIf="selectedPhaseSplit">
          <div class="col s12">
            <button
              class="btn ev-btn-dark waves-effect waves-dark grad-btn grad-btn-dark fs-12"
              (click)="editPhaseDetails()"
            >
            <i class="fa fa-pencil" aria-hidden="true"> </i>
            Leaderboard Schema
            </button>
            <button
              class="btn ev-btn-dark waves-effect waves-dark grad-btn grad-btn-dark fs-12"
              (click)="toggleLeaderboardVisibility()"
            >
              <i class="{{ leaderboardVisibility.icon }}"></i> Leaderboard Visibility
            </button>
          </div>
        </div>
       </div>
    </div>
=======
>>>>>>> 2bc87623
  </div>
          
    <!-- Evaluations and Annotations -->
    <div class="row settings-section">
      <div class="col-lg-3 col-md-4 col-sm-3 col-xs-3">
        <span class="fw-light fs-18">Evaluation and Annotations</span>
      </div>
      <br />
      <div class="ev-action">
        <div *ngIf="isChallengeHost" class="col-sm-1.5 col-xs-1.5 ev-upload-action">
          <!-- Evaluations Criteria Description -->
          <span class="fs-16 fw-light">
            <strong class="text-light-black">Evaluation Criteria </strong>
          </span>
          <a class="pointer fs-16" (click)="editEvaluationCriteria()">
            <i class="fa fa-pencil" aria-hidden="true"> </i>
          </a>&nbsp;&nbsp;
          <!-- Evaluation Script -->
          <span class="fs-16 fw-light">
            <strong class="text-light-black">Evaluation Script </strong>
          </span>
          <a class="pointer fs-15" (click)="editEvaluationScript()">
            <i class="fa fa-file" aria-hidden="true"> </i>
          </a>
        </div>
      </div>
    </div>

    <div class="row settings-section">
      <div class="col-lg-3 col-md-4 col-sm-3 col-xs-3">
        <span class="fw-light fs-18">Banned emails Ids:</span>
      </div>
      <div class="col-lg-7 col-md-7 col-sm-9 col-xs-9">
        <mat-form-field class="example-chip-list">
          <mat-chip-list #chipList>
            <mat-chip
              *ngFor="let email of bannedEmailIds"
              [selectable]="selectable"
              [removable]="removable"
              (removed)="remove(email)"
            >
              {{ email }}
              <mat-icon matChipRemove *ngIf="removable">cancel</mat-icon>
            </mat-chip>
            <input
              [matChipInputFor]="chipList"
              [matChipInputSeparatorKeyCodes]="separatorKeysCodes"
              [matChipInputAddOnBlur]="addOnBlur"
              (matChipInputTokenEnd)="add($event)"
            />
          </mat-chip-list>
        </mat-form-field>
        <div class="error-message" *ngIf="isValidationError">{{ message }}</div>
        <div
          class="btn btn-waves-effect waves-dark grad-btn grad-btn-dark fs-16"
          [class.disabled]="isValidationError"
          (click)="reflectChange()"
        >
          <span>Update</span>
        </div>
      </div>
    </div>
    <div class="row settings-section" *ngIf="!challenge['remote_evaluation']">
      <div class="row margin-bottom-cancel">
        <div class="col s12">
          <h5 class="w-300">Submission worker actions</h5>
        </div>
      </div>
      <div class="row margin-bottom-cancel">
        <div class="col s12">
          <button
            class="btn ev-btn-dark waves-effect waves-dark grad-btn grad-btn-dark fs-12"
            (click)="manageWorker('start')"
          >
            <i class="fa fa-play"></i> Start worker
          </button>
          <button
            class="btn ev-btn-dark waves-effect waves-dark grad-btn grad-btn-dark fs-12"
            (click)="manageWorker('stop')"
          >
            <i class="fa fa-stop"></i> Stop worker
          </button>
          <button
            class="btn ev-btn-dark waves-effect waves-dark grad-btn grad-btn-dark fs-12"
            (click)="manageWorker('restart')"
          >
            <i class="fa fa-refresh"></i> Restart worker
          </button>
        </div>
      </div>
      <div class="row margin-bottom-cancel">
        <div class="col s12">
          <h5 class="w-300">Submission worker logs</h5>
        </div>
      </div>
      <div class="ev-logs-card">
        <div *ngFor="let log of workerLogs; index as i" class="ev-logs">{{ log }}</div>
      </div>
    </div>
  </div>
</div><|MERGE_RESOLUTION|>--- conflicted
+++ resolved
@@ -140,7 +140,7 @@
         </div>
        </div>
     </div>
-<<<<<<< HEAD
+  </div>
 
     <!-- Leaderboard Edit Section-->
     <div class="row settings-section">
@@ -150,6 +150,7 @@
       <br />
       <div class="ev-action">
         <div class="col-sm-6 col-xs-12 col-lg-6 col-lr-pad phase-select-box" *ngIf="isChallengeHost">
+          <div class="row margin-bottom-cancel phase-card">
           <app-selectphase
             [phases]="phaseSplits"
             [phaseSelectionType]="phaseLeaderboardSelectionType"
@@ -158,28 +159,26 @@
             #phasesplitselect
           >
           </app-selectphase>
-
+            <button
+            *ngIf = "selectedPhaseSplit"
+            class="btn ev-btn-dark waves-effect waves-dark grad-btn grad-btn-dark fs-12 phase-button"
+            (click)="editPhaseDetails()">
+            Leaderboard Schema
+            <i class="fa fa-pencil" aria-hidden="true"> </i>
+            </button>
+          </div>
         <div class="row margin-bottom-cancel phase-card" *ngIf="selectedPhaseSplit">
           <div class="col s12">
-            <button
-              class="btn ev-btn-dark waves-effect waves-dark grad-btn grad-btn-dark fs-12"
-              (click)="editPhaseDetails()"
-            >
-            <i class="fa fa-pencil" aria-hidden="true"> </i>
-            Leaderboard Schema
-            </button>
-            <button
-              class="btn ev-btn-dark waves-effect waves-dark grad-btn grad-btn-dark fs-12"
-              (click)="toggleLeaderboardVisibility()"
-            >
-              <i class="{{ leaderboardVisibility.icon }}"></i> Leaderboard Visibility
-            </button>
+            <span class="fs-16 fw-light">
+              <strong class="text-light-black">Leaderboard Visibility </strong>
+            </span>
+            <a class="pointer fs-20" (click)="toggleLeaderboardVisibility()">
+              <i class="{{ leaderboardVisibility.icon }}" aria-hidden="true"> </i>
+            </a>&nbsp;&nbsp;&nbsp;&nbsp;
           </div>
         </div>
        </div>
     </div>
-=======
->>>>>>> 2bc87623
   </div>
           
     <!-- Evaluations and Annotations -->
