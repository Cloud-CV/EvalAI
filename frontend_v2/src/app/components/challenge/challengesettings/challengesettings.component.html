--- conflicted
+++ resolved
@@ -31,20 +31,13 @@
           <i class="fa fa-trash red-text" aria-hidden="true"></i>
         </a>
         <br />
+        
         <div class="ev-action">
-<<<<<<< HEAD
           <div *ngIf="isChallengeHost" class="col-sm-1.5 col-xs-1.5">
             <span class="fs-16 fw-light">
               <strong class="text-light-black">Terms and Conditions </strong>
             </span>
             <a class="pointer fs-16" (click)="editTermsAndConditions()">
-=======
-          <div *ngIf="isChallengeHost" class="col-sm-1.5 col-xs-1.5 ev-upload-action">
-            <span class="fs-16 fw-light">
-              <strong class="text-light-black">Challenge Overview </strong>
-            </span>
-            <a class="pointer fs-16" (click)="editChallengeOverview()">
->>>>>>> 50df9a8f
               <i class="fa fa-pencil" aria-hidden="true"> </i>
             </a>
           </div>
