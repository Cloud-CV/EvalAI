<app-side-bar *ngIf="authService.isAuth"></app-side-bar>
<app-header-static></app-header-static>
<div class="web-container">
    <div class="challenge-flex" [class.center]="!authService.isAuth">
        <div class="challenge-content">
            <div class="mid-container">
                <div class="challenge-container">
                    <div class="challenge-card">
                        <div class="top-card-container ev-card-panel">
                            <div class="row card-img-row">
                                <div class="col-lg-2 col-md-3 col-sm-12">
                                    <div class="image-container">
                                        <img [src]="challenge['image']" width="100%">
                                    </div>
                                </div>
                                <div class="col-lg-7 col-md-6">
                                    <div class="card-content">
                                            <h4 class="challenge-title fw-light">
                                                    {{challenge['title']}}
                                            <span *ngIf="isChallengeHost">
                                                <a class="pointer edit-title"
                                                    (click)="editChallengeTitle()">
                                                    <i class="fa fa-pencil fs-16"
                                                        aria-hidden="true"></i>
                                                </a>
                                                <a class="pointer"
                                                    (click)="deleteChallenge()">
                                                    <i class="fa fa-trash red-text fs-16"
                                                        aria-hidden="true"></i>
                                                </a>
                                            </span>
                                            </h4>
                                            <span class="title-line fw-light fs-16"
                                                *ngIf="challenge.creator.team_url != ''"><strong
                                                    class="text-light-black">
                                                    Organized by:</strong><a
                                                    class="orange-text"
                                                    href="{{challenge['creator']['team_url']}}"
                                                    target="_blank">
                                                    {{challenge['creator']['team_name']}}
                                                </a>
                                            </span>
                                            <span class="title-line fw-light fs-16"
                                                *ngIf="challenge.creator.team_url == ''"><strong
                                                    class="text-light-black">Organized by:</strong>
                                                {{challenge['creator']['team_name']}}
                                            </span>
                                            <br>
                                            <span class="title-line" *ngIf="isChallengeHost">
                                              <span class="fs-16 fw-light">
                                                <a class="pointer"
                                                    (click)="togglePublishChallengeState()">
                                                    <strong class="text-light-black">{{publishChallenge.state}}
                                                    </strong>
                                                    <i class="{{publishChallenge.icon}}"
                                                        aria-hidden="true"></i>
                                                </a>
                                              </span> <br>
                                            </span>
                                            <!-- Start date -->
                                            <span class="fs-16 fw-light">
                                              <strong class="text-light-black">Starts on:</strong>
                                              {{challenge['start_date'] | date:'medium'}} {{challenge['start_zone']}}
                                            </span>
                                            <br>
                                            <!-- End date -->
                                            <span class="fs-16 fw-light">
                                              <strong class="text-light-black">Ends on:</strong>
                                              {{challenge['end_date'] | date:'medium'}} {{challenge['end_zone']}}
                                            </span>
                                            <br>
                                            <mat-checkbox color="primary" class="fs-16 fw-light" *ngIf="isChallengeHost"
                                                [checked]="!challenge['is_registration_open']"
                                                (click)="stopParticipation($event)"> <span class="fs-16 fw-semibold">Close Participation</span>
                                            </mat-checkbox>
                                    </div>
                                </div>
                                <div class="col-lg-3 col-md-3">
                                    <button class="stars btn-waves-effect grad-rec-btn
                                        grad-btn-dark ev-btn-dark fw-light fs-14"
                                        type="submit" [class.is-clickable]="isLoggedIn"
                                        (click)="starToggle(challenge['id'])"><i class="fa fa-star star"></i>
                                        {{challenge.data}}&nbsp;&nbsp;{{stars['count']}}</button>
                                </div>
                            </div>
                            <div class="row rm-row-bot card-tab-row">
                                <div class="col-sm-12">
                                    <ul class="inline-list rm-gut">
                                        <li><a
                                                [class.selected]="localRouter.url.endsWith('overview')"
                                                [routerLink]="['./overview']"
                                                class="text-light-black fw-light fs-15">
                                                <i class="fa fa-info"></i> Overview</a></li>
                                        <li><a
                                                [class.selected]="localRouter.url.endsWith('evaluation')"
                                                [routerLink]="['./evaluation']"
                                                class="text-light-black fw-light fs-15">
                                                <i class="fa fa-bar-chart-o"></i>
                                                Evaluation</a></li>
                                        <li><a
                                                [class.selected]="localRouter.url.endsWith('phases')"
                                                [routerLink]="['./phases']"
                                                class="text-light-black fw-light fs-15">
                                                <i class="fa fa-level-up"></i> Phases</a></li>
                                        <li *ngIf="!isParticipated"><a
                                                [class.selected]="localRouter.url.endsWith('participate')"
                                                [routerLink]="['./participate']"
                                                class="text-light-black fw-light fs-15">
                                                <i class="fa fa-free-code-camp"></i>
                                                Participate</a></li>
                                        <li *ngIf="isParticipated"><a
                                                [class.selected]="localRouter.url.endsWith('submit')"
                                                [routerLink]="['./submit']"
                                                class="text-light-black fw-light fs-15">
                                                <i class="fa fa-upload"></i> Submit</a></li>
                                        <li *ngIf="isParticipated"><a
                                                [class.selected]="localRouter.url.endsWith('my-submissions')"
                                                [routerLink]="['./my-submissions']"
                                                class="text-light-black fw-light fs-15">
                                                <i class="fa fa-eye"></i> My Submissions</a></li>
                                        <li *ngIf="isChallengeHost"><a
                                                [class.selected]="localRouter.url.endsWith('view-all-submissions')"
                                                [routerLink]="['./view-all-submissions']"
                                                class="text-light-black fw-light fs-15">
                                                <i class="fa fa-list"></i> All Submissions</a></li>
                                        <li><a
                                                [class.selected]="localRouter.url.endsWith('leaderboard')"
                                                [routerLink]="['./leaderboard']"
<<<<<<< HEAD
                                                class="text-light-black fw-light fs-15">
                                                <i class="fa fa-line-chart"></i> Leaderboard</a></li>
                                        <li *ngIf=""><a
                                                [class.selected]="localRouter.url.endsWith('discussions')"
                                                href="{{challenge.forumURL}}"
                                                target="_blank"
                                                class="text-light-black fw-light fs-15">
                                                <i class="fa fa-comments"></i> Discussions
=======
                                                class="text-light-black fw-semibold fs-15">
                                                <i class="fa fa-th-list"></i> Leaderboard</a></li>
                                        <li *ngIf="isForumEnabled && (forumURL || isChallengeHost)"><a
                                                [class.selected]="localRouter.url.endsWith('discuss')"
                                                [routerLink]="['./discuss']"
                                                class="text-light-black fw-semibold fs-15">
                                                <i class="fa fa-comments"></i> Discuss
>>>>>>> c07bdc56
                                            </a></li>
                                        <li *ngIf="isChallengeHost">
                                            <a [class.selected]="localRouter.url.endsWith('settings')"
                                                [routerLink]="['./settings']"
                                                class="text-light-black fw-light fs-15">
                                                <i class="fa fa-gear"></i> Settings
                                            </a>
                                        </li>
                                    </ul>
                                </div>
                            </div>
                        </div>
                    </div>
                    <router-outlet></router-outlet>
                </div>
            </div>
        </div>
        <app-footer [isDash]="true" *ngIf="authService.isAuth"></app-footer>
    </div>
</div>
<app-footer *ngIf="!authService.isAuth"></app-footer><|MERGE_RESOLUTION|>--- conflicted
+++ resolved
@@ -126,24 +126,13 @@
                                         <li><a
                                                 [class.selected]="localRouter.url.endsWith('leaderboard')"
                                                 [routerLink]="['./leaderboard']"
-<<<<<<< HEAD
                                                 class="text-light-black fw-light fs-15">
                                                 <i class="fa fa-line-chart"></i> Leaderboard</a></li>
-                                        <li *ngIf=""><a
-                                                [class.selected]="localRouter.url.endsWith('discussions')"
-                                                href="{{challenge.forumURL}}"
-                                                target="_blank"
-                                                class="text-light-black fw-light fs-15">
-                                                <i class="fa fa-comments"></i> Discussions
-=======
-                                                class="text-light-black fw-semibold fs-15">
-                                                <i class="fa fa-th-list"></i> Leaderboard</a></li>
                                         <li *ngIf="isForumEnabled && (forumURL || isChallengeHost)"><a
                                                 [class.selected]="localRouter.url.endsWith('discuss')"
                                                 [routerLink]="['./discuss']"
-                                                class="text-light-black fw-semibold fs-15">
+                                                class="text-light-black fw-light fs-15">
                                                 <i class="fa fa-comments"></i> Discuss
->>>>>>> c07bdc56
                                             </a></li>
                                         <li *ngIf="isChallengeHost">
                                             <a [class.selected]="localRouter.url.endsWith('settings')"
