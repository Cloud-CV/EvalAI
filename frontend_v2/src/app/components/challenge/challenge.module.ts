import { NgModule, CUSTOM_ELEMENTS_SCHEMA } from '@angular/core';
import { CommonModule } from '@angular/common';
import {
  MatChipsModule,
  MatTableModule,
  MatMenuModule,
  MatSelectModule,
  MatIconModule,
  MatDividerModule,
  MatCheckboxModule,
<<<<<<< HEAD
  MatRadioModule,
  MatDialogModule} from '@angular/material';
=======
  MatSliderModule } from '@angular/material';
>>>>>>> 49c45db9

// import components
import { ChallengeevaluationComponent } from './challengeevaluation/challengeevaluation.component';
import { ChallengeleaderboardComponent } from './challengeleaderboard/challengeleaderboard.component';
import { ChallengeoverviewComponent } from './challengeoverview/challengeoverview.component';
import { ChallengeparticipateComponent } from './challengeparticipate/challengeparticipate.component';
import { ChallengephasesComponent } from './challengephases/challengephases.component';
import { ChallengesettingsComponent } from './challengesettings/challengesettings.component';
import { ChallengesubmissionsComponent } from './challengesubmissions/challengesubmissions.component';
import { ChallengesubmitComponent } from './challengesubmit/challengesubmit.component';
import { ChallengeviewallsubmissionsComponent } from './challengeviewallsubmissions/challengeviewallsubmissions.component';
import { PhasecardComponent } from './challengephases/phasecard/phasecard.component';
import { ChallengeComponent } from './challenge.component';

// import module
import { ChallengeRoutingModule } from './challenge-routing.module';
import { SharedModule } from '../../shared/shared.module';
import { ChallengelistModule } from '../publiclists/challengelist/challengelist.module';
import { SubmissionMetaAttributesDialogueComponent } from './submission-meta-attributes-dialogue/submission-meta-attributes-dialogue.component';
import { ChallengediscussComponent } from './challengediscuss/challengediscuss.component';

@NgModule({
  declarations: [
    ChallengeComponent,
    ChallengesettingsComponent,
    ChallengeoverviewComponent,
    ChallengeevaluationComponent,
    ChallengephasesComponent,
    ChallengeparticipateComponent,
    ChallengeleaderboardComponent,
    ChallengesubmitComponent,
    ChallengesubmissionsComponent,
    ChallengeviewallsubmissionsComponent,
    PhasecardComponent,
    SubmissionMetaAttributesDialogueComponent,
    ChallengediscussComponent
  ],
  imports: [
    CommonModule,
    ChallengeRoutingModule,
    SharedModule,
    MatChipsModule,
    MatIconModule,
    ChallengelistModule,
    MatSelectModule,
    MatTableModule,
    MatCheckboxModule,
    MatDividerModule,
    MatMenuModule,
<<<<<<< HEAD
    MatRadioModule,
    MatDialogModule
=======
    MatSliderModule
>>>>>>> 49c45db9
  ],
  exports: [
    ChallengeComponent,
    ChallengesettingsComponent,
    ChallengeoverviewComponent,
    ChallengeevaluationComponent,
    ChallengephasesComponent,
    ChallengeparticipateComponent,
    ChallengeleaderboardComponent,
    ChallengesubmitComponent,
    ChallengesubmissionsComponent,
    ChallengeviewallsubmissionsComponent,
    PhasecardComponent,
  ],
  schemas: [ CUSTOM_ELEMENTS_SCHEMA ],
  entryComponents: [
    SubmissionMetaAttributesDialogueComponent
  ]
})
export class ChallengeModule { }<|MERGE_RESOLUTION|>--- conflicted
+++ resolved
@@ -8,12 +8,9 @@
   MatIconModule,
   MatDividerModule,
   MatCheckboxModule,
-<<<<<<< HEAD
   MatRadioModule,
-  MatDialogModule} from '@angular/material';
-=======
+  MatDialogModule,
   MatSliderModule } from '@angular/material';
->>>>>>> 49c45db9
 
 // import components
 import { ChallengeevaluationComponent } from './challengeevaluation/challengeevaluation.component';
@@ -63,12 +60,9 @@
     MatCheckboxModule,
     MatDividerModule,
     MatMenuModule,
-<<<<<<< HEAD
     MatRadioModule,
-    MatDialogModule
-=======
+    MatDialogModule,
     MatSliderModule
->>>>>>> 49c45db9
   ],
   exports: [
     ChallengeComponent,
