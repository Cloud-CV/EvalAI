import { NgModule, CUSTOM_ELEMENTS_SCHEMA } from '@angular/core';
import { CommonModule } from '@angular/common';
import {
  MatChipsModule,
  MatTableModule,
  MatMenuModule,
  MatSelectModule,
  MatIconModule,
  MatDividerModule,
  MatCheckboxModule,
  MatRadioModule,
  MatDialogModule} from '@angular/material';

// import components
import { ChallengeevaluationComponent } from './challengeevaluation/challengeevaluation.component';
import { ChallengeleaderboardComponent } from './challengeleaderboard/challengeleaderboard.component';
import { ChallengeoverviewComponent } from './challengeoverview/challengeoverview.component';
import { ChallengeparticipateComponent } from './challengeparticipate/challengeparticipate.component';
import { ChallengephasesComponent } from './challengephases/challengephases.component';
import { ChallengesettingsComponent } from './challengesettings/challengesettings.component';
import { ChallengesubmissionsComponent } from './challengesubmissions/challengesubmissions.component';
import { ChallengesubmitComponent } from './challengesubmit/challengesubmit.component';
import { ChallengeviewallsubmissionsComponent } from './challengeviewallsubmissions/challengeviewallsubmissions.component';
import { PhasecardComponent } from './challengephases/phasecard/phasecard.component';
import { ChallengeComponent } from './challenge.component';

// import module
import { ChallengeRoutingModule } from './challenge-routing.module';
import { SharedModule } from '../../shared/shared.module';
import { ChallengelistModule } from '../publiclists/challengelist/challengelist.module';
<<<<<<< HEAD
import { SubmissionMetaAttributesDialogueComponent } from './submission-meta-attributes-dialogue/submission-meta-attributes-dialogue.component';
=======
import { ChallengediscussComponent } from './challengediscuss/challengediscuss.component';
>>>>>>> a7157061

@NgModule({
  declarations: [
    ChallengeComponent,
    ChallengesettingsComponent,
    ChallengeoverviewComponent,
    ChallengeevaluationComponent,
    ChallengephasesComponent,
    ChallengeparticipateComponent,
    ChallengeleaderboardComponent,
    ChallengesubmitComponent,
    ChallengesubmissionsComponent,
    ChallengeviewallsubmissionsComponent,
    PhasecardComponent,
<<<<<<< HEAD
    SubmissionMetaAttributesDialogueComponent
=======
    ChallengediscussComponent
>>>>>>> a7157061
  ],
  imports: [
    CommonModule,
    ChallengeRoutingModule,
    SharedModule,
    MatChipsModule,
    MatIconModule,
    ChallengelistModule,
    MatSelectModule,
    MatTableModule,
    MatCheckboxModule,
    MatDividerModule,
    MatMenuModule,
    MatRadioModule,
    MatDialogModule
  ],
  exports: [
    ChallengeComponent,
    ChallengesettingsComponent,
    ChallengeoverviewComponent,
    ChallengeevaluationComponent,
    ChallengephasesComponent,
    ChallengeparticipateComponent,
    ChallengeleaderboardComponent,
    ChallengesubmitComponent,
    ChallengesubmissionsComponent,
    ChallengeviewallsubmissionsComponent,
    PhasecardComponent,
  ],
  schemas: [ CUSTOM_ELEMENTS_SCHEMA ],
  entryComponents: [
    SubmissionMetaAttributesDialogueComponent
  ]
})
export class ChallengeModule { }<|MERGE_RESOLUTION|>--- conflicted
+++ resolved
@@ -28,11 +28,8 @@
 import { ChallengeRoutingModule } from './challenge-routing.module';
 import { SharedModule } from '../../shared/shared.module';
 import { ChallengelistModule } from '../publiclists/challengelist/challengelist.module';
-<<<<<<< HEAD
 import { SubmissionMetaAttributesDialogueComponent } from './submission-meta-attributes-dialogue/submission-meta-attributes-dialogue.component';
-=======
 import { ChallengediscussComponent } from './challengediscuss/challengediscuss.component';
->>>>>>> a7157061
 
 @NgModule({
   declarations: [
@@ -47,11 +44,8 @@
     ChallengesubmissionsComponent,
     ChallengeviewallsubmissionsComponent,
     PhasecardComponent,
-<<<<<<< HEAD
-    SubmissionMetaAttributesDialogueComponent
-=======
+    SubmissionMetaAttributesDialogueComponent,
     ChallengediscussComponent
->>>>>>> a7157061
   ],
   imports: [
     CommonModule,
