<app-header-static></app-header-static>
<div class="main_content">
  <app-side-bar style="background-color: rgb(250, 250, 250);"></app-side-bar>
  <div class="container-fluid main_content">
    <div class="row">
      <div class="dashboard">
        <div class="md-container main_content" id="card_container">
          <div class="ev-md-container ev-card-panel ev-z-depth-5 challenge-title-container">
            <div class="col s12 m3 l3 center">
              <img class="profile-photo" src="assets/images/profile.png" />
              <div class="item">
                <div class="content fw-regular">
                  {{ user.username }}
                </div>
                <div class="fs-15">
                  {{ user.email }}
                </div>
              </div>
              <div class="item" id="profile_layout">
                <div class="highlight">
                  <span class="fw-regular fs-14">Profile Completed</span>
                  <br />
                  <span class="text-med-black">{{ pcomp }}</span>
                </div>
              </div>
              <br />
              <br />
              <div class="item" id="auth_tok">
                <button
                  class="btn ev-btn-dark waves-effect waves-dark grad-btn grad-btn-dark fs-14"
                  id="auth_tok_button"
                  (click)="isTokenModalVisible = true"
                >
                  Get your Auth Token
                </button>
              </div>
            </div>
            <div class="col s12 m4 l4 center user-info" id="user_info">
              <div class="user-details">
                <ul>
                  <li>
                    <div class="item">
                      <span class="text-light-black fw-semibold fs-12"> First Name<br /> </span>
                      <div class="content fw-regular">
                        {{ user.first_name }}
                      </div>
                    </div>
                  </li>
                  <li>
                    <div class="item">
                      <span class="text-light-black fw-semibold fs-12"> Last Name<br /> </span>
                      <div class="content fw-regular">
                        {{ user.last_name }}
                      </div>
                    </div>
                  </li>
                  <li>
                    <div class="item">
                      <span class="text-light-black fw-semibold fs-12"> Affiliated to<br /> </span>
                      <div class="content fw-regular">
                        {{ user.affiliation }}
                      </div>
                    </div>
                  </li>
                </ul>
              </div>
            </div>
            <div class="col s12 m5 l5 user-urls center">
              <ul>
                <li>
                  <div class="item">
                    <span class="text-light-black fw-semibold fs-12"> Google Scholar Url<br /> </span>
                    <div class="content fw-regular">
                      {{ user.google_scholar_url }}
                    </div>
                  </div>
                </li>
                <li>
                  <div class="item">
                    <span class="text-light-black fw-semibold fs-12"> GitHub Url<br /> </span>
                    <div class="content fw-regular">
                      {{ user.github_url }}
                    </div>
                  </div>
                </li>
                <li>
                  <div class="item">
                    <span class="text-light-black fw-semibold fs-12"> LinkedIn Url<br /> </span>
                    <div class="content fw-regular">
                      {{ user.linkedin_url }}
                    </div>
                  </div>
                </li>
              </ul>
              <ul class="inline-list profile-edit-group center" id="sty_button">
                <li>
                  <a (click)="updatePassword()" class="dark-link pointer">
                    <strong class="fw-semibold fs-15 change-password-text">Change Password</strong>
                  </a>
                </li>
                <li>
                  <button
                    (click)="updateUserDetails()"
                    class="btn ev-btn-dark waves-effect waves-dark grad-btn grad-btn-dark fs-14"
                  >
                    Update Profile
                  </button>
                </li>
              </ul>
            </div>
            <div class="modal-container" [class.hidden]="!isTokenModalVisible">
              <div class="modal-card">
                <div class="title">
                  API Authentication Token
                </div>
                <div class="form row">
                  <div class="col-lg-10 col-md-10 col-sm-10 col-xs-10 token-container">
                    <app-input
                      id="auth_token_input"
                      [label]="'token'"
                      [placeholder]="'Auth Token'"
                      [type]="'password'"
                      [theme]="'dark'"
                      [value]="token"
                      [readonly]="true"
                      #formtoken
                    ></app-input>
                  </div>
                  <button
                    class="col-lg-1 col-md-1 col-sm-1 col-xs-1 btn ev-btn-dark btn-waves-effect waves-dark grad-btn code-btn"
                    id="auth_button_style"
                    (click)="copyToken()"
                  >
                    <i class="fa fa-clipboard" aria-hidden="true" alt="Copy to clipboard."></i>
                  </button>
                </div>
<<<<<<< HEAD
                <ul class="inline-list auth_token_button">
=======
                <ul class="inline-list auth-token-inline-list">
>>>>>>> 6e6bc811
                  <li>
                    <a (click)="isTokenModalVisible = false" class="dark-link pointer">
                      <strong class="fw-semibold fs-15">Cancel</strong>
                    </a>
                  </li>
                  <li>
                    <a (click)="downloadToken()" class="dark-link pointer">
                      <strong class="fw-semibold fs-15">Download JSON</strong>
                    </a>
                  </li>
                  <li>
                    <a (click)="refreshAccessToken()" class="dark-link pointer">
                      <strong class="fw-semibold fs-15">Refresh Token </strong>
                    </a>
                  </li>
                  <li>
                    <span
                      class="btn btn-waves-effect waves-dark grad-btn grad-btn-dark fs-14 rm-pad-top show_token_button"
                      (click)="tokenModalButtonToggle()"
                      >{{ tokenModalButton }}</span
                    >
                  </li>
                </ul>
              </div>
            </div>
          </div>
        </div>
      </div>
      <app-footer class="container-fluid"></app-footer>
    </div>
  </div>
</div><|MERGE_RESOLUTION|>--- conflicted
+++ resolved
@@ -134,11 +134,7 @@
                     <i class="fa fa-clipboard" aria-hidden="true" alt="Copy to clipboard."></i>
                   </button>
                 </div>
-<<<<<<< HEAD
                 <ul class="inline-list auth_token_button">
-=======
-                <ul class="inline-list auth-token-inline-list">
->>>>>>> 6e6bc811
                   <li>
                     <a (click)="isTokenModalVisible = false" class="dark-link pointer">
                       <strong class="fw-semibold fs-15">Cancel</strong>
