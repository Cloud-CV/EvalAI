--- conflicted
+++ resolved
@@ -443,9 +443,7 @@
         </div>
       </div>
     </section>
-<<<<<<< HEAD
 
-=======
     <!-- Testimonials Section --> 
     <section class="ev-container testimonial-wrapper text-med-black ev-super-light-bg">
       <div class="grad-container text-med-black">
@@ -477,7 +475,7 @@
         </div>
       </div>
     </section>
->>>>>>> 9cb0dcd2
+    
     <!-- Subscribe to newsletter -->
     <section class="ev-container text-med-black">
       <div class="grad-container text-med-black">
