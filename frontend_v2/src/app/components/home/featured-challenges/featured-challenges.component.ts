--- conflicted
+++ resolved
@@ -67,12 +67,7 @@
           SELF.show_featured_challenges = false;
         } else {
           SELF.show_featured_challenges = true;
-<<<<<<< HEAD
-            SELF.featured_callenges = data.results.slice(0, 3);
-=======
           SELF.featured_callenges = data.results.slice(0, 3);
-          console.log(SELF.featured_callenges);
->>>>>>> ecc7f82b
         }
       },
       (err) => {
