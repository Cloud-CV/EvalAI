<<<<<<< HEAD
:host li {
  margin: 20px 0px 50px 0px;
}

.hide-label {
  display: none;
=======
::ng-deep .mat-select-panel mat-option.mat-option {
  height: unset;
}

::ng-deep .mat-option-text.mat-option-text {
  white-space: normal;
  overflow-wrap: break-word;
}

.private-badge {
  float: right;
  padding-right: 0px;
>>>>>>> 12a8ff68
}<|MERGE_RESOLUTION|>--- conflicted
+++ resolved
@@ -1,11 +1,11 @@
-<<<<<<< HEAD
 :host li {
   margin: 20px 0px 50px 0px;
 }
 
 .hide-label {
   display: none;
-=======
+}
+
 ::ng-deep .mat-select-panel mat-option.mat-option {
   height: unset;
 }
@@ -18,5 +18,4 @@
 .private-badge {
   float: right;
   padding-right: 0px;
->>>>>>> 12a8ff68
 }