<ng-container *ngIf="phaseSelectionType == 'radioButton'">
  <li *ngFor="let item of phases">
    <input
      [disabled]="challenge['currentDate'] < item.start_date || challenge['currentDate'] >= item.end_date"
      type="radio"
      name="selectPhase"
      class="with-gap selectPhase"
      id="{{ item.id }}"
      value="{{ item.id }}"
      (click)="selectPhase(item)"
    />
    <label for="{{ item.id }}" class="radio-button-text pointer">
      <div *ngIf="!item.showPrivate">
        <strong class="text-med-black fw-semibold fs-16">Phase: </strong>
        <span class="content fs-16 fs-light">{{ item.name }}</span>
        <br />
        <strong class="text-med-black fw-semibold fs-16">Start date: </strong>
        <span class="content fs-16 fs-light">{{ item.start_date | date: 'medium' }}</span>
        <br />
        <strong class="text-med-black fw-semibold fs-16">End date: </strong>
        <span class="content fs-16 fs-light">{{ item.end_date | date: 'medium' }}</span>
      </div>
      <div class="pointer" *ngIf="item.showPrivate">
        <strong class="text-highlight fw-semibold fs-16">Phase: </strong>
        <span class="text-highlight fs-16 fs-light">{{ item.name }}</span>
        <br />
        <strong class="text-highlight fw-semibold fs-16">Start date: </strong>
        <span class="text-highlight fs-16 fs-light">{{ item.start_date | date: 'medium' }}</span>
        <br />
        <strong class="text-highlight fw-semibold fs-16">End date: </strong>
        <span class="text-highlight fs-16 fs-light">{{ item.end_date | date: 'medium' }}</span>
      </div>
    </label>
  </li>
</ng-container>

<ng-container *ngIf="phaseSelectionType == 'selectBox' && phaseSelectionListType == 'phase'">
  <mat-form-field>
    <mat-label class="fs-16" [ngClass]="{ 'hide-label': phaseName !== '' }">Select phase</mat-label>
    <mat-select class="rm-margin">
      <mat-select-trigger>
        <span class="col-lg-9 col-md-9 col-sm-8 col-xs-7">{{ phaseName }} </span>
        <span class="col-lg-3 col-md-3 col-sm-4 col-xs-5">
          <mat-chip-list *ngIf="phaseVisibility">
            <mat-chip>Private</mat-chip>
          </mat-chip-list>
        </span>
      </mat-select-trigger>
      <mat-option (click)="selectPhase(key)" [value]="key" *ngFor="let key of phases">
        <span class="col-lg-9 col-md-9 col-sm-8 col-xs-7">{{ key.name }} </span>
        <span class="col-lg-3 col-md-3 col-sm-4 col-xs-5">
          <mat-chip-list *ngIf="key.showPrivate">
            <mat-chip>Private</mat-chip>
          </mat-chip-list>
        </span>
      </mat-option>
    </mat-select>
  </mat-form-field>
</ng-container>

<ng-container *ngIf="phaseSelectionType == 'selectBox' && phaseSelectionListType == 'phaseSplit'">
<<<<<<< HEAD
  <mat-form-field class="select_phase_form">
    <mat-label class="fs-16" [ngClass]="{ 'hide-label': selectedPhaseSplit !== '' }">Challenge Phase</mat-label>
=======
  <mat-form-field>
    <mat-label class="fs-16 phase-placeholder" [ngClass]="{ 'hide-label': selectedPhaseSplit !== ''}">Challenge Phase</mat-label>
>>>>>>> 20bfadbc
    <mat-select class="rm-margin" [(ngModel)]="selectedPhaseSplit">
      <mat-select-trigger>
        <span class="col-lg-9 col-md-9 col-sm-8 col-xs-7 phase_name">
          <span class="fw-regular">Phase:&nbsp;</span>{{ phaseName }}, <span class="fw-regular">Split:&nbsp; </span
          >{{ splitName }} &nbsp;
        </span>
        <span class="col-lg-3 col-md-3 col-sm-4 col-xs-5 private-badge">
          <mat-chip-list *ngIf="phaseVisibility">
            <mat-chip>Private</mat-chip>
          </mat-chip-list>
        </span>
      </mat-select-trigger>
      <mat-option (click)="selectPhaseSplit(key, 'selectBox', 'phaseSplit')" [value]="key" *ngFor="let key of phases">
        <span class="col-lg-9 col-md-9 col-sm-8 col-xs-7">
          <span class="fw-regular">Phase:</span>{{ key.challenge_phase_name }}, <span class="fw-regular">Split: </span
          >{{ key.dataset_split_name }} &nbsp;
        </span>
        <span class="col-lg-3 col-md-3 col-sm-4 col-xs-5">
          <mat-chip-list *ngIf="key.showPrivate">
            <mat-chip>Private</mat-chip>
          </mat-chip-list>
        </span>
      </mat-option>
    </mat-select>
  </mat-form-field>
</ng-container><|MERGE_RESOLUTION|>--- conflicted
+++ resolved
@@ -59,13 +59,8 @@
 </ng-container>
 
 <ng-container *ngIf="phaseSelectionType == 'selectBox' && phaseSelectionListType == 'phaseSplit'">
-<<<<<<< HEAD
   <mat-form-field class="select_phase_form">
-    <mat-label class="fs-16" [ngClass]="{ 'hide-label': selectedPhaseSplit !== '' }">Challenge Phase</mat-label>
-=======
-  <mat-form-field>
-    <mat-label class="fs-16 phase-placeholder" [ngClass]="{ 'hide-label': selectedPhaseSplit !== ''}">Challenge Phase</mat-label>
->>>>>>> 20bfadbc
+    <mat-label class="fs-16 phase-placeholder" [ngClass]="{ 'hide-label': selectedPhaseSplit !== '' }">Challenge Phase</mat-label>
     <mat-select class="rm-margin" [(ngModel)]="selectedPhaseSplit">
       <mat-select-trigger>
         <span class="col-lg-9 col-md-9 col-sm-8 col-xs-7 phase_name">
