--- conflicted
+++ resolved
@@ -1,11 +1,4 @@
-<<<<<<< HEAD
-import { Component, OnInit, Inject, OnDestroy, AfterViewChecked, ChangeDetectorRef } from '@angular/core';
-import { Router, ActivatedRoute } from '@angular/router';
-import { DOCUMENT } from '@angular/common';
-import { GlobalService } from '../../services/global.service';
-=======
-import { Component } from '@angular/core';
->>>>>>> c9b05b58
+import { Component, OnInit, AfterViewChecked, ChangeDetectorRef } from '@angular/core';
 import { AuthService } from '../../services/auth.service';
 
 /**
@@ -23,18 +16,11 @@
   /**
    * Constructor.
    * @param authService
+   * @param changeDetector
    */
   constructor(
-<<<<<<< HEAD
-    private router: Router,
-    private route: ActivatedRoute,
-    @Inject(DOCUMENT) private document: Document,
     public authService: AuthService,
-    private globalService: GlobalService,
     private cdRef : ChangeDetectorRef
-=======
-    public authService: AuthService
->>>>>>> c9b05b58
   ) {}
   
   /**
