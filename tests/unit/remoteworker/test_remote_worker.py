import mock
import os
import shutil
<<<<<<< HEAD
=======
import tempfile

from os.path import join
>>>>>>> ac594064

from django.core.files.uploadedfile import SimpleUploadedFile
from rest_framework.test import APITestCase
from participants.models import Participant

from scripts.workers.remote_submission_worker import (
    create_dir_as_python_package,
    make_request,
    get_message_from_sqs_queue,
    delete_message_from_sqs_queue,
    get_submission_by_pk,
    get_challenge_phases_by_challenge_pk,
    get_challenge_by_queue_name,
    get_challenge_phase_by_pk,
    process_submission_message,
    update_submission_data,
    update_submission_status,
    return_url_per_environment,
)


class BaseTestClass(APITestCase):
    def setUp(self):
        self.submission_pk = 1
        self.challenge_pk = 1
        self.challenge_phase_pk = 1
        self.data = {"test": "data"}
        self.headers = {"Authorization": "Token test_token"}

    def make_request_url(self):
        return "/test/url"

    def get_message_from_sqs_queue_url(self, queue_name):
        return "/api/jobs/challenge/queues/{}/".format(queue_name)

    def delete_message_from_sqs_queue_url(self, queue_name, receipt_handle):
        return "/api/jobs/queues/{}/receipt/{}/".format(queue_name, receipt_handle)

    def get_submission_by_pk_url(self, submission_pk):
        return "/api/jobs/submission/{}".format(submission_pk)

    def get_challenge_phases_by_challenge_pk_url(self, challenge_pk):
        return "/api/challenges/{}/phases/".format(challenge_pk)

    def get_challenge_by_queue_name_url(self, queue_name):
        return "/api/challenges/challenge/queues/{}/".format(queue_name)

    def get_challenge_phase_by_pk_url(self, challenge_pk, challenge_phase_pk):
        return "/api/challenges/challenge/{}/challenge_phase/{}".format(challenge_pk, challenge_phase_pk)

    def update_submission_data_url(self, challenge_pk):
        return "/api/jobs/challenge/{}/update_submission/".format(challenge_pk)


@mock.patch("scripts.workers.remote_submission_worker.AUTH_TOKEN", "test_token")
@mock.patch("scripts.workers.remote_submission_worker.requests")
class MakeRequestTestClass(BaseTestClass):
    def setUp(self):
        super(MakeRequestTestClass, self).setUp()
        self.url = super(MakeRequestTestClass, self).make_request_url()

    def test_make_request_get(self, mock_make_request):
        make_request(self.url, "GET")
        mock_make_request.get.assert_called_with(url=self.url, headers=self.headers)

    def test_make_request_put(self, mock_make_request):
        make_request(self.url, "PUT", data=self.data)
        mock_make_request.put.assert_called_with(url=self.url, headers=self.headers, data=self.data)

    def test_make_request_patch(self, mock_make_request):
        make_request(self.url, "PATCH", data=self.data)
        mock_make_request.patch.assert_called_with(url=self.url, headers=self.headers, data=self.data)


@mock.patch("scripts.workers.remote_submission_worker.QUEUE_NAME", "evalai_submission_queue")
@mock.patch("scripts.workers.remote_submission_worker.return_url_per_environment")
@mock.patch("scripts.workers.remote_submission_worker.make_request")
class APICallsTestClass(BaseTestClass):

    def test_get_message_from_sqs_queue(self, mock_make_request, mock_url):
        url = self.get_message_from_sqs_queue_url("evalai_submission_queue")
        get_message_from_sqs_queue()
        mock_url.assert_called_with(url)
        url = mock_url(url)
        mock_make_request.assert_called_with(url, "GET")

    def test_delete_message_from_sqs_queue(self, mock_make_request, mock_url):
        test_receipt_handle = "MbZj6wDWli+JvwwJaBV+3dcjk2YW2vA3+STFFljTM8tJJg6HRG6PYSasuWXPJB+Cw"
        url = self.delete_message_from_sqs_queue_url("evalai_submission_queue", test_receipt_handle)
        delete_message_from_sqs_queue(test_receipt_handle)
        mock_url.assert_called_with(url)
        url = mock_url(url)
        mock_make_request.assert_called_with(url, "GET")

    def test_get_challenge_by_queue_name(self, mock_make_request, mock_url):
        url = self.get_challenge_by_queue_name_url("evalai_submission_queue")
        get_challenge_by_queue_name()
        mock_url.assert_called_with(url)
        url = mock_url(url)
        mock_make_request.assert_called_with(url, "GET")

    def test_get_submission_by_pk(self, mock_make_request, mock_url):
        get_submission_by_pk(self.submission_pk)
        url = self.get_submission_by_pk_url(self.submission_pk)
        mock_url.assert_called_with(url)
        url = mock_url(url)
        mock_make_request.assert_called_with(url, "GET")

    def test_get_challenge_phases_by_challenge_pk(self, mock_make_request, mock_url):
        get_challenge_phases_by_challenge_pk(self.challenge_pk)
        url = self.get_challenge_phases_by_challenge_pk_url(self.challenge_pk)
        mock_url.assert_called_with(url)
        url = mock_url(url)
        mock_make_request.assert_called_with(url, "GET")

    def test_get_challenge_phase_by_pk(self, mock_make_request, mock_url):
        get_challenge_phase_by_pk(self.challenge_pk, self.challenge_phase_pk)
        url = self.get_challenge_phase_by_pk_url(self.challenge_pk, self.challenge_phase_pk)
        mock_url.assert_called_with(url)
        url = mock_url(url)
        mock_make_request.assert_called_with(url, "GET")

    def test_update_submission_data(self, mock_make_request, mock_url):
        update_submission_data(self.data, self.challenge_pk, self.submission_pk)
        url = self.update_submission_data_url(self.challenge_pk)
        mock_url.assert_called_with(url)
        url = mock_url(url)
        mock_make_request.assert_called_with(url, "PUT", data=self.data)

    def test_update_submission_status(self, mock_make_request, mock_url):
        update_submission_status(self.data, self.challenge_pk)
        url = self.update_submission_data_url(self.challenge_pk)
        mock_url.assert_called_with(url)
        url = mock_url(url)
        mock_make_request.assert_called_with(url, "PATCH", data=self.data)


@mock.patch("scripts.workers.remote_submission_worker.DJANGO_SERVER_PORT", "80")
@mock.patch("scripts.workers.remote_submission_worker.DJANGO_SERVER", "testserver")
class URLFormatTestCase(BaseTestClass):

    def test_return_url_per_environment(self):
        url = "/test/url"
        expected_url = "http://testserver:80{}".format(url)
        returned_url = return_url_per_environment(url)
        self.assertEqual(returned_url, expected_url)


<<<<<<< HEAD
class ProcessSubmissionMessage(BaseTestClass):
    def setUp(self):
        super(ProcessSubmissionMessage, self).setUp()

        self.user = {
            "username": "username",
            "email": "user@test.com",
            "password": "secret_password"
        }

        self.challenge_host_team = {
            "team_name": "Test Challenge Host Team",
            "created_by": self.user
        }

        self.participant_team = {
            "team_name": "Participant Team for Challenge",
            "created_by": self.user
        }

        self.participant = {
            "user": self.user,
            "status": Participant.SELF,
            "team": self.participant_team
        }

        self.challenge = {
            "id": self.challenge_pk,
            "title": "Test Challenge",
            "creator": self.challenge_host_team,
        }

        try:
            os.makedirs("/tmp/evalai")
        except OSError:
            pass

        with self.settings(MEDIA_ROOT="/tmp/evalai"):
            self.challenge_phase = {
                "id": self.challenge_phase_pk,
                "name": "Challenge Phase",
                "description": "Description for Challenge Phase",
                "leaderboard_public": False,
                "is_public": True,
                "challenge": self.challenge,
                "test_annotation": SimpleUploadedFile(
                    "test_sample_file.txt",
                    b"Dummy file content",
                    content_type="text/plain"
                )
            }

        self.submission = {
            "id": self.submission_pk,
            "participant_team": self.participant_team,
            "challenge_phase": self.challenge_phase,
            "created_by": self.challenge_host_team["created_by"],
            "status": "submitted",
            "input_file": SimpleUploadedFile(
                "user_annotation_file.txt",
                b"Dummy file content",
                content_type="text/plain"
            ),
            "method_name": "Test Method",
            "method_description": "Test Description",
            "project_url": "http://testserver",
            "publication_url": "http://testserver",
            "is_public": True
        }

    def tearDown(self):
        try:
            shutil.rmtree("/tmp/evalai")
        except OSError:
            pass

    @mock.patch("scripts.workers.remote_submission_worker.SUBMISSION_DATA_DIR", "mocked/dir/submission_{submission_id}")
    @mock.patch("scripts.workers.remote_submission_worker.os.path.basename", return_value="user_annotation_file.txt")
    @mock.patch("scripts.workers.remote_submission_worker.get_submission_by_pk")
    @mock.patch("scripts.workers.remote_submission_worker.get_challenge_by_queue_name")
    @mock.patch("scripts.workers.remote_submission_worker.get_challenge_phase_by_pk")
    @mock.patch("scripts.workers.remote_submission_worker.create_dir_as_python_package")
    @mock.patch("scripts.workers.remote_submission_worker.download_and_extract_file")
    @mock.patch("scripts.workers.remote_submission_worker.run_submission")
    def test_process_submission_message_success(self, mock_run_submission,
                                                     mock_download_and_extract_file,
                                                     mock_create_dir_as_python_package,
                                                     mock_get_challenge_phase_by_pk,
                                                     mock_get_challenge_by_queue_name,
                                                     mock_get_submission_by_pk,
                                                     mock_basename):
        message = {
            "challenge_pk": self.challenge_pk,
            "phase_pk": self.challenge_phase_pk,
            "submission_pk": self.submission_pk
        }
        user_annotation_file_path = "mocked/dir/submission_{}/user_annotation_file.txt".format(self.submission_pk)

        with mock.patch("scripts.workers.remote_submission_worker.extract_submission_data") as mock_esd:
            process_submission_message(message)
            mock_esd.assert_called_with(self.submission_pk)

        mock_get_submission_by_pk.return_value = self.submission
        mock_get_challenge_by_queue_name.return_value = self.challenge
        mock_get_challenge_phase_by_pk.return_value = self.challenge_phase

        process_submission_message(message)

        mock_run_submission.assert_called_with(
            self.challenge_pk,
            self.challenge_phase,
            self.submission,
            user_annotation_file_path,
            None
        )

    @mock.patch("scripts.workers.remote_submission_worker.extract_submission_data")
    def test_process_submission_message_when_submission_does_not_exist(self, mock_esd):
        self.submission_pk += 1
        message = {
            "challenge_pk": self.challenge_pk,
            "phase_pk": self.challenge_phase_pk,
            "submission_pk": self.submission_pk
        }
        mock_esd.return_value = None

        process_submission_message(message)
        self.assertEqual(process_submission_message(message), None)

    @mock.patch("scripts.workers.remote_submission_worker.extract_submission_data")
    @mock.patch("scripts.workers.remote_submission_worker.get_challenge_by_queue_name")
    @mock.patch("scripts.workers.remote_submission_worker.get_challenge_phase_by_pk")
    @mock.patch("scripts.workers.remote_submission_worker.logger.exception")
    def test_process_submission_message_when_challenge_phase_does_not_exist(self, mock_logger,
                                                                            mock_get_challenge_phase_by_pk,
                                                                            mock_get_challenge_by_queue_name,
                                                                            mock_esd):
        self.challenge_phase_pk += 1
        message = {
            "challenge_pk": self.challenge_pk,
            "phase_pk": self.challenge_phase_pk,
            "submission_pk": self.submission_pk
        }
        mock_esd.return_value = self.submission
        mock_get_challenge_by_queue_name.return_value = self.challenge
        mock_get_challenge_phase_by_pk.return_value = None

        with self.assertRaises(Exception):
            process_submission_message(message)
        mock_logger.assert_called_with("Challenge Phase {} does not exist for queue {}".format(
            self.challenge_phase_pk,
            "evalai_submission_queue"
        ))
=======
class CreateDirAsPythonPackageTest(BaseTestClass):
    def setUp(self):
        super(CreateDirAsPythonPackageTest, self).setUp()

        self.BASE_TEMP_DIR = tempfile.mkdtemp()
        self.temp_directory = join(self.BASE_TEMP_DIR, "temp_dir")

    def test_create_dir_as_python_package(self):
        create_dir_as_python_package(self.temp_directory)
        self.assertTrue(os.path.isfile(join(self.temp_directory, "__init__.py")))

        with open(join(self.temp_directory, "__init__.py")) as f:
            self.assertEqual(f.read(), "")

        shutil.rmtree(self.temp_directory)
        self.assertFalse(os.path.exists(self.temp_directory))
>>>>>>> ac594064
<|MERGE_RESOLUTION|>--- conflicted
+++ resolved
@@ -1,12 +1,9 @@
 import mock
 import os
 import shutil
-<<<<<<< HEAD
-=======
 import tempfile
 
 from os.path import join
->>>>>>> ac594064
 
 from django.core.files.uploadedfile import SimpleUploadedFile
 from rest_framework.test import APITestCase
@@ -155,7 +152,6 @@
         self.assertEqual(returned_url, expected_url)
 
 
-<<<<<<< HEAD
 class ProcessSubmissionMessage(BaseTestClass):
     def setUp(self):
         super(ProcessSubmissionMessage, self).setUp()
@@ -309,7 +305,8 @@
             self.challenge_phase_pk,
             "evalai_submission_queue"
         ))
-=======
+
+
 class CreateDirAsPythonPackageTest(BaseTestClass):
     def setUp(self):
         super(CreateDirAsPythonPackageTest, self).setUp()
@@ -326,4 +323,3 @@
 
         shutil.rmtree(self.temp_directory)
         self.assertFalse(os.path.exists(self.temp_directory))
->>>>>>> ac594064
