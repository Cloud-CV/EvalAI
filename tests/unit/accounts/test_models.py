--- conflicted
+++ resolved
@@ -1,12 +1,7 @@
-from accounts.models import Profile, UserStatus
+from accounts.models import JwtToken, Profile, UserStatus
 from django.contrib.auth.models import User
 from django.test import TestCase
 
-<<<<<<< HEAD
-from accounts.models import Profile, UserStatus, JwtToken
-
-=======
->>>>>>> 1f9edb45
 
 class BaseTestCase(TestCase):
     def setUp(self):
