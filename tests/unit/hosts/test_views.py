--- conflicted
+++ resolved
@@ -511,11 +511,7 @@
 
     def test_invite_host_to_team_with_all_data(self):
         expected = {
-<<<<<<< HEAD
             'message': 'User has been sent the host team invitation.'
-=======
-            "message": "User has been added successfully to the host team"
->>>>>>> 343089d6
         }
         response = self.client.post(self.url, self.data)
         self.assertEqual(response.data, expected)
