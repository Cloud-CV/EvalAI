--- conflicted
+++ resolved
@@ -18,6 +18,7 @@
     parse_submission_meta_attributes,
     send_emails,
     send_subscription_plans_email,
+    send_subscription_plans_email,
 )
 from django.conf import settings
 from django.contrib.auth.models import User
@@ -397,7 +398,6 @@
         ]
         self.mock_challenge.image = None  # No image by default
 
-<<<<<<< HEAD
     @override_settings(CLOUDCV_TEAM_EMAIL="team@cloudcv.org")
     @mockpatch("challenges.utils.logger")
     @mockpatch("challenges.utils.render_to_string")
@@ -407,20 +407,6 @@
     ):
         """Test successful email sending with default localhost setting"""
         # Setup mocks
-=======
-    @mockpatch("challenges.utils.logger")
-    @mockpatch("challenges.utils.render_to_string")
-    @mockpatch("challenges.utils.EmailMultiAlternatives")
-    @mockpatch("challenges.utils.settings")
-    def test_send_subscription_plans_email_success(
-        self, mock_settings, mock_email_class, mock_render_to_string, mock_logger
-    ):
-        """Test successful email sending in production mode"""
-        # Setup mocks
-        mock_settings.DEBUG = False
-        mock_settings.EVALAI_API_SERVER = "https://evalai.cloudcv.org"
-        mock_settings.CLOUDCV_TEAM_EMAIL = "team@cloudcv.org"
->>>>>>> 210d8d11
         mock_render_to_string.return_value = "<html>Test Email Content</html>"
         
         mock_email_instance = MagicMock()
@@ -430,81 +416,6 @@
         send_subscription_plans_email(self.mock_challenge)
 
         # Verify template rendering was called with correct context
-        expected_context = {
-            "challenge_name": "Test Challenge",
-<<<<<<< HEAD
-            "challenge_url": "http://localhost:8000/web/challenges/challenge-page/123",
-            "challenge_manage_url": "http://localhost:8000/web/challenges/challenge-page/123/manage",
-=======
-            "challenge_url": "https://evalai.cloudcv.org/web/challenges/challenge-page/123",
-            "challenge_manage_url": "https://evalai.cloudcv.org/web/challenges/challenge-page/123/manage",
->>>>>>> 210d8d11
-            "challenge_id": 123,
-            "host_team_name": "Test Host Team",
-            "support_email": "team@cloudcv.org",
-        }
-        mock_render_to_string.assert_called_once_with(
-            'challenges/subscription_plans_email.html', expected_context
-        )
-
-        # Verify emails were created and sent
-        self.assertEqual(mock_email_class.call_count, 2)
-        self.assertEqual(mock_email_instance.attach_alternative.call_count, 2)
-        self.assertEqual(mock_email_instance.send.call_count, 2)
-
-        # Verify email creation parameters
-        mock_email_class.assert_any_call(
-            subject="EvalAI Subscription Plans - Challenge: Test Challenge",
-            body="Please view this email in HTML format.",
-            from_email="team@cloudcv.org",
-            to=["host1@example.com"],
-        )
-        mock_email_class.assert_any_call(
-            subject="EvalAI Subscription Plans - Challenge: Test Challenge",
-            body="Please view this email in HTML format.",
-            from_email="team@cloudcv.org",
-            to=["host2@example.com"],
-        )
-
-        # Verify HTML content was attached
-        mock_email_instance.attach_alternative.assert_called_with(
-            "<html>Test Email Content</html>", "text/html"
-        )
-
-        # Verify logging
-        self.assertEqual(mock_logger.info.call_count, 3)  # 2 individual + 1 summary
-        mock_logger.info.assert_any_call(
-            "Subscription plans email sent to host1@example.com for challenge 123"
-        )
-        mock_logger.info.assert_any_call(
-            "Subscription plans email sent to host2@example.com for challenge 123"
-        )
-        mock_logger.info.assert_any_call(
-            "Sent subscription plans email to 2/2 hosts for challenge 123"
-        )
-
-    @mockpatch("challenges.utils.logger")
-<<<<<<< HEAD
-=======
-    @mockpatch("challenges.utils.render_to_string")
-    @mockpatch("challenges.utils.settings")
-    def test_send_subscription_plans_email_debug_mode(
-        self, mock_settings, mock_render_to_string, mock_logger
-    ):
-        """Test email sending in DEBUG mode (should only log, not send)"""
-        # Setup mocks
-        mock_settings.DEBUG = True
-        mock_settings.EVALAI_API_SERVER = "http://localhost:8000"
-        mock_settings.CLOUDCV_TEAM_EMAIL = "team@cloudcv.org"
-        mock_render_to_string.return_value = "<html>Test Email Content</html>"
-
-        # Call the function
-        send_subscription_plans_email(self.mock_challenge)
-
-        # Verify template rendering was called
-        mock_render_to_string.assert_called_once()
-
-        # Verify debug logging
         expected_context = {
             "challenge_name": "Test Challenge",
             "challenge_url": "http://localhost:8000/web/challenges/challenge-page/123",
@@ -513,23 +424,47 @@
             "host_team_name": "Test Host Team",
             "support_email": "team@cloudcv.org",
         }
-        
+        mock_render_to_string.assert_called_once_with(
+            'challenges/subscription_plans_email.html', expected_context
+        )
+
+        # Verify emails were created and sent
+        self.assertEqual(mock_email_class.call_count, 2)
+        self.assertEqual(mock_email_instance.attach_alternative.call_count, 2)
+        self.assertEqual(mock_email_instance.send.call_count, 2)
+
+        # Verify email creation parameters
+        mock_email_class.assert_any_call(
+            subject="EvalAI Subscription Plans - Challenge: Test Challenge",
+            body="Please view this email in HTML format.",
+            from_email="team@cloudcv.org",
+            to=["host1@example.com"],
+        )
+        mock_email_class.assert_any_call(
+            subject="EvalAI Subscription Plans - Challenge: Test Challenge",
+            body="Please view this email in HTML format.",
+            from_email="team@cloudcv.org",
+            to=["host2@example.com"],
+        )
+
+        # Verify HTML content was attached
+        mock_email_instance.attach_alternative.assert_called_with(
+            "<html>Test Email Content</html>", "text/html"
+        )
+
+        # Verify logging
+        self.assertEqual(mock_logger.info.call_count, 3)  # 2 individual + 1 summary
         mock_logger.info.assert_any_call(
-            "DEBUG MODE: Would send subscription plans email to host1@example.com for challenge 123"
+            "Subscription plans email sent to host1@example.com for challenge 123"
         )
         mock_logger.info.assert_any_call(
-            "Email subject: EvalAI Subscription Plans - Challenge: Test Challenge"
-        )
-        mock_logger.info.assert_any_call(f"Email context: {expected_context}")
+            "Subscription plans email sent to host2@example.com for challenge 123"
+        )
         mock_logger.info.assert_any_call(
-            "Subscription plans email simulated to host1@example.com for challenge 123"
-        )
-        mock_logger.info.assert_any_call(
-            "Simulated subscription plans email to 2/2 hosts for challenge 123"
-        )
-
-    @mockpatch("challenges.utils.logger")
->>>>>>> 210d8d11
+            "Sent subscription plans email to 2/2 hosts for challenge 123"
+        )
+
+    @mockpatch("challenges.utils.logger")
     def test_send_subscription_plans_email_no_host_emails(self, mock_logger):
         """Test behavior when no challenge host emails are found"""
         # Setup mock challenge with no host emails
@@ -543,7 +478,6 @@
             "No challenge host emails found for challenge 123"
         )
 
-<<<<<<< HEAD
     @override_settings(CLOUDCV_TEAM_EMAIL="team@cloudcv.org")
     @mockpatch("challenges.utils.logger")
     @mockpatch("challenges.utils.render_to_string")
@@ -558,21 +492,6 @@
         mock_email_instance = MagicMock()
         mock_email_class.return_value = mock_email_instance
         
-=======
-    @mockpatch("challenges.utils.logger")
-    @mockpatch("challenges.utils.render_to_string")
-    @mockpatch("challenges.utils.settings")
-    def test_send_subscription_plans_email_with_challenge_image(
-        self, mock_settings, mock_render_to_string, mock_logger
-    ):
-        """Test email sending when challenge has an image"""
-        # Setup mocks
-        mock_settings.DEBUG = True
-        mock_settings.EVALAI_API_SERVER = "http://localhost:8000"
-        mock_settings.CLOUDCV_TEAM_EMAIL = "team@cloudcv.org"
-        mock_render_to_string.return_value = "<html>Test Email Content</html>"
-        
->>>>>>> 210d8d11
         # Add image to challenge
         mock_image = MagicMock()
         mock_image.url = "https://example.com/challenge-image.jpg"
@@ -595,7 +514,6 @@
             'challenges/subscription_plans_email.html', expected_context
         )
 
-<<<<<<< HEAD
     @override_settings(CLOUDCV_TEAM_EMAIL="team@cloudcv.org")
     @mockpatch("challenges.utils.logger")
     @mockpatch("challenges.utils.render_to_string")
@@ -605,20 +523,6 @@
     ):
         """Test handling of individual email sending failures"""
         # Setup mocks
-=======
-    @mockpatch("challenges.utils.logger")
-    @mockpatch("challenges.utils.render_to_string")
-    @mockpatch("challenges.utils.EmailMultiAlternatives")
-    @mockpatch("challenges.utils.settings")
-    def test_send_subscription_plans_email_individual_email_failure(
-        self, mock_settings, mock_email_class, mock_render_to_string, mock_logger
-    ):
-        """Test handling of individual email sending failures"""
-        # Setup mocks
-        mock_settings.DEBUG = False
-        mock_settings.EVALAI_API_SERVER = "https://evalai.cloudcv.org"
-        mock_settings.CLOUDCV_TEAM_EMAIL = "team@cloudcv.org"
->>>>>>> 210d8d11
         mock_render_to_string.return_value = "<html>Test Email Content</html>"
         
         # Make the first email fail, second succeed
@@ -647,7 +551,6 @@
         )
 
     @mockpatch("challenges.utils.logger")
-<<<<<<< HEAD
     @mockpatch("challenges.utils.render_to_string")
     @mockpatch("challenges.utils.EmailMultiAlternatives")
     def test_send_subscription_plans_email_default_settings_fallback(
@@ -675,40 +578,6 @@
         mock_render_to_string.assert_called_once_with(
             'challenges/subscription_plans_email.html', expected_context
         )
-=======
-    @mockpatch("challenges.utils.settings")
-    def test_send_subscription_plans_email_default_settings(
-        self, mock_settings, mock_logger
-    ):
-        """Test email sending with default settings fallback"""
-        # Setup mocks with no custom settings
-        mock_settings.DEBUG = True
-        del mock_settings.EVALAI_API_SERVER  # Remove attribute to test getattr fallback
-        del mock_settings.CLOUDCV_TEAM_EMAIL  # Remove attribute to test getattr fallback
-        
-        # Mock getattr to return defaults
-        with mockpatch("challenges.utils.getattr") as mock_getattr:
-            mock_getattr.side_effect = lambda obj, attr, default: default
-            
-            with mockpatch("challenges.utils.render_to_string") as mock_render_to_string:
-                mock_render_to_string.return_value = "<html>Test Email Content</html>"
-                
-                # Call the function
-                send_subscription_plans_email(self.mock_challenge)
-
-                # Verify template rendering was called with default values
-                expected_context = {
-                    "challenge_name": "Test Challenge",
-                    "challenge_url": "http://localhost:8000/web/challenges/challenge-page/123",
-                    "challenge_manage_url": "http://localhost:8000/web/challenges/challenge-page/123/manage",
-                    "challenge_id": 123,
-                    "host_team_name": "Test Host Team",
-                    "support_email": "team@cloudcv.org",
-                }
-                mock_render_to_string.assert_called_once_with(
-                    'challenges/subscription_plans_email.html', expected_context
-                )
->>>>>>> 210d8d11
 
     @mockpatch("challenges.utils.logger")
     def test_send_subscription_plans_email_general_exception(self, mock_logger):
@@ -724,7 +593,6 @@
             "Error sending subscription plans email for challenge 123: Database Error"
         )
 
-<<<<<<< HEAD
     @override_settings(CLOUDCV_TEAM_EMAIL="team@cloudcv.org")
     @mockpatch("challenges.utils.logger")
     @mockpatch("challenges.utils.render_to_string")
@@ -733,19 +601,6 @@
     ):
         """Test handling of template rendering exceptions"""
         # Setup mocks
-=======
-    @mockpatch("challenges.utils.logger")
-    @mockpatch("challenges.utils.render_to_string")
-    @mockpatch("challenges.utils.settings")
-    def test_send_subscription_plans_email_template_rendering_exception(
-        self, mock_settings, mock_render_to_string, mock_logger
-    ):
-        """Test handling of template rendering exceptions"""
-        # Setup mocks
-        mock_settings.DEBUG = False
-        mock_settings.EVALAI_API_SERVER = "https://evalai.cloudcv.org"
-        mock_settings.CLOUDCV_TEAM_EMAIL = "team@cloudcv.org"
->>>>>>> 210d8d11
         mock_render_to_string.side_effect = Exception("Template Error")
 
         # Call the function
@@ -756,7 +611,6 @@
             "Error sending subscription plans email for challenge 123: Template Error"
         )
 
-<<<<<<< HEAD
     @override_settings(CLOUDCV_TEAM_EMAIL="team@cloudcv.org")
     @mockpatch("challenges.utils.logger")
     @mockpatch("challenges.utils.render_to_string")
@@ -771,21 +625,6 @@
         mock_email_instance = MagicMock()
         mock_email_class.return_value = mock_email_instance
         
-=======
-    @mockpatch("challenges.utils.logger")
-    @mockpatch("challenges.utils.render_to_string")
-    @mockpatch("challenges.utils.settings")
-    def test_send_subscription_plans_email_single_host_email(
-        self, mock_settings, mock_render_to_string, mock_logger
-    ):
-        """Test email sending with single host email"""
-        # Setup mocks
-        mock_settings.DEBUG = True
-        mock_settings.EVALAI_API_SERVER = "http://localhost:8000"
-        mock_settings.CLOUDCV_TEAM_EMAIL = "team@cloudcv.org"
-        mock_render_to_string.return_value = "<html>Test Email Content</html>"
-        
->>>>>>> 210d8d11
         # Set single host email
         self.mock_challenge.creator.get_all_challenge_host_email.return_value = [
             "singlehost@example.com"
@@ -794,7 +633,6 @@
         # Call the function
         send_subscription_plans_email(self.mock_challenge)
 
-<<<<<<< HEAD
         # Verify single email was sent
         mock_email_class.assert_called_once_with(
             subject="EvalAI Subscription Plans - Challenge: Test Challenge",
@@ -896,12 +734,4 @@
             body="Please view this email in HTML format.",
             from_email="team@cloudcv.org",
             to=["host1@example.com"],
-=======
-        # Verify single email was simulated
-        mock_logger.info.assert_any_call(
-            "DEBUG MODE: Would send subscription plans email to singlehost@example.com for challenge 123"
-        )
-        mock_logger.info.assert_any_call(
-            "Simulated subscription plans email to 1/1 hosts for challenge 123"
->>>>>>> 210d8d11
         )