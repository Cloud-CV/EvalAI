import csv
import io
import json
import os
import responses
import shutil

from datetime import timedelta
from os.path import join

from django.core.files.uploadedfile import SimpleUploadedFile
from django.core.urlresolvers import reverse_lazy
from django.conf import settings
from django.contrib.auth.models import User
from django.test import override_settings
from django.utils import timezone
import mock

from allauth.account.models import EmailAddress
from rest_framework import status
from rest_framework.test import APITestCase, APIClient

from challenges.models import (
    Challenge,
    ChallengeConfiguration,
    ChallengePhase,
    ChallengePhaseSplit,
    DatasetSplit,
    Leaderboard,
    StarChallenge,
)
from participants.models import Participant, ParticipantTeam
from hosts.models import ChallengeHost, ChallengeHostTeam
from jobs.models import Submission
from jobs.serializers import ChallengeSubmissionManagementSerializer


class BaseAPITestClass(APITestCase):
    def setUp(self):
        self.client = APIClient(enforce_csrf_checks=True)

        self.user = User.objects.create(
            username="someuser",
            email="user@test.com",
            password="secret_password",
        )

        EmailAddress.objects.create(
            user=self.user, email="user@test.com", primary=True, verified=True
        )

        self.participant_user = User.objects.create(
            username="someparticipantuser",
            email="participantuser@test.com",
            password="secret_password",
        )

        EmailAddress.objects.create(
            user=self.participant_user,
            email="participantuser@test.com",
            primary=True,
            verified=True,
        )

        self.challenge_host_team = ChallengeHostTeam.objects.create(
            team_name="Test Challenge Host Team", created_by=self.user
        )

        self.challenge = Challenge.objects.create(
            title="Test Challenge",
            short_description="Short description for test challenge",
            description="Description for test challenge",
            terms_and_conditions="Terms and conditions for test challenge",
            submission_guidelines="Submission guidelines for test challenge",
            creator=self.challenge_host_team,
            published=False,
            is_registration_open=True,
            enable_forum=True,
            anonymous_leaderboard=False,
            start_date=timezone.now() - timedelta(days=2),
            end_date=timezone.now() + timedelta(days=1),
            approved_by_admin=False,
        )
        self.challenge.slug = "{}-{}".format(
            self.challenge.title.replace(" ", "-").lower(), self.challenge.pk
        )[:199]
        self.challenge.save()

        self.challenge_host = ChallengeHost.objects.create(
            user=self.user,
            team_name=self.challenge_host_team,
            status=ChallengeHost.ACCEPTED,
            permissions=ChallengeHost.ADMIN,
        )

        self.participant_team = ParticipantTeam.objects.create(
            team_name="Participant Team for Challenge", created_by=self.user
        )

        self.client.force_authenticate(user=self.user)


class GetChallengeTest(BaseAPITestClass):
    url = reverse_lazy("challenges:get_challenge_list")

    def setUp(self):
        super(GetChallengeTest, self).setUp()

        self.disabled_challenge = Challenge.objects.create(
            title="Disabled Challenge",
            short_description="Short description for disabled challenge",
            description="Description for disabled challenge",
            terms_and_conditions="Terms and conditions for disabled challenge",
            submission_guidelines="Submission guidelines for disabled challenge",
            creator=self.challenge_host_team,
            published=False,
            is_registration_open=True,
            enable_forum=True,
            is_disabled=True,
            leaderboard_description=None,
            anonymous_leaderboard=False,
            start_date=timezone.now() - timedelta(days=2),
            end_date=timezone.now() + timedelta(days=1),
            approved_by_admin=False,
        )

        self.url = reverse_lazy(
            "challenges:get_challenge_list",
            kwargs={"challenge_host_team_pk": self.challenge_host_team.pk},
        )

    def test_get_challenge(self):
        expected = [
            {
                "id": self.challenge.pk,
                "title": self.challenge.title,
                "description": self.challenge.description,
                "short_description": self.challenge.short_description,
                "terms_and_conditions": self.challenge.terms_and_conditions,
                "submission_guidelines": self.challenge.submission_guidelines,
                "evaluation_details": self.challenge.evaluation_details,
                "image": None,
                "start_date": "{0}{1}".format(
                    self.challenge.start_date.isoformat(), "Z"
                ).replace("+00:00", ""),
                "end_date": "{0}{1}".format(
                    self.challenge.end_date.isoformat(), "Z"
                ).replace("+00:00", ""),
                "creator": {
                    "id": self.challenge.creator.pk,
                    "team_name": self.challenge.creator.team_name,
                    "created_by": self.challenge.creator.created_by.username,
                    "team_url": self.challenge.creator.team_url,
                },
                "published": self.challenge.published,
                "is_registration_open": self.challenge.is_registration_open,
                "enable_forum": self.challenge.enable_forum,
                "leaderboard_description": self.challenge.leaderboard_description,
                "anonymous_leaderboard": self.challenge.anonymous_leaderboard,
                "is_active": True,
                "allowed_email_domains": [],
                "blocked_email_domains": [],
                "banned_email_ids": [],
                "approved_by_admin": False,
                "forum_url": self.challenge.forum_url,
                "is_docker_based": self.challenge.is_docker_based,
                "slug": self.challenge.slug,
                "max_docker_image_size": self.challenge.max_docker_image_size,
                "cli_version": self.challenge.cli_version,
            }
        ]

        response = self.client.get(self.url, {})
        self.assertEqual(response.data["results"], expected)
        self.assertEqual(response.status_code, status.HTTP_200_OK)

    def test_particular_challenge_host_team_for_challenge_does_not_exist(self):
        self.url = reverse_lazy(
            "challenges:get_challenge_list",
            kwargs={"challenge_host_team_pk": self.challenge_host_team.pk + 1},
        )
        expected = {"error": "ChallengeHostTeam does not exist"}
        response = self.client.get(self.url, {})
        self.assertEqual(response.data, expected)
        self.assertEqual(response.status_code, status.HTTP_406_NOT_ACCEPTABLE)


class CreateChallengeTest(BaseAPITestClass):
    def setUp(self):
        super(CreateChallengeTest, self).setUp()
        self.url = reverse_lazy(
            "challenges:get_challenge_list",
            kwargs={"challenge_host_team_pk": self.challenge_host_team.pk},
        )
        self.data = {
            "title": "New Test Challenge",
            "short_description": "Short description for new test challenge",
            "description": "Description for new test challenge",
            "terms_and_conditions": "Terms and conditions for new test challenge",
            "submission_guidelines": "Submission guidelines for new test challenge",
            "creator": {
                "id": self.challenge_host_team.pk,
                "team_name": self.challenge_host_team.team_name,
                "created_by": self.challenge_host_team.created_by.pk,
            },
            "published": False,
            "is_registration_open": True,
            "enable_forum": True,
            "leaderboard_description": "Lorem ipsum dolor sit amet, consectetur adipiscing elit.",
            "anonymous_leaderboard": False,
            "start_date": timezone.now() - timedelta(days=2),
            "end_date": timezone.now() + timedelta(days=1),
        }

    def test_create_challenge_with_all_data(self):
        response = self.client.post(self.url, self.data)
        self.assertEqual(response.status_code, status.HTTP_201_CREATED)

    def test_create_challenge_with_no_data(self):
        del self.data["title"]
        response = self.client.post(self.url, self.data)
        self.assertEqual(response.status_code, status.HTTP_400_BAD_REQUEST)

    def test_check_challenge_host_team_ownership(self):
        del self.data["creator"]
        self.challenge_host.delete()
        response = self.client.post(self.url, self.data)
        self.assertEqual(response.status_code, status.HTTP_401_UNAUTHORIZED)


class GetParticularChallenge(BaseAPITestClass):
    def setUp(self):
        super(GetParticularChallenge, self).setUp()
        self.url = reverse_lazy(
            "challenges:get_challenge_detail",
            kwargs={
                "challenge_host_team_pk": self.challenge_host_team.pk,
                "challenge_pk": self.challenge.pk,
            },
        )

    def test_get_particular_challenge(self):
        expected = {
            "id": self.challenge.pk,
            "title": self.challenge.title,
            "short_description": self.challenge.short_description,
            "description": self.challenge.description,
            "terms_and_conditions": self.challenge.terms_and_conditions,
            "submission_guidelines": self.challenge.submission_guidelines,
            "evaluation_details": self.challenge.evaluation_details,
            "image": None,
            "start_date": "{0}{1}".format(
                self.challenge.start_date.isoformat(), "Z"
            ).replace("+00:00", ""),
            "end_date": "{0}{1}".format(
                self.challenge.end_date.isoformat(), "Z"
            ).replace("+00:00", ""),
            "creator": {
                "id": self.challenge.creator.pk,
                "team_name": self.challenge.creator.team_name,
                "created_by": self.challenge.creator.created_by.username,
                "team_url": self.challenge.creator.team_url,
            },
            "published": self.challenge.published,
            "is_registration_open": self.challenge.is_registration_open,
            "enable_forum": self.challenge.enable_forum,
            "leaderboard_description": self.challenge.leaderboard_description,
            "anonymous_leaderboard": self.challenge.anonymous_leaderboard,
            "is_active": True,
            "allowed_email_domains": [],
            "blocked_email_domains": [],
            "banned_email_ids": [],
            "approved_by_admin": False,
            "forum_url": self.challenge.forum_url,
            "is_docker_based": self.challenge.is_docker_based,
            "slug": self.challenge.slug,
            "max_docker_image_size": self.challenge.max_docker_image_size,
            "cli_version": self.challenge.cli_version,
        }
        response = self.client.get(self.url, {})
        self.assertEqual(response.data, expected)
        self.assertEqual(response.status_code, status.HTTP_200_OK)

    def test_update_challenge_when_user_is_not_its_creator(self):
        self.user1 = User.objects.create(
            username="someuser1",
            email="user1@test.com",
            password="secret_psassword",
        )

        EmailAddress.objects.create(
            user=self.user1,
            email="user1@test.com",
            primary=True,
            verified=True,
        )

        self.client.force_authenticate(user=self.user1)

        expected = {
            "detail": "Sorry, you are not allowed to perform this operation!"
        }

        response = self.client.put(
            self.url, {"title": "Rose Challenge", "description": "Version 2.0"}
        )
        self.assertEqual(response.data, expected)
        self.assertEqual(response.status_code, status.HTTP_403_FORBIDDEN)

    def test_update_challenge_when_user_is_its_creator(self):
        new_title = "Rose Challenge"
        new_description = "New description."
        expected = {
            "id": self.challenge.pk,
            "title": new_title,
            "short_description": self.challenge.short_description,
            "description": new_description,
            "terms_and_conditions": self.challenge.terms_and_conditions,
            "submission_guidelines": self.challenge.submission_guidelines,
            "evaluation_details": self.challenge.evaluation_details,
            "image": None,
            "start_date": "{0}{1}".format(
                self.challenge.start_date.isoformat(), "Z"
            ).replace("+00:00", ""),
            "end_date": "{0}{1}".format(
                self.challenge.end_date.isoformat(), "Z"
            ).replace("+00:00", ""),
            "creator": {
                "id": self.challenge.creator.pk,
                "team_name": self.challenge.creator.team_name,
                "created_by": self.challenge.creator.created_by.username,
                "team_url": self.challenge.creator.team_url,
            },
            "published": self.challenge.published,
            "is_registration_open": self.challenge.is_registration_open,
            "enable_forum": self.challenge.enable_forum,
            "leaderboard_description": self.challenge.leaderboard_description,
            "anonymous_leaderboard": self.challenge.anonymous_leaderboard,
            "is_active": True,
            "allowed_email_domains": [],
            "blocked_email_domains": [],
            "banned_email_ids": [],
            "approved_by_admin": False,
            "forum_url": self.challenge.forum_url,
            "is_docker_based": self.challenge.is_docker_based,
            "slug": "{}-{}".format(
                new_title.replace(" ", "-").lower(), self.challenge.pk
            )[:199],
            "max_docker_image_size": self.challenge.max_docker_image_size,
            "cli_version": self.challenge.cli_version,
        }
        response = self.client.put(
            self.url, {"title": new_title, "description": new_description}
        )
        self.assertEqual(response.data, expected)
        self.assertEqual(response.status_code, status.HTTP_200_OK)

    def test_particular_challenge_does_not_exist(self):
        self.url = reverse_lazy(
            "challenges:get_challenge_detail",
            kwargs={
                "challenge_host_team_pk": self.challenge_host_team.pk,
                "challenge_pk": self.challenge.pk + 1,
            },
        )
        expected = {"error": "Challenge does not exist"}
        response = self.client.get(self.url, {})
        self.assertEqual(response.data, expected)
        self.assertEqual(response.status_code, status.HTTP_406_NOT_ACCEPTABLE)

    def test_particular_challenge_host_team_for_challenge_does_not_exist(self):
        self.url = reverse_lazy(
            "challenges:get_challenge_detail",
            kwargs={
                "challenge_host_team_pk": self.challenge_host_team.pk + 1,
                "challenge_pk": self.challenge.pk,
            },
        )
        expected = {"error": "ChallengeHostTeam does not exist"}
        response = self.client.get(self.url, {})
        self.assertEqual(response.data, expected)
        self.assertEqual(response.status_code, status.HTTP_406_NOT_ACCEPTABLE)


class UpdateParticularChallenge(BaseAPITestClass):
    def setUp(self):
        super(UpdateParticularChallenge, self).setUp()
        self.url = reverse_lazy(
            "challenges:get_challenge_detail",
            kwargs={
                "challenge_host_team_pk": self.challenge_host_team.pk,
                "challenge_pk": self.challenge.pk,
            },
        )

        self.partial_update_challenge_title = "Partial Update Test Challenge"
        self.update_challenge_title = "Update Test Challenge"
        self.update_submission_guidelines = "Update Submission Guidelines"
        self.data = {
            "title": self.update_challenge_title,
            "submission_guidelines": self.update_submission_guidelines,
        }

    def test_particular_challenge_partial_update(self):
        self.partial_update_data = {
            "title": self.partial_update_challenge_title
        }
        expected = {
            "id": self.challenge.pk,
            "title": self.partial_update_challenge_title,
            "short_description": self.challenge.short_description,
            "description": self.challenge.description,
            "terms_and_conditions": self.challenge.terms_and_conditions,
            "submission_guidelines": self.challenge.submission_guidelines,
            "evaluation_details": self.challenge.evaluation_details,
            "image": None,
            "start_date": None,
            "end_date": None,
            "creator": {
                "id": self.challenge.creator.pk,
                "team_name": self.challenge.creator.team_name,
                "created_by": self.challenge.creator.created_by.username,
                "team_url": self.challenge.creator.team_url,
            },
            "published": self.challenge.published,
            "is_registration_open": self.challenge.is_registration_open,
            "enable_forum": self.challenge.enable_forum,
            "leaderboard_description": self.challenge.leaderboard_description,
            "anonymous_leaderboard": self.challenge.anonymous_leaderboard,
            "is_active": True,
            "start_date": "{0}{1}".format(
                self.challenge.start_date.isoformat(), "Z"
            ).replace("+00:00", ""),
            "end_date": "{0}{1}".format(
                self.challenge.end_date.isoformat(), "Z"
            ).replace("+00:00", ""),
            "allowed_email_domains": [],
            "blocked_email_domains": [],
            "banned_email_ids": [],
            "approved_by_admin": False,
            "forum_url": self.challenge.forum_url,
            "is_docker_based": self.challenge.is_docker_based,
            "slug": "{}-{}".format(
                self.partial_update_challenge_title.replace(" ", "-").lower(),
                self.challenge.pk,
            )[:199],
            "max_docker_image_size": self.challenge.max_docker_image_size,
            "cli_version": self.challenge.cli_version,
        }
        response = self.client.patch(self.url, self.partial_update_data)
        self.assertEqual(response.data, expected)
        self.assertEqual(response.status_code, status.HTTP_200_OK)

    def test_particular_challenge_update(self):
        expected = {
            "id": self.challenge.pk,
            "title": self.update_challenge_title,
            "short_description": self.challenge.short_description,
            "description": self.challenge.description,
            "terms_and_conditions": self.challenge.terms_and_conditions,
            "submission_guidelines": self.update_submission_guidelines,
            "evaluation_details": self.challenge.evaluation_details,
            "image": None,
            "start_date": None,
            "end_date": None,
            "creator": {
                "id": self.challenge.creator.pk,
                "team_name": self.challenge.creator.team_name,
                "created_by": self.challenge.creator.created_by.username,
                "team_url": self.challenge.creator.team_url,
            },
            "published": self.challenge.published,
            "is_registration_open": self.challenge.is_registration_open,
            "enable_forum": self.challenge.enable_forum,
            "leaderboard_description": self.challenge.leaderboard_description,
            "anonymous_leaderboard": self.challenge.anonymous_leaderboard,
            "is_active": True,
            "start_date": "{0}{1}".format(
                self.challenge.start_date.isoformat(), "Z"
            ).replace("+00:00", ""),
            "end_date": "{0}{1}".format(
                self.challenge.end_date.isoformat(), "Z"
            ).replace("+00:00", ""),
            "allowed_email_domains": [],
            "blocked_email_domains": [],
            "banned_email_ids": [],
            "approved_by_admin": False,
            "forum_url": self.challenge.forum_url,
            "is_docker_based": self.challenge.is_docker_based,
            "slug": "{}-{}".format(
                self.update_challenge_title.replace(" ", "-").lower(),
                self.challenge.pk,
            )[:199],
            "max_docker_image_size": self.challenge.max_docker_image_size,
            "cli_version": self.challenge.cli_version,
        }
        response = self.client.put(self.url, self.data)
        self.assertEqual(response.data, expected)
        self.assertEqual(response.status_code, status.HTTP_200_OK)

    def test_particular_challenge_update_with_no_data(self):
        self.data = {"title": ""}
        response = self.client.put(self.url, self.data)
        self.assertEqual(response.status_code, status.HTTP_400_BAD_REQUEST)


class DeleteParticularChallenge(BaseAPITestClass):
    def setUp(self):
        super(DeleteParticularChallenge, self).setUp()
        self.url = reverse_lazy(
            "challenges:get_challenge_detail",
            kwargs={
                "challenge_host_team_pk": self.challenge_host_team.pk,
                "challenge_pk": self.challenge.pk,
            },
        )

    def test_particular_challenge_delete(self):
        response = self.client.delete(self.url, {})
        self.assertEqual(response.status_code, status.HTTP_204_NO_CONTENT)


class MapChallengeAndParticipantTeam(BaseAPITestClass):
    def setUp(self):
        super(MapChallengeAndParticipantTeam, self).setUp()
        self.url = reverse_lazy(
            "challenges:add_participant_team_to_challenge",
            kwargs={
                "challenge_pk": self.challenge.pk,
                "participant_team_pk": self.participant_team.pk,
            },
        )

        # user who create a challenge host team
        self.user2 = User.objects.create(
            username="someuser2",
            email="user@example2.com",
            password="some_secret_password",
        )
        # user who maps a participant team to a challenge
        self.user3 = User.objects.create(
            username="someuser3",
            email="user@example3.com",
            password="some_secret_password",
        )

        # user invited to the participant team
        self.user4 = User.objects.create(
            username="someuser4",
            email="user@example4.com",
            password="some_secret_password",
        )

        self.challenge_host_team2 = ChallengeHostTeam.objects.create(
            team_name="Some Test Challenge Host Team", created_by=self.user2
        )

        self.challenge_host2 = ChallengeHost.objects.create(
            user=self.user2,
            team_name=self.challenge_host_team2,
            status=ChallengeHost.ACCEPTED,
            permissions=ChallengeHost.ADMIN,
        )

        self.challenge_host3 = ChallengeHost.objects.create(
            user=self.user3,
            team_name=self.challenge_host_team2,
            status=ChallengeHost.ACCEPTED,
            permissions=ChallengeHost.ADMIN,
        )

        self.challenge2 = Challenge.objects.create(
            title="Some Test Challenge",
            short_description="Short description for some test challenge",
            description="Description for some test challenge",
            terms_and_conditions="Terms and conditions for some test challenge",
            submission_guidelines="Submission guidelines for some test challenge",
            creator=self.challenge_host_team2,
            published=False,
            is_registration_open=True,
            enable_forum=True,
            leaderboard_description="Pellentesque at dictum odio, sit amet fringilla sem",
            anonymous_leaderboard=False,
            start_date=timezone.now() - timedelta(days=2),
            end_date=timezone.now() + timedelta(days=1),
            allowed_email_domains=[],
            blocked_email_domains=[],
            approved_by_admin=False,
        )

        self.participant_team2 = ParticipantTeam.objects.create(
            team_name="Some Participant Team", created_by=self.user3
        )

        self.participant_team3 = ParticipantTeam.objects.create(
            team_name="Some Participant Team by User 4", created_by=self.user4
        )

        self.participant2 = Participant.objects.create(
            user=self.user3,
            status=Participant.SELF,
            team=self.participant_team2,
        )

        self.participant3 = Participant.objects.create(
            user=self.user4,
            status=Participant.ACCEPTED,
            team=self.participant_team2,
        )

        self.participant4 = Participant.objects.create(
            user=self.user4,
            status=Participant.SELF,
            team=self.participant_team3,
        )

    def test_registration_is_closed_for_a_particular_challenge(self):
        self.challenge2.is_registration_open = False
        self.challenge2.save()
        self.url = reverse_lazy(
            "challenges:add_participant_team_to_challenge",
            kwargs={
                "challenge_pk": self.challenge2.pk,
                "participant_team_pk": self.participant_team3.pk,
            },
        )
        expected = {"error": "Registration is closed for this challenge!"}
        response = self.client.post(self.url, {})
        self.assertEqual(response.data, expected)
        self.assertEqual(response.status_code, status.HTTP_406_NOT_ACCEPTABLE)

    def test_map_challenge_and_participant_team_together(self):
        response = self.client.post(self.url, {})
        self.assertEqual(response.status_code, status.HTTP_201_CREATED)
        # to check when the api is hit again
        expected = {
            "error": "Team already exists",
            "challenge_id": self.challenge.pk,
            "participant_team_id": self.participant_team.pk,
        }
        response = self.client.post(self.url, {})
        self.assertEqual(response.data, expected)
        self.assertEqual(response.status_code, status.HTTP_200_OK)

    def test_particular_challenge_for_mapping_with_participant_team_does_not_exist(
        self,
    ):
        self.url = reverse_lazy(
            "challenges:add_participant_team_to_challenge",
            kwargs={
                "challenge_pk": self.challenge.pk + 2,
                "participant_team_pk": self.participant_team.pk,
            },
        )
        expected = {"error": "Challenge does not exist"}
        response = self.client.post(self.url, {})
        self.assertEqual(response.data, expected)
        self.assertEqual(response.status_code, status.HTTP_406_NOT_ACCEPTABLE)

    def test_participant_team_for_mapping_with_past_challenge(self):
        self.challenge2.end_date = timezone.now() - timedelta(days=1)
        self.challenge2.save()
        self.url = reverse_lazy(
            "challenges:add_participant_team_to_challenge",
            kwargs={
                "challenge_pk": self.challenge2.pk,
                "participant_team_pk": self.participant_team3.pk,
            },
        )
        expected = {
            "error": "Sorry, cannot accept participant team since challenge is not active."
        }
        response = self.client.post(self.url, {})
        self.assertEqual(response.data, expected)
        self.assertEqual(response.status_code, status.HTTP_406_NOT_ACCEPTABLE)

    def test_participant_team_for_mapping_with_future_challenge(self):
        self.challenge2.start_date = timezone.now() + timedelta(days=3)
        self.challenge2.save()
        self.url = reverse_lazy(
            "challenges:add_participant_team_to_challenge",
            kwargs={
                "challenge_pk": self.challenge2.pk,
                "participant_team_pk": self.participant_team3.pk,
            },
        )
        expected = {
            "error": "Sorry, cannot accept participant team since challenge is not active."
        }
        response = self.client.post(self.url, {})
        self.assertEqual(response.data, expected)
        self.assertEqual(response.status_code, status.HTTP_406_NOT_ACCEPTABLE)

    def test_particular_participant_team_for_mapping_with_challenge_does_not_exist(
        self,
    ):
        self.url = reverse_lazy(
            "challenges:add_participant_team_to_challenge",
            kwargs={
                "challenge_pk": self.challenge.pk,
                "participant_team_pk": self.participant_team.pk + 3,
            },
        )
        expected = {"error": "ParticipantTeam does not exist"}
        response = self.client.post(self.url, {})
        self.assertEqual(response.data, expected)
        self.assertEqual(response.status_code, status.HTTP_406_NOT_ACCEPTABLE)

    def test_add_participant_team_to_challenge_when_some_members_have_already_participated(
        self,
    ):
        self.url = reverse_lazy(
            "challenges:add_participant_team_to_challenge",
            kwargs={
                "challenge_pk": self.challenge.pk,
                "participant_team_pk": self.participant_team2.pk,
            },
        )

        self.client.post(self.url, {})

        expected = {
            "error": "Sorry, other team member(s) have already participated in the Challenge."
            " Please participate with a different team!",
            "challenge_id": self.challenge.pk,
            "participant_team_id": self.participant_team3.pk,
        }

        # submitting the request again as a new team
        self.url = reverse_lazy(
            "challenges:add_participant_team_to_challenge",
            kwargs={
                "challenge_pk": self.challenge.pk,
                "participant_team_pk": self.participant_team3.pk,
            },
        )

        response = self.client.post(self.url, {})
        self.assertEqual(response.data, expected)
        self.assertEqual(response.status_code, status.HTTP_406_NOT_ACCEPTABLE)

    def test_participation_when_participant_is_in_blocked_list(self):
        self.challenge2.blocked_email_domains.extend(["test", "test1"])
        self.challenge2.save()
        self.url = reverse_lazy(
            "challenges:add_participant_team_to_challenge",
            kwargs={
                "challenge_pk": self.challenge2.pk,
                "participant_team_pk": self.participant_team3.pk,
            },
        )

        response = self.client.post(self.url, {})
        message = "Sorry, users with {} email domain(s) are not allowed to participate in this challenge."
        expected = {"error": message.format("test/test1")}
        self.assertEqual(response.data, expected)
        self.assertEqual(response.status_code, status.HTTP_406_NOT_ACCEPTABLE)

    def test_participation_when_participant_is_not_in_allowed_list(self):
        self.challenge2.allowed_email_domains.extend(["example1", "example2"])
        self.challenge2.save()
        self.url = reverse_lazy(
            "challenges:add_participant_team_to_challenge",
            kwargs={
                "challenge_pk": self.challenge2.pk,
                "participant_team_pk": self.participant_team3.pk,
            },
        )

        response = self.client.post(self.url, {})
        message = "Sorry, users with {} email domain(s) are only allowed to participate in this challenge."
        expected = {"error": message.format("example1/example2")}

        self.assertEqual(response.data, expected)
        self.assertEqual(response.status_code, status.HTTP_406_NOT_ACCEPTABLE)

    def test_participation_when_participant_is_in_allowed_list(self):
        self.challenge2.allowed_email_domains.append("test")
        self.challenge2.save()
        self.url = reverse_lazy(
            "challenges:add_participant_team_to_challenge",
            kwargs={
                "challenge_pk": self.challenge2.pk,
                "participant_team_pk": self.participant_team3.pk,
            },
        )
        response = self.client.post(self.url, {})
        self.assertEqual(response.status_code, status.HTTP_201_CREATED)


class DisableChallengeTest(BaseAPITestClass):
    def setUp(self):
        super(DisableChallengeTest, self).setUp()

        self.user1 = User.objects.create(
            username="otheruser", password="other_secret_password"
        )

        self.challenge_host_team1 = ChallengeHostTeam.objects.create(
            team_name="Other Test Challenge Host Team", created_by=self.user1
        )

        self.challenge2 = Challenge.objects.create(
            title="Other Test Challenge",
            short_description="Short description for other test challenge",
            description="Description for other test challenge",
            terms_and_conditions="Terms and conditions for other test challenge",
            submission_guidelines="Submission guidelines for other test challenge",
            creator=self.challenge_host_team1,
            published=False,
            is_registration_open=True,
            enable_forum=True,
            anonymous_leaderboard=False,
            start_date=timezone.now() - timedelta(days=2),
            end_date=timezone.now() + timedelta(days=1),
        )

        self.url = reverse_lazy(
            "challenges:disable_challenge",
            kwargs={"challenge_pk": self.challenge.pk},
        )

    def test_disable_a_challenge(self):
        response = self.client.post(self.url, {})
        self.assertEqual(response.status_code, status.HTTP_204_NO_CONTENT)

    def test_particular_challenge_for_disable_does_not_exist(self):
        self.url = reverse_lazy(
            "challenges:disable_challenge",
            kwargs={"challenge_pk": self.challenge.pk + 2},
        )
        response = self.client.post(self.url, {})
        self.assertEqual(response.status_code, status.HTTP_403_FORBIDDEN)

    def test_when_user_does_not_have_permission_to_disable_particular_challenge(
        self,
    ):
        self.url = reverse_lazy(
            "challenges:disable_challenge",
            kwargs={"challenge_pk": self.challenge2.pk},
        )
        expected = {
            "error": "Sorry, you are not allowed to perform this operation!"
        }
        response = self.client.post(self.url, {})
        self.assertEqual(list(response.data.values())[0], expected["error"])
        self.assertEqual(response.status_code, status.HTTP_403_FORBIDDEN)

    def test_disable_challenge_when_user_is_a_part_of_host_team(self):
        self.url = reverse_lazy(
            "challenges:disable_challenge",
            kwargs={"challenge_pk": self.challenge2.pk},
        )
        # Now allot self.user as also a host of self.challenge_host_team1
        self.challenge_host = ChallengeHost.objects.create(
            user=self.user,
            team_name=self.challenge_host_team1,
            status=ChallengeHost.ACCEPTED,
            permissions=ChallengeHost.ADMIN,
        )
        response = self.client.post(self.url, {})
        self.assertEqual(response.status_code, status.HTTP_204_NO_CONTENT)

    def test_disable_a_challenge_when_user_is_not_authenticated(self):
        self.client.force_authenticate(user=None)

        expected = {"error": "Authentication credentials were not provided."}

        response = self.client.post(self.url, {})
        self.assertEqual(list(response.data.values())[0], expected["error"])
        self.assertEqual(response.status_code, status.HTTP_401_UNAUTHORIZED)


class GetAllChallengesTest(BaseAPITestClass):
    url = reverse_lazy("challenges:get_all_challenges")

    def setUp(self):
        super(GetAllChallengesTest, self).setUp()
        self.url = reverse_lazy(
            "challenges:get_all_challenges", kwargs={"challenge_time": "PAST"}
        )

        # Present challenge
        self.challenge2 = Challenge.objects.create(
            title="Test Challenge 2",
            short_description="Short description for test challenge 2",
            description="Description for test challenge 2",
            terms_and_conditions="Terms and conditions for test challenge 2",
            submission_guidelines="Submission guidelines for test challenge 2",
            creator=self.challenge_host_team,
            published=True,
            is_registration_open=True,
            enable_forum=True,
            approved_by_admin=True,
            anonymous_leaderboard=False,
            start_date=timezone.now() - timedelta(days=2),
            end_date=timezone.now() + timedelta(days=1),
        )

        # Past Challenge challenge
        self.challenge3 = Challenge.objects.create(
            title="Test Challenge 3",
            short_description="Short description for test challenge 3",
            description="Description for test challenge 3",
            terms_and_conditions="Terms and conditions for test challenge 3",
            submission_guidelines="Submission guidelines for test challenge 3",
            creator=self.challenge_host_team,
            published=True,
            is_registration_open=True,
            enable_forum=True,
            approved_by_admin=True,
            leaderboard_description="Donec sollicitudin, nisi vel tempor semper, nulla odio dapibus felis",
            anonymous_leaderboard=False,
            start_date=timezone.now() - timedelta(days=2),
            end_date=timezone.now() - timedelta(days=1),
        )

        # Future challenge
        self.challenge4 = Challenge.objects.create(
            title="Test Challenge 4",
            short_description="Short description for test challenge 4",
            description="Description for test challenge 4",
            terms_and_conditions="Terms and conditions for test challenge 4",
            submission_guidelines="Submission guidelines for test challenge 4",
            creator=self.challenge_host_team,
            published=True,
            is_registration_open=True,
            enable_forum=True,
            approved_by_admin=True,
            anonymous_leaderboard=False,
            start_date=timezone.now() + timedelta(days=2),
            end_date=timezone.now() + timedelta(days=1),
        )

        # Disabled challenge
        self.challenge5 = Challenge.objects.create(
            title="Test Challenge 5",
            short_description="Short description for test challenge 5",
            description="Description for test challenge 5",
            terms_and_conditions="Terms and conditions for test challenge 5",
            submission_guidelines="Submission guidelines for test challenge 5",
            creator=self.challenge_host_team,
            published=True,
            is_registration_open=True,
            enable_forum=True,
            approved_by_admin=True,
            leaderboard_description=None,
            anonymous_leaderboard=False,
            start_date=timezone.now() + timedelta(days=2),
            end_date=timezone.now() + timedelta(days=1),
            is_disabled=True,
        )

    def test_get_past_challenges(self):
        expected = [
            {
                "id": self.challenge3.pk,
                "title": self.challenge3.title,
                "short_description": self.challenge3.short_description,
                "description": self.challenge3.description,
                "terms_and_conditions": self.challenge3.terms_and_conditions,
                "submission_guidelines": self.challenge3.submission_guidelines,
                "evaluation_details": self.challenge3.evaluation_details,
                "image": None,
                "start_date": "{0}{1}".format(
                    self.challenge3.start_date.isoformat(), "Z"
                ).replace("+00:00", ""),
                "end_date": "{0}{1}".format(
                    self.challenge3.end_date.isoformat(), "Z"
                ).replace("+00:00", ""),
                "creator": {
                    "id": self.challenge3.creator.pk,
                    "team_name": self.challenge3.creator.team_name,
                    "created_by": self.challenge3.creator.created_by.username,
                    "team_url": self.challenge3.creator.team_url,
                },
                "published": self.challenge3.published,
                "is_registration_open": self.challenge3.is_registration_open,
                "enable_forum": self.challenge3.enable_forum,
                "leaderboard_description": self.challenge3.leaderboard_description,
                "anonymous_leaderboard": self.challenge3.anonymous_leaderboard,
                "is_active": False,
                "allowed_email_domains": [],
                "blocked_email_domains": [],
                "banned_email_ids": [],
                "approved_by_admin": True,
                "forum_url": self.challenge3.forum_url,
                "is_docker_based": self.challenge3.is_docker_based,
                "slug": self.challenge3.slug,
                "max_docker_image_size": self.challenge3.max_docker_image_size,
                "cli_version": self.challenge3.cli_version,
            }
        ]
        response = self.client.get(self.url, {}, format="json")
        self.assertEqual(response.status_code, status.HTTP_200_OK)
        self.assertEqual(response.data["results"], expected)

    def test_get_present_challenges(self):
        self.url = reverse_lazy(
            "challenges:get_all_challenges",
            kwargs={"challenge_time": "PRESENT"},
        )

        expected = [
            {
                "id": self.challenge2.pk,
                "title": self.challenge2.title,
                "short_description": self.challenge2.short_description,
                "description": self.challenge2.description,
                "terms_and_conditions": self.challenge2.terms_and_conditions,
                "submission_guidelines": self.challenge2.submission_guidelines,
                "evaluation_details": self.challenge2.evaluation_details,
                "image": None,
                "start_date": "{0}{1}".format(
                    self.challenge2.start_date.isoformat(), "Z"
                ).replace("+00:00", ""),
                "end_date": "{0}{1}".format(
                    self.challenge2.end_date.isoformat(), "Z"
                ).replace("+00:00", ""),
                "creator": {
                    "id": self.challenge2.creator.pk,
                    "team_name": self.challenge2.creator.team_name,
                    "created_by": self.challenge2.creator.created_by.username,
                    "team_url": self.challenge2.creator.team_url,
                },
                "published": self.challenge2.published,
                "is_registration_open": self.challenge2.is_registration_open,
                "enable_forum": self.challenge2.enable_forum,
                "leaderboard_description": self.challenge2.leaderboard_description,
                "anonymous_leaderboard": self.challenge2.anonymous_leaderboard,
                "is_active": True,
                "allowed_email_domains": [],
                "blocked_email_domains": [],
                "banned_email_ids": [],
                "approved_by_admin": True,
                "forum_url": self.challenge2.forum_url,
                "is_docker_based": self.challenge2.is_docker_based,
                "slug": self.challenge2.slug,
                "max_docker_image_size": self.challenge2.max_docker_image_size,
                "cli_version": self.challenge2.cli_version,
            }
        ]
        response = self.client.get(self.url, {}, format="json")
        self.assertEqual(response.status_code, status.HTTP_200_OK)
        self.assertEqual(response.data["results"], expected)

    def test_get_future_challenges(self):
        self.url = reverse_lazy(
            "challenges:get_all_challenges",
            kwargs={"challenge_time": "FUTURE"},
        )

        expected = [
            {
                "id": self.challenge4.pk,
                "title": self.challenge4.title,
                "short_description": self.challenge4.short_description,
                "description": self.challenge4.description,
                "terms_and_conditions": self.challenge4.terms_and_conditions,
                "submission_guidelines": self.challenge4.submission_guidelines,
                "evaluation_details": self.challenge4.evaluation_details,
                "image": None,
                "start_date": "{0}{1}".format(
                    self.challenge4.start_date.isoformat(), "Z"
                ).replace("+00:00", ""),
                "end_date": "{0}{1}".format(
                    self.challenge4.end_date.isoformat(), "Z"
                ).replace("+00:00", ""),
                "creator": {
                    "id": self.challenge4.creator.pk,
                    "team_name": self.challenge4.creator.team_name,
                    "created_by": self.challenge4.creator.created_by.username,
                    "team_url": self.challenge4.creator.team_url,
                },
                "published": self.challenge4.published,
                "is_registration_open": self.challenge4.is_registration_open,
                "enable_forum": self.challenge4.enable_forum,
                "leaderboard_description": self.challenge4.leaderboard_description,
                "anonymous_leaderboard": self.challenge4.anonymous_leaderboard,
                "is_active": False,
                "allowed_email_domains": [],
                "blocked_email_domains": [],
                "banned_email_ids": [],
                "approved_by_admin": True,
                "forum_url": self.challenge4.forum_url,
                "is_docker_based": self.challenge4.is_docker_based,
                "slug": self.challenge4.slug,
                "max_docker_image_size": self.challenge4.max_docker_image_size,
                "cli_version": self.challenge4.cli_version,
            }
        ]
        response = self.client.get(self.url, {}, format="json")
        self.assertEqual(response.status_code, status.HTTP_200_OK)
        self.assertEqual(response.data["results"], expected)

    def test_get_all_challenges(self):
        self.url = reverse_lazy(
            "challenges:get_all_challenges", kwargs={"challenge_time": "ALL"}
        )

        expected = [
            {
                "id": self.challenge4.pk,
                "title": self.challenge4.title,
                "short_description": self.challenge4.short_description,
                "description": self.challenge4.description,
                "terms_and_conditions": self.challenge4.terms_and_conditions,
                "submission_guidelines": self.challenge4.submission_guidelines,
                "evaluation_details": self.challenge4.evaluation_details,
                "image": None,
                "start_date": "{0}{1}".format(
                    self.challenge4.start_date.isoformat(), "Z"
                ).replace("+00:00", ""),
                "end_date": "{0}{1}".format(
                    self.challenge4.end_date.isoformat(), "Z"
                ).replace("+00:00", ""),
                "creator": {
                    "id": self.challenge4.creator.pk,
                    "team_name": self.challenge4.creator.team_name,
                    "created_by": self.challenge4.creator.created_by.username,
                    "team_url": self.challenge4.creator.team_url,
                },
                "published": self.challenge4.published,
                "is_registration_open": self.challenge4.is_registration_open,
                "enable_forum": self.challenge4.enable_forum,
                "leaderboard_description": self.challenge4.leaderboard_description,
                "anonymous_leaderboard": self.challenge4.anonymous_leaderboard,
                "is_active": False,
                "allowed_email_domains": [],
                "blocked_email_domains": [],
                "banned_email_ids": [],
                "approved_by_admin": True,
                "forum_url": self.challenge4.forum_url,
                "is_docker_based": self.challenge4.is_docker_based,
                "slug": self.challenge4.slug,
                "max_docker_image_size": self.challenge4.max_docker_image_size,
                "cli_version": self.challenge4.cli_version,
            },
            {
                "id": self.challenge3.pk,
                "title": self.challenge3.title,
                "short_description": self.challenge3.short_description,
                "description": self.challenge3.description,
                "terms_and_conditions": self.challenge3.terms_and_conditions,
                "submission_guidelines": self.challenge3.submission_guidelines,
                "evaluation_details": self.challenge3.evaluation_details,
                "image": None,
                "start_date": "{0}{1}".format(
                    self.challenge3.start_date.isoformat(), "Z"
                ).replace("+00:00", ""),
                "end_date": "{0}{1}".format(
                    self.challenge3.end_date.isoformat(), "Z"
                ).replace("+00:00", ""),
                "creator": {
                    "id": self.challenge3.creator.pk,
                    "team_name": self.challenge3.creator.team_name,
                    "created_by": self.challenge3.creator.created_by.username,
                    "team_url": self.challenge3.creator.team_url,
                },
                "published": self.challenge3.published,
                "is_registration_open": self.challenge3.is_registration_open,
                "enable_forum": self.challenge3.enable_forum,
                "leaderboard_description": self.challenge3.leaderboard_description,
                "anonymous_leaderboard": self.challenge3.anonymous_leaderboard,
                "is_active": False,
                "allowed_email_domains": [],
                "blocked_email_domains": [],
                "banned_email_ids": [],
                "approved_by_admin": True,
                "forum_url": self.challenge3.forum_url,
                "is_docker_based": self.challenge3.is_docker_based,
                "slug": self.challenge3.slug,
                "max_docker_image_size": self.challenge3.max_docker_image_size,
                "cli_version": self.challenge3.cli_version,
            },
            {
                "id": self.challenge2.pk,
                "title": self.challenge2.title,
                "short_description": self.challenge2.short_description,
                "description": self.challenge2.description,
                "terms_and_conditions": self.challenge2.terms_and_conditions,
                "submission_guidelines": self.challenge2.submission_guidelines,
                "evaluation_details": self.challenge2.evaluation_details,
                "image": None,
                "start_date": "{0}{1}".format(
                    self.challenge2.start_date.isoformat(), "Z"
                ).replace("+00:00", ""),
                "end_date": "{0}{1}".format(
                    self.challenge2.end_date.isoformat(), "Z"
                ).replace("+00:00", ""),
                "creator": {
                    "id": self.challenge2.creator.pk,
                    "team_name": self.challenge2.creator.team_name,
                    "created_by": self.challenge2.creator.created_by.username,
                    "team_url": self.challenge2.creator.team_url,
                },
                "published": self.challenge2.published,
                "is_registration_open": self.challenge2.is_registration_open,
                "enable_forum": self.challenge2.enable_forum,
                "leaderboard_description": self.challenge2.leaderboard_description,
                "anonymous_leaderboard": self.challenge2.anonymous_leaderboard,
                "is_active": True,
                "allowed_email_domains": [],
                "blocked_email_domains": [],
                "banned_email_ids": [],
                "approved_by_admin": True,
                "forum_url": self.challenge2.forum_url,
                "is_docker_based": self.challenge2.is_docker_based,
                "slug": self.challenge2.slug,
                "max_docker_image_size": self.challenge2.max_docker_image_size,
                "cli_version": self.challenge2.cli_version,
            },
        ]
        response = self.client.get(self.url, {}, format="json")
        self.assertEqual(response.status_code, status.HTTP_200_OK)
        self.assertEqual(response.data["results"], expected)

    def test_incorrent_url_pattern_challenges(self):
        self.url = reverse_lazy(
            "challenges:get_all_challenges",
            kwargs={"challenge_time": "INCORRECT"},
        )
        expected = {"error": "Wrong url pattern!"}
        response = self.client.get(self.url, {}, format="json")
        self.assertEqual(response.status_code, status.HTTP_406_NOT_ACCEPTABLE)
        self.assertEqual(response.data, expected)


class GetFeaturedChallengesTest(BaseAPITestClass):
    url = reverse_lazy("challenges:get_featured_challenges")

    def setUp(self):
        super(GetFeaturedChallengesTest, self).setUp()
        self.url = reverse_lazy("challenges:get_featured_challenges")

        # Not a featured challenge
        self.challenge2 = Challenge.objects.create(
            title="Test Challenge 2",
            short_description="Short description for test challenge 2",
            description="Description for test challenge 2",
            terms_and_conditions="Terms and conditions for test challenge 2",
            submission_guidelines="Submission guidelines for test challenge 2",
            creator=self.challenge_host_team,
            published=True,
            is_registration_open=True,
            enable_forum=True,
            approved_by_admin=True,
            anonymous_leaderboard=False,
            start_date=timezone.now() - timedelta(days=2),
            end_date=timezone.now() + timedelta(days=1),
        )

        # Featured challenge
        self.challenge3 = Challenge.objects.create(
            title="Test Challenge 3",
            short_description="Short description for test challenge 3",
            description="Description for test challenge 3",
            terms_and_conditions="Terms and conditions for test challenge 3",
            submission_guidelines="Submission guidelines for test challenge 3",
            creator=self.challenge_host_team,
            published=True,
            is_registration_open=True,
            enable_forum=True,
            approved_by_admin=True,
            leaderboard_description=None,
            anonymous_leaderboard=False,
            start_date=timezone.now() - timedelta(days=2),
            end_date=timezone.now() - timedelta(days=1),
            featured=True,
        )

    def test_get_featured_challenges(self):
        expected = [
            {
                "id": self.challenge3.pk,
                "title": self.challenge3.title,
                "short_description": self.challenge3.short_description,
                "description": self.challenge3.description,
                "terms_and_conditions": self.challenge3.terms_and_conditions,
                "submission_guidelines": self.challenge3.submission_guidelines,
                "evaluation_details": self.challenge3.evaluation_details,
                "image": None,
                "start_date": "{0}{1}".format(
                    self.challenge3.start_date.isoformat(), "Z"
                ).replace("+00:00", ""),
                "end_date": "{0}{1}".format(
                    self.challenge3.end_date.isoformat(), "Z"
                ).replace("+00:00", ""),
                "creator": {
                    "id": self.challenge3.creator.pk,
                    "team_name": self.challenge3.creator.team_name,
                    "created_by": self.challenge3.creator.created_by.username,
                    "team_url": self.challenge3.creator.team_url,
                },
                "published": self.challenge3.published,
                "is_registration_open": self.challenge3.is_registration_open,
                "enable_forum": self.challenge3.enable_forum,
                "leaderboard_description": self.challenge3.leaderboard_description,
                "anonymous_leaderboard": self.challenge3.anonymous_leaderboard,
                "is_active": False,
                "allowed_email_domains": self.challenge3.allowed_email_domains,
                "blocked_email_domains": self.challenge3.blocked_email_domains,
                "banned_email_ids": [],
                "approved_by_admin": True,
                "forum_url": self.challenge3.forum_url,
                "is_docker_based": self.challenge3.is_docker_based,
                "slug": self.challenge3.slug,
                "max_docker_image_size": self.challenge3.max_docker_image_size,
                "cli_version": self.challenge3.cli_version,
            }
        ]
        response = self.client.get(self.url, {}, format="json")
        self.assertEqual(response.status_code, status.HTTP_200_OK)
        self.assertEqual(response.data["results"], expected)


class GetChallengeByPk(BaseAPITestClass):
    def setUp(self):
        super(GetChallengeByPk, self).setUp()

        self.user1 = User.objects.create(
            username="user1",
            email="user1@test.com",
            password="secret_password",
        )

        EmailAddress.objects.create(
            user=self.user1,
            email="user1@test.com",
            primary=True,
            verified=True,
        )

        self.challenge3 = Challenge.objects.create(
            title="Test Challenge 3",
            short_description="Short description for test challenge 3",
            description="Description for test challenge 3",
            terms_and_conditions="Terms and conditions for test challenge 3",
            submission_guidelines="Submission guidelines for test challenge 3",
            creator=self.challenge_host_team,
            published=False,
            is_registration_open=True,
            enable_forum=True,
            anonymous_leaderboard=False,
            start_date=timezone.now() - timedelta(days=2),
            end_date=timezone.now() + timedelta(days=1),
            approved_by_admin=False,
        )

        self.challenge4 = Challenge.objects.create(
            title="Test Challenge 4",
            short_description="Short description for test challenge 4",
            description="Description for test challenge 4",
            terms_and_conditions="Terms and conditions for test challenge 4",
            submission_guidelines="Submission guidelines for test challenge 4",
            creator=self.challenge_host_team,
            published=True,
            is_registration_open=True,
            enable_forum=True,
            leaderboard_description="Curabitur nec placerat libero.",
            anonymous_leaderboard=False,
            start_date=timezone.now() - timedelta(days=2),
            end_date=timezone.now() + timedelta(days=1),
            is_disabled=False,
            approved_by_admin=True,
        )

        self.challenge5 = Challenge.objects.create(
            title="Test Challenge 5",
            short_description="Short description for test challenge 5",
            description="Description for test challenge 5",
            terms_and_conditions="Terms and conditions for test challenge 5",
            submission_guidelines="Submission guidelines for test challenge 5",
            creator=self.challenge_host_team,
            published=False,
            is_registration_open=True,
            enable_forum=True,
            leaderboard_description=None,
            anonymous_leaderboard=False,
            start_date=timezone.now() - timedelta(days=2),
            end_date=timezone.now() + timedelta(days=1),
            is_disabled=True,
        )

    def test_get_challenge_by_pk_when_challenge_does_not_exists(self):
        self.url = reverse_lazy(
            "challenges:get_challenge_by_pk",
            kwargs={"pk": self.challenge3.pk + 10},
        )
        expected = {"error": "Challenge does not exist!"}
        response = self.client.get(self.url, {})
        self.assertEqual(response.data, expected)
        self.assertEqual(response.status_code, status.HTTP_406_NOT_ACCEPTABLE)

    def test_get_challenge_by_pk_when_user_is_challenge_host(self):
        self.url = reverse_lazy(
            "challenges:get_challenge_by_pk", kwargs={"pk": self.challenge3.pk}
        )
        expected = {
            "id": self.challenge3.pk,
            "title": self.challenge3.title,
            "short_description": self.challenge3.short_description,
            "description": self.challenge3.description,
            "terms_and_conditions": self.challenge3.terms_and_conditions,
            "submission_guidelines": self.challenge3.submission_guidelines,
            "evaluation_details": self.challenge3.evaluation_details,
            "image": None,
            "start_date": "{0}{1}".format(
                self.challenge3.start_date.isoformat(), "Z"
            ).replace("+00:00", ""),
            "end_date": "{0}{1}".format(
                self.challenge3.end_date.isoformat(), "Z"
            ).replace("+00:00", ""),
            "creator": {
                "id": self.challenge3.creator.pk,
                "team_name": self.challenge3.creator.team_name,
                "created_by": self.challenge3.creator.created_by.username,
                "team_url": self.challenge3.creator.team_url,
            },
            "published": self.challenge3.published,
            "is_registration_open": self.challenge3.is_registration_open,
            "enable_forum": self.challenge3.enable_forum,
            "leaderboard_description": self.challenge3.leaderboard_description,
            "anonymous_leaderboard": self.challenge3.anonymous_leaderboard,
            "is_active": True,
            "allowed_email_domains": [],
            "blocked_email_domains": [],
            "banned_email_ids": [],
            "approved_by_admin": self.challenge3.approved_by_admin,
            "forum_url": self.challenge3.forum_url,
            "is_docker_based": self.challenge3.is_docker_based,
            "slug": self.challenge3.slug,
            "max_docker_image_size": self.challenge3.max_docker_image_size,
            "cli_version": self.challenge3.cli_version,
        }

        response = self.client.get(self.url, {})
        self.assertEqual(response.data, expected)
        self.assertEqual(response.status_code, status.HTTP_200_OK)

    def test_get_challenge_by_pk_when_user_is_not_challenge_host(self):
        """
        This is a corner case in which a user is not a challenge host
        but tries but access the challenge created by challenge host.
        """
        self.url = reverse_lazy(
            "challenges:get_challenge_by_pk", kwargs={"pk": self.challenge3.pk}
        )
        self.client.force_authenticate(user=self.user1)
        expected = {"error": "Challenge does not exist!"}

        response = self.client.get(self.url, {})
        self.assertEqual(response.data, expected)
        self.assertEqual(response.status_code, status.HTTP_406_NOT_ACCEPTABLE)

    def test_get_challenge_by_pk_when_user_is_participant(self):
        self.url = reverse_lazy(
            "challenges:get_challenge_by_pk", kwargs={"pk": self.challenge4.pk}
        )
        expected = {
            "id": self.challenge4.pk,
            "title": self.challenge4.title,
            "short_description": self.challenge4.short_description,
            "description": self.challenge4.description,
            "terms_and_conditions": self.challenge4.terms_and_conditions,
            "submission_guidelines": self.challenge4.submission_guidelines,
            "evaluation_details": self.challenge4.evaluation_details,
            "image": None,
            "start_date": "{0}{1}".format(
                self.challenge4.start_date.isoformat(), "Z"
            ).replace("+00:00", ""),
            "end_date": "{0}{1}".format(
                self.challenge4.end_date.isoformat(), "Z"
            ).replace("+00:00", ""),
            "creator": {
                "id": self.challenge4.creator.pk,
                "team_name": self.challenge4.creator.team_name,
                "created_by": self.challenge4.creator.created_by.username,
                "team_url": self.challenge4.creator.team_url,
            },
            "published": self.challenge4.published,
            "is_registration_open": self.challenge4.is_registration_open,
            "enable_forum": self.challenge4.enable_forum,
            "leaderboard_description": self.challenge4.leaderboard_description,
            "anonymous_leaderboard": self.challenge4.anonymous_leaderboard,
            "is_active": True,
            "allowed_email_domains": [],
            "blocked_email_domains": [],
            "banned_email_ids": [],
            "approved_by_admin": self.challenge4.approved_by_admin,
            "forum_url": self.challenge4.forum_url,
            "is_docker_based": self.challenge4.is_docker_based,
            "slug": self.challenge4.slug,
            "max_docker_image_size": self.challenge4.max_docker_image_size,
            "cli_version": self.challenge4.cli_version,
        }

        self.client.force_authenticate(user=self.user1)
        response = self.client.get(self.url, {})
        self.assertEqual(response.data, expected)
        self.assertEqual(response.status_code, status.HTTP_200_OK)

    def test_get_challenge_by_pk_when_challenge_is_disabled(self):
        self.url = reverse_lazy(
            "challenges:get_challenge_by_pk", kwargs={"pk": self.challenge5.pk}
        )
        expected = {"error": "Sorry, the challenge was removed!"}
        response = self.client.get(self.url, {})
        self.assertEqual(response.data, expected)
        self.assertEqual(response.status_code, status.HTTP_406_NOT_ACCEPTABLE)


class GetChallengeBasedOnTeams(BaseAPITestClass):
    def setUp(self):
        super(GetChallengeBasedOnTeams, self).setUp()

        self.challenge_host_team2 = ChallengeHostTeam.objects.create(
            team_name="Some Test Challenge Host Team", created_by=self.user
        )

        self.challenge_host2 = ChallengeHost.objects.create(
            user=self.user,
            team_name=self.challenge_host_team2,
            status=ChallengeHost.ACCEPTED,
            permissions=ChallengeHost.ADMIN,
        )

        self.challenge = Challenge.objects.create(
            title="Test Challenge",
            short_description="Short description for test challenge",
            description="Description for test challenge",
            terms_and_conditions="Terms and conditions for test challenge",
            submission_guidelines="Submission guidelines for test challenge",
            creator=self.challenge_host_team,
            published=True,
            is_registration_open=True,
            enable_forum=True,
            leaderboard_description=None,
            anonymous_leaderboard=False,
            start_date=timezone.now() - timedelta(days=2),
            end_date=timezone.now() + timedelta(days=1),
            approved_by_admin=True,
        )

        self.challenge2 = Challenge.objects.create(
            title="Some Test Challenge",
            short_description="Short description for some test challenge",
            description="Description for some test challenge",
            terms_and_conditions="Terms and conditions for some test challenge",
            submission_guidelines="Submission guidelines for some test challenge",
            creator=self.challenge_host_team2,
            published=True,
            is_registration_open=True,
            enable_forum=True,
            anonymous_leaderboard=False,
            start_date=timezone.now() - timedelta(days=2),
            end_date=timezone.now() + timedelta(days=1),
            approved_by_admin=True,
        )

        self.participant_team2 = ParticipantTeam.objects.create(
            team_name="Some Participant Team", created_by=self.user
        )

        self.participant2 = Participant.objects.create(
            user=self.user,
            status=Participant.SELF,
            team=self.participant_team2,
        )

        self.challenge2.participant_teams.add(self.participant_team2)

    def test_get_challenge_when_host_team_is_given(self):
        self.url = reverse_lazy("challenges:get_challenges_based_on_teams")

        expected = [
            {
                "id": self.challenge2.pk,
                "title": self.challenge2.title,
                "short_description": self.challenge2.short_description,
                "description": self.challenge2.description,
                "terms_and_conditions": self.challenge2.terms_and_conditions,
                "submission_guidelines": self.challenge2.submission_guidelines,
                "evaluation_details": self.challenge2.evaluation_details,
                "image": None,
                "start_date": "{0}{1}".format(
                    self.challenge2.start_date.isoformat(), "Z"
                ).replace("+00:00", ""),
                "end_date": "{0}{1}".format(
                    self.challenge2.end_date.isoformat(), "Z"
                ).replace("+00:00", ""),
                "creator": {
                    "id": self.challenge2.creator.pk,
                    "team_name": self.challenge2.creator.team_name,
                    "created_by": self.challenge2.creator.created_by.username,
                    "team_url": self.challenge2.creator.team_url,
                },
                "published": self.challenge2.published,
                "is_registration_open": self.challenge2.is_registration_open,
                "enable_forum": self.challenge2.enable_forum,
                "leaderboard_description": self.challenge2.leaderboard_description,
                "anonymous_leaderboard": self.challenge2.anonymous_leaderboard,
                "is_active": True,
                "allowed_email_domains": [],
                "blocked_email_domains": [],
                "banned_email_ids": [],
                "approved_by_admin": True,
                "forum_url": self.challenge2.forum_url,
                "is_docker_based": self.challenge2.is_docker_based,
                "slug": self.challenge2.slug,
                "max_docker_image_size": self.challenge2.max_docker_image_size,
                "cli_version": self.challenge2.cli_version,
            }
        ]

        response = self.client.get(
            self.url, {"host_team": self.challenge_host_team2.pk}
        )
        self.assertEqual(response.data["results"], expected)
        self.assertEqual(response.status_code, status.HTTP_200_OK)

    def test_get_challenge_when_participant_team_is_given(self):
        self.url = reverse_lazy("challenges:get_challenges_based_on_teams")

        expected = [
            {
                "id": self.challenge2.pk,
                "title": self.challenge2.title,
                "short_description": self.challenge2.short_description,
                "description": self.challenge2.description,
                "terms_and_conditions": self.challenge2.terms_and_conditions,
                "submission_guidelines": self.challenge2.submission_guidelines,
                "evaluation_details": self.challenge2.evaluation_details,
                "image": None,
                "start_date": "{0}{1}".format(
                    self.challenge2.start_date.isoformat(), "Z"
                ).replace("+00:00", ""),
                "end_date": "{0}{1}".format(
                    self.challenge2.end_date.isoformat(), "Z"
                ).replace("+00:00", ""),
                "creator": {
                    "id": self.challenge2.creator.pk,
                    "team_name": self.challenge2.creator.team_name,
                    "created_by": self.challenge2.creator.created_by.username,
                    "team_url": self.challenge2.creator.team_url,
                },
                "published": self.challenge2.published,
                "is_registration_open": self.challenge2.is_registration_open,
                "enable_forum": self.challenge2.enable_forum,
                "leaderboard_description": self.challenge2.leaderboard_description,
                "anonymous_leaderboard": self.challenge2.anonymous_leaderboard,
                "is_active": True,
                "allowed_email_domains": [],
                "blocked_email_domains": [],
                "banned_email_ids": [],
                "approved_by_admin": True,
                "forum_url": self.challenge2.forum_url,
                "is_docker_based": self.challenge2.is_docker_based,
                "slug": self.challenge2.slug,
                "max_docker_image_size": self.challenge2.max_docker_image_size,
                "cli_version": self.challenge2.cli_version,
            }
        ]

        response = self.client.get(
            self.url, {"participant_team": self.participant_team2.pk}
        )
        self.assertEqual(response.data["results"], expected)
        self.assertEqual(response.status_code, status.HTTP_200_OK)

    def test_get_challenge_when_mode_is_participant(self):
        self.url = reverse_lazy("challenges:get_challenges_based_on_teams")

        expected = [
            {
                "id": self.challenge2.pk,
                "title": self.challenge2.title,
                "short_description": self.challenge2.short_description,
                "description": self.challenge2.description,
                "terms_and_conditions": self.challenge2.terms_and_conditions,
                "submission_guidelines": self.challenge2.submission_guidelines,
                "evaluation_details": self.challenge2.evaluation_details,
                "image": None,
                "start_date": "{0}{1}".format(
                    self.challenge2.start_date.isoformat(), "Z"
                ).replace("+00:00", ""),
                "end_date": "{0}{1}".format(
                    self.challenge2.end_date.isoformat(), "Z"
                ).replace("+00:00", ""),
                "creator": {
                    "id": self.challenge2.creator.pk,
                    "team_name": self.challenge2.creator.team_name,
                    "created_by": self.challenge2.creator.created_by.username,
                    "team_url": self.challenge2.creator.team_url,
                },
                "published": self.challenge2.published,
                "is_registration_open": self.challenge2.is_registration_open,
                "enable_forum": self.challenge2.enable_forum,
                "leaderboard_description": self.challenge2.leaderboard_description,
                "anonymous_leaderboard": self.challenge2.anonymous_leaderboard,
                "is_active": True,
                "allowed_email_domains": [],
                "blocked_email_domains": [],
                "banned_email_ids": [],
                "approved_by_admin": True,
                "forum_url": self.challenge2.forum_url,
                "is_docker_based": self.challenge2.is_docker_based,
                "slug": self.challenge2.slug,
                "max_docker_image_size": self.challenge2.max_docker_image_size,
                "cli_version": self.challenge2.cli_version,
            }
        ]

        response = self.client.get(self.url, {"mode": "participant"})
        self.assertEqual(response.data["results"], expected)
        self.assertEqual(response.status_code, status.HTTP_200_OK)

    def test_get_challenge_when_mode_is_host(self):
        self.url = reverse_lazy("challenges:get_challenges_based_on_teams")

        expected = [
            {
                "id": self.challenge.pk,
                "title": self.challenge.title,
                "short_description": self.challenge.short_description,
                "description": self.challenge.description,
                "terms_and_conditions": self.challenge.terms_and_conditions,
                "submission_guidelines": self.challenge.submission_guidelines,
                "evaluation_details": self.challenge.evaluation_details,
                "image": None,
                "start_date": "{0}{1}".format(
                    self.challenge.start_date.isoformat(), "Z"
                ).replace("+00:00", ""),
                "end_date": "{0}{1}".format(
                    self.challenge.end_date.isoformat(), "Z"
                ).replace("+00:00", ""),
                "creator": {
                    "id": self.challenge.creator.pk,
                    "team_name": self.challenge.creator.team_name,
                    "created_by": self.challenge.creator.created_by.username,
                    "team_url": self.challenge.creator.team_url,
                },
                "published": self.challenge.published,
                "is_registration_open": self.challenge.is_registration_open,
                "enable_forum": self.challenge.enable_forum,
                "leaderboard_description": self.challenge.leaderboard_description,
                "anonymous_leaderboard": self.challenge.anonymous_leaderboard,
                "is_active": True,
                "allowed_email_domains": [],
                "blocked_email_domains": [],
                "banned_email_ids": [],
                "approved_by_admin": True,
                "forum_url": self.challenge.forum_url,
                "is_docker_based": self.challenge.is_docker_based,
                "slug": self.challenge.slug,
                "max_docker_image_size": self.challenge.max_docker_image_size,
                "cli_version": self.challenge.cli_version,
            },
            {
                "id": self.challenge2.pk,
                "title": self.challenge2.title,
                "short_description": self.challenge2.short_description,
                "description": self.challenge2.description,
                "terms_and_conditions": self.challenge2.terms_and_conditions,
                "submission_guidelines": self.challenge2.submission_guidelines,
                "evaluation_details": self.challenge2.evaluation_details,
                "image": None,
                "start_date": "{0}{1}".format(
                    self.challenge2.start_date.isoformat(), "Z"
                ).replace("+00:00", ""),
                "end_date": "{0}{1}".format(
                    self.challenge2.end_date.isoformat(), "Z"
                ).replace("+00:00", ""),
                "creator": {
                    "id": self.challenge2.creator.pk,
                    "team_name": self.challenge2.creator.team_name,
                    "created_by": self.challenge2.creator.created_by.username,
                    "team_url": self.challenge2.creator.team_url,
                },
                "published": self.challenge2.published,
                "is_registration_open": self.challenge2.is_registration_open,
                "enable_forum": self.challenge2.enable_forum,
                "leaderboard_description": self.challenge2.leaderboard_description,
                "anonymous_leaderboard": self.challenge2.anonymous_leaderboard,
                "is_active": True,
                "allowed_email_domains": [],
                "blocked_email_domains": [],
                "banned_email_ids": [],
                "approved_by_admin": True,
                "forum_url": self.challenge2.forum_url,
                "is_docker_based": self.challenge2.is_docker_based,
                "slug": self.challenge2.slug,
                "max_docker_image_size": self.challenge2.max_docker_image_size,
                "cli_version": self.challenge2.cli_version,
            },
        ]

        response = self.client.get(self.url, {"mode": "host"})
        self.assertEqual(response.data["results"], expected)
        self.assertEqual(response.status_code, status.HTTP_200_OK)

    def test_get_challenge_with_incorrect_url_pattern(self):
        self.url = reverse_lazy("challenges:get_challenges_based_on_teams")

        expected = {"error": "Invalid url pattern!"}
        response = self.client.get(
            self.url, {"invalid_q_param": "invalidvalue"}
        )
        self.assertEqual(response.data, expected)
        self.assertEqual(response.status_code, status.HTTP_406_NOT_ACCEPTABLE)

    def test_get_challenge_with_incorrect_url_pattern_with_all_values(self):
        self.url = reverse_lazy("challenges:get_challenges_based_on_teams")

        expected = {"error": "Invalid url pattern!"}
        response = self.client.get(
            self.url,
            {
                "host_team": self.challenge_host_team2.pk,
                "participant_team": self.participant_team2.pk,
                "mode": "participant",
            },
        )
        self.assertEqual(response.data, expected)
        self.assertEqual(response.status_code, status.HTTP_406_NOT_ACCEPTABLE)


class BaseChallengePhaseClass(BaseAPITestClass):
    def setUp(self):
        super(BaseChallengePhaseClass, self).setUp()
        try:
            os.makedirs("/tmp/evalai")
        except OSError:
            pass

        with self.settings(MEDIA_ROOT="/tmp/evalai"):
            self.challenge_phase = ChallengePhase.objects.create(
                name="Challenge Phase",
                description="Description for Challenge Phase",
                leaderboard_public=False,
                is_public=True,
                start_date=timezone.now() - timedelta(days=2),
                end_date=timezone.now() + timedelta(days=1),
                challenge=self.challenge,
                test_annotation=SimpleUploadedFile(
                    "test_sample_file.txt",
                    b"Dummy file content",
                    content_type="text/plain",
                ),
                max_submissions_per_day=100000,
                max_submissions_per_month=100000,
                max_submissions=100000,
                codename="Phase Code Name",
                is_restricted_to_select_one_submission=True,
                is_partial_submission_evaluation_enabled=False,
            )
            self.challenge_phase.slug = "{}-{}-{}".format(
                self.challenge.title.split(" ")[0].lower(),
                self.challenge_phase.codename.replace(" ", "-").lower(),
                self.challenge.pk,
            )[:198]
            self.challenge_phase.save()

            self.private_challenge_phase = ChallengePhase.objects.create(
                name="Private Challenge Phase",
                description="Description for Private Challenge Phase",
                leaderboard_public=False,
                is_public=False,
                start_date=timezone.now() - timedelta(days=2),
                end_date=timezone.now() + timedelta(days=1),
                challenge=self.challenge,
                test_annotation=SimpleUploadedFile(
                    "test_sample_file.txt",
                    b"Dummy file content",
                    content_type="text/plain",
                ),
                max_submissions_per_day=100000,
                max_submissions_per_month=100000,
                max_submissions=100000,
                codename="Private Phase Code Name",
                is_restricted_to_select_one_submission=True,
                is_partial_submission_evaluation_enabled=False,
            )
            self.private_challenge_phase.slug = "{}-{}-{}".format(
                self.challenge.title.split(" ")[0].lower(),
                self.private_challenge_phase.codename.replace(
                    " ", "-"
                ).lower(),
                self.challenge.pk,
            )[:198]
            self.private_challenge_phase.save()

    def tearDown(self):
        shutil.rmtree("/tmp/evalai")


class GetChallengePhaseTest(BaseChallengePhaseClass):
    def setUp(self):
        super(GetChallengePhaseTest, self).setUp()
        self.url = reverse_lazy(
            "challenges:get_challenge_phase_list",
            kwargs={"challenge_pk": self.challenge.pk},
        )

    def test_get_challenge_phase(self):
        expected = [
            {
                "id": self.challenge_phase.id,
                "name": self.challenge_phase.name,
                "description": self.challenge_phase.description,
                "leaderboard_public": self.challenge_phase.leaderboard_public,
                "start_date": "{0}{1}".format(
                    self.challenge_phase.start_date.isoformat(), "Z"
                ).replace("+00:00", ""),
                "end_date": "{0}{1}".format(
                    self.challenge_phase.end_date.isoformat(), "Z"
                ).replace("+00:00", ""),
                "challenge": self.challenge_phase.challenge.pk,
                "is_public": self.challenge_phase.is_public,
                "is_active": True,
                "codename": "Phase Code Name",
                "max_submissions_per_day": self.challenge_phase.max_submissions_per_day,
                "max_submissions_per_month": self.challenge_phase.max_submissions_per_month,
                "max_submissions": self.challenge_phase.max_submissions,
                "max_concurrent_submissions_allowed": self.challenge_phase.max_concurrent_submissions_allowed,
                "slug": self.challenge_phase.slug,
                "is_restricted_to_select_one_submission": self.challenge_phase.is_restricted_to_select_one_submission,
<<<<<<< HEAD
                "submission_meta_attributes_schema": None,
=======
                "is_partial_submission_evaluation_enabled": self.challenge_phase.is_partial_submission_evaluation_enabled,
>>>>>>> a451d04d
            },
            {
                "id": self.private_challenge_phase.id,
                "name": self.private_challenge_phase.name,
                "description": self.private_challenge_phase.description,
                "leaderboard_public": self.private_challenge_phase.leaderboard_public,
                "start_date": "{0}{1}".format(
                    self.private_challenge_phase.start_date.isoformat(), "Z"
                ).replace("+00:00", ""),
                "end_date": "{0}{1}".format(
                    self.private_challenge_phase.end_date.isoformat(), "Z"
                ).replace("+00:00", ""),
                "challenge": self.private_challenge_phase.challenge.pk,
                "is_public": self.private_challenge_phase.is_public,
                "is_active": True,
                "codename": self.private_challenge_phase.codename,
                "max_submissions_per_day": self.private_challenge_phase.max_submissions_per_day,
                "max_submissions_per_month": self.private_challenge_phase.max_submissions_per_month,
                "max_submissions": self.private_challenge_phase.max_submissions,
                "max_concurrent_submissions_allowed": self.private_challenge_phase.max_concurrent_submissions_allowed,
                "slug": self.private_challenge_phase.slug,
                "is_restricted_to_select_one_submission": self.challenge_phase.is_restricted_to_select_one_submission,
<<<<<<< HEAD
                "submission_meta_attributes_schema": None,
=======
                "is_partial_submission_evaluation_enabled": self.challenge_phase.is_partial_submission_evaluation_enabled,
>>>>>>> a451d04d
            },
        ]

        response = self.client.get(self.url, {})
        self.assertEqual(response.data["results"], expected)
        self.assertEqual(response.status_code, status.HTTP_200_OK)

    def test_get_challenge_phase_when_user_is_not_authenticated(self):
        expected = [
            {
                "id": self.challenge_phase.id,
                "name": self.challenge_phase.name,
                "description": self.challenge_phase.description,
                "leaderboard_public": self.challenge_phase.leaderboard_public,
                "start_date": "{0}{1}".format(
                    self.challenge_phase.start_date.isoformat(), "Z"
                ).replace("+00:00", ""),
                "end_date": "{0}{1}".format(
                    self.challenge_phase.end_date.isoformat(), "Z"
                ).replace("+00:00", ""),
                "challenge": self.challenge_phase.challenge.pk,
                "is_public": self.challenge_phase.is_public,
                "is_active": True,
                "codename": "Phase Code Name",
                "max_submissions_per_day": self.challenge_phase.max_submissions_per_day,
                "max_submissions": self.challenge_phase.max_submissions,
                "max_submissions_per_month": self.challenge_phase.max_submissions_per_month,
                "max_concurrent_submissions_allowed": self.challenge_phase.max_concurrent_submissions_allowed,
                "slug": self.challenge_phase.slug,
                "is_restricted_to_select_one_submission": self.challenge_phase.is_restricted_to_select_one_submission,
<<<<<<< HEAD
                "submission_meta_attributes_schema": None,
=======
                "is_partial_submission_evaluation_enabled": self.challenge_phase.is_partial_submission_evaluation_enabled,
>>>>>>> a451d04d
            }
        ]
        self.client.force_authenticate(user=None)
        response = self.client.get(self.url, {})
        self.assertEqual(response.data["results"], expected)
        self.assertEqual(response.status_code, status.HTTP_200_OK)

    def test_particular_challenge_for_challenge_phase_does_not_exist(self):
        self.url = reverse_lazy(
            "challenges:get_challenge_phase_list",
            kwargs={"challenge_pk": self.challenge.pk + 1},
        )
        expected = {"error": "Challenge does not exist"}
        response = self.client.get(self.url, {})
        self.assertEqual(response.data, expected)
        self.assertEqual(response.status_code, status.HTTP_406_NOT_ACCEPTABLE)

    def test_get_challenge_phase_when_user_is_host(self):
        expected = [
            {
                "id": self.challenge_phase.id,
                "name": self.challenge_phase.name,
                "description": self.challenge_phase.description,
                "leaderboard_public": self.challenge_phase.leaderboard_public,
                "start_date": "{0}{1}".format(
                    self.challenge_phase.start_date.isoformat(), "Z"
                ).replace("+00:00", ""),
                "end_date": "{0}{1}".format(
                    self.challenge_phase.end_date.isoformat(), "Z"
                ).replace("+00:00", ""),
                "challenge": self.challenge_phase.challenge.pk,
                "is_public": self.challenge_phase.is_public,
                "is_active": True,
                "codename": "Phase Code Name",
                "max_submissions_per_day": self.challenge_phase.max_submissions_per_day,
                "max_submissions_per_month": self.challenge_phase.max_submissions_per_month,
                "max_submissions": self.challenge_phase.max_submissions,
                "max_concurrent_submissions_allowed": self.challenge_phase.max_concurrent_submissions_allowed,
                "slug": self.challenge_phase.slug,
                "is_restricted_to_select_one_submission": self.challenge_phase.is_restricted_to_select_one_submission,
<<<<<<< HEAD
                "submission_meta_attributes_schema": None,
=======
                "is_partial_submission_evaluation_enabled": self.challenge_phase.is_partial_submission_evaluation_enabled,
>>>>>>> a451d04d
            },
            {
                "id": self.private_challenge_phase.id,
                "name": self.private_challenge_phase.name,
                "description": self.private_challenge_phase.description,
                "leaderboard_public": self.private_challenge_phase.leaderboard_public,
                "start_date": "{0}{1}".format(
                    self.private_challenge_phase.start_date.isoformat(), "Z"
                ).replace("+00:00", ""),
                "end_date": "{0}{1}".format(
                    self.private_challenge_phase.end_date.isoformat(), "Z"
                ).replace("+00:00", ""),
                "challenge": self.private_challenge_phase.challenge.pk,
                "is_public": self.private_challenge_phase.is_public,
                "is_active": True,
                "codename": self.private_challenge_phase.codename,
                "max_submissions_per_day": self.private_challenge_phase.max_submissions_per_day,
                "max_submissions_per_month": self.challenge_phase.max_submissions_per_month,
                "max_submissions": self.private_challenge_phase.max_submissions,
                "max_concurrent_submissions_allowed": self.challenge_phase.max_concurrent_submissions_allowed,
                "slug": self.private_challenge_phase.slug,
                "is_restricted_to_select_one_submission": self.challenge_phase.is_restricted_to_select_one_submission,
<<<<<<< HEAD
                "submission_meta_attributes_schema": None,
=======
                "is_partial_submission_evaluation_enabled": self.challenge_phase.is_partial_submission_evaluation_enabled,
>>>>>>> a451d04d
            },
        ]

        self.client.force_authenticate(user=self.user)
        response = self.client.get(self.url, {})
        self.assertEqual(response.data["results"], expected)
        self.assertEqual(response.status_code, status.HTTP_200_OK)

    def test_get_challenge_phase_when_a_phase_is_not_public(self):
        self.challenge_phase.is_public = False
        self.challenge_phase.save()

        expected = []

        self.client.force_authenticate(user=None)
        response = self.client.get(self.url, {})
        self.assertEqual(response.data["results"], expected)
        self.assertEqual(response.status_code, status.HTTP_200_OK)


class CreateChallengePhaseTest(BaseChallengePhaseClass):
    def setUp(self):
        super(CreateChallengePhaseTest, self).setUp()
        self.url = reverse_lazy(
            "challenges:get_challenge_phase_list",
            kwargs={"challenge_pk": self.challenge.pk},
        )
        self.data = {
            "name": "New Challenge Phase",
            "description": "Description for new challenge phase",
            "start_date": "{0}{1}".format(
                self.challenge_phase.start_date.isoformat(), "Z"
            ).replace("+00:00", ""),
            "end_date": "{0}{1}".format(
                self.challenge_phase.end_date.isoformat(), "Z"
            ).replace("+00:00", ""),
        }

    @override_settings(MEDIA_ROOT="/tmp/evalai")
    def test_create_challenge_phase_with_all_data(self):
        self.data["test_annotation"] = SimpleUploadedFile(
            "another_test_file.txt",
            b"Another Dummy file content",
            content_type="text/plain",
        )
        self.data["codename"] = "Test Code Name"
        response = self.client.post(self.url, self.data, format="multipart")
        self.assertEqual(response.status_code, status.HTTP_201_CREATED)

    @override_settings(MEDIA_ROOT="/tmp/evalai")
    def test_create_challenge_phase_with_same_codename(self):
        self.data["test_annotation"] = SimpleUploadedFile(
            "another_test_file.txt",
            b"Another Dummy file content",
            content_type="text/plain",
        )

        expected = {
            "non_field_errors": [
                "The fields codename, challenge must make a unique set."
            ]
        }
        response = self.client.post(self.url, self.data, format="multipart")
        self.assertEqual(response.data, expected)
        self.assertEqual(response.status_code, status.HTTP_400_BAD_REQUEST)

    def test_max_submissions_per_month_if_field_exist(self):
        self.zip_file = open(
            join(
                settings.BASE_DIR, "examples", "example1", "test_zip_file.zip"
            ),
            "rb",
        )
        self.test_zip_file = SimpleUploadedFile(
            self.zip_file.name,
            self.zip_file.read(),
            content_type="application/zip",
        )

        self.zip_configuration = ChallengeConfiguration.objects.create(
            user=self.user,
            challenge=self.challenge,
            zip_configuration=SimpleUploadedFile(
                self.zip_file.name,
                self.zip_file.read(),
                content_type="application/zip",
            ),
            stdout_file=None,
            stderr_file=None,
        )
        self.client.force_authenticate(user=self.user)

        self.input_zip_file = SimpleUploadedFile(
            "test_sample.zip",
            b"Dummy File Content",
            content_type="application/zip",
        )

        self.url = reverse_lazy(
            "challenges:create_challenge_using_zip_file",
            kwargs={"challenge_host_team_pk": self.challenge_host_team.pk},
        )
        with mock.patch("challenges.views.requests.get") as m:
            resp = mock.Mock()
            resp.content = self.test_zip_file.read()
            resp.status_code = 200
            m.return_value = resp
            response = self.client.post(
                self.url,
                {"zip_configuration": self.input_zip_file},
                format="multipart",
            )
            self.assertEqual(response.status_code, status.HTTP_201_CREATED)

        for zipTestPhase in ChallengePhase.objects.all():
            max_per_month_field = zipTestPhase._meta.get_field(
                "max_submissions_per_month"
            )
            max_per_month = max_per_month_field.value_from_object(zipTestPhase)
            id_field = zipTestPhase._meta.get_field("name")
            id_val = id_field.value_from_object(zipTestPhase)
            if id_val == "Challenge Name of the challenge phase":
                self.assertTrue(max_per_month == 1000 or max_per_month == 345)

    def test_max_submissions_per_month_if_field_doesnt_exist(self):
        self.zip_file = open(
            join(
                settings.BASE_DIR, "examples", "example1", "test_zip_file.zip"
            ),
            "rb",
        )
        self.test_zip_file = SimpleUploadedFile(
            self.zip_file.name,
            self.zip_file.read(),
            content_type="application/zip",
        )

        self.zip_configuration = ChallengeConfiguration.objects.create(
            user=self.user,
            challenge=self.challenge,
            zip_configuration=SimpleUploadedFile(
                self.zip_file.name,
                self.zip_file.read(),
                content_type="application/zip",
            ),
            stdout_file=None,
            stderr_file=None,
        )
        self.client.force_authenticate(user=self.user)

        self.input_zip_file = SimpleUploadedFile(
            "test_sample.zip",
            b"Dummy File Content",
            content_type="application/zip",
        )

        self.url = reverse_lazy(
            "challenges:create_challenge_using_zip_file",
            kwargs={"challenge_host_team_pk": self.challenge_host_team.pk},
        )
        with mock.patch("challenges.views.requests.get") as m:
            resp = mock.Mock()
            resp.content = self.test_zip_file.read()
            resp.status_code = 200
            m.return_value = resp
            response = self.client.post(
                self.url,
                {"zip_configuration": self.input_zip_file},
                format="multipart",
            )
            self.assertEqual(response.status_code, status.HTTP_201_CREATED)

        for zipTestPhase in ChallengePhase.objects.all():
            max_per_month_field = zipTestPhase._meta.get_field(
                "max_submissions_per_month"
            )
            max_per_month = max_per_month_field.value_from_object(zipTestPhase)

            max_field = zipTestPhase._meta.get_field("max_submissions")
            max_total = max_field.value_from_object(zipTestPhase)

            self.assertTrue(max_per_month == max_total)

    def test_create_challenge_phase_with_no_data(self):
        del self.data["name"]
        response = self.client.post(self.url, self.data)
        self.assertEqual(response.status_code, status.HTTP_400_BAD_REQUEST)

    def test_create_challenge_phase_when_user_is_not_authenticated(self):
        self.client.force_authenticate(user=None)

        expected = {"error": "Authentication credentials were not provided."}

        response = self.client.post(self.url, {})
        self.assertEqual(list(response.data.values())[0], expected["error"])
        self.assertEqual(response.status_code, status.HTTP_401_UNAUTHORIZED)

    def test_create_challenge_phase_when_user_is_a_part_of_host_team(self):
        self.user1 = User.objects.create(
            username="otheruser", password="other_secret_password"
        )

        self.challenge_host_team1 = ChallengeHostTeam.objects.create(
            team_name="Other Test Challenge Host Team", created_by=self.user1
        )

        # Now allot self.user as also a host of self.challenge_host_team1
        self.challenge_host = ChallengeHost.objects.create(
            user=self.user,
            team_name=self.challenge_host_team1,
            status=ChallengeHost.ACCEPTED,
            permissions=ChallengeHost.ADMIN,
        )

        self.challenge2 = Challenge.objects.create(
            title="Other Test Challenge",
            short_description="Short description for other test challenge",
            description="Description for other test challenge",
            terms_and_conditions="Terms and conditions for other test challenge",
            submission_guidelines="Submission guidelines for other test challenge",
            creator=self.challenge_host_team1,
            published=False,
            enable_forum=True,
            anonymous_leaderboard=False,
            start_date=timezone.now() - timedelta(days=2),
            end_date=timezone.now() + timedelta(days=1),
        )
        data = {
            "name": "Challenge Phase 2",
            "description": "Description for Challenge Phase 2",
            "leaderboard_public": False,
            "is_public": True,
            "start_date": timezone.now() - timedelta(days=2),
            "end_date": timezone.now() + timedelta(days=1),
            "test_annotation": SimpleUploadedFile(
                "test_sample_file.txt",
                b"Dummy file content",
                content_type="text/plain",
            ),
            "max_submissions_per_day": 100000,
            "max_submissions_per_month": 100000,
            "max_submissions": 100000,
            "max_concurrent_submissions_allowed": 3,
            "codename": "Phase Code Name 2",
            "is_restricted_to_select_one_submission": True,
            "is_partial_submission_evaluation_enabled": False,
        }
        self.url = reverse_lazy(
            "challenges:get_challenge_phase_list",
            kwargs={"challenge_pk": self.challenge2.pk},
        )
        response = self.client.post(self.url, data, format="multipart")
        self.assertEqual(response.status_code, status.HTTP_201_CREATED)

    def test_create_challenge_phase_when_user_is_not_part_of_host_team(self):
        self.user2 = User.objects.create(
            username="user_is_not_part_of_host_team",
            password="other_secret_password",
        )

        self.challenge_host_team2 = ChallengeHostTeam.objects.create(
            team_name="Other Test Challenge Host Team 2", created_by=self.user2
        )

        self.challenge2 = Challenge.objects.create(
            title="Other Test Challenge",
            short_description="Short description for other test challenge",
            description="Description for other test challenge",
            terms_and_conditions="Terms and conditions for other test challenge",
            submission_guidelines="Submission guidelines for other test challenge",
            creator=self.challenge_host_team2,
            published=False,
            enable_forum=True,
            anonymous_leaderboard=False,
            start_date=timezone.now() - timedelta(days=2),
            end_date=timezone.now() + timedelta(days=1),
        )

        data = {
            "name": "Challenge Phase 2",
            "description": "Description for Challenge Phase 2",
            "leaderboard_public": False,
            "is_public": True,
            "start_date": timezone.now() - timedelta(days=2),
            "end_date": timezone.now() + timedelta(days=1),
            "test_annotation": SimpleUploadedFile(
                "test_sample_file.txt",
                b"Dummy file content",
                content_type="text/plain",
            ),
            "max_submissions_per_day": 100000,
            "max_submissions_per_month": 100000,
            "max_submissions": 100000,
            "max_concurrent_submissions_allowed": 3,
            "codename": "Phase Code Name 2",
            "is_restricted_to_select_one_submission": True,
            "is_partial_submission_evaluation_enabled": False,
        }
        self.url = reverse_lazy(
            "challenges:get_challenge_phase_list",
            kwargs={"challenge_pk": self.challenge2.pk},
        )

        expected = {
            "error": "Sorry, you are not allowed to perform this operation!"
        }
        response = self.client.post(self.url, data, format="multipart")
        self.assertEqual(response.data["detail"], expected["error"])
        self.assertEqual(response.status_code, status.HTTP_403_FORBIDDEN)


class GetParticularChallengePhase(BaseChallengePhaseClass):
    def setUp(self):
        super(GetParticularChallengePhase, self).setUp()
        self.url = reverse_lazy(
            "challenges:get_challenge_phase_detail",
            kwargs={
                "challenge_pk": self.challenge.pk,
                "pk": self.challenge_phase.pk,
            },
        )

    def test_get_particular_challenge_phase_if_user_is_participant(self):
        expected = {
            "id": self.challenge_phase.id,
            "name": self.challenge_phase.name,
            "description": self.challenge_phase.description,
            "leaderboard_public": self.challenge_phase.leaderboard_public,
            "start_date": "{0}{1}".format(
                self.challenge_phase.start_date.isoformat(), "Z"
            ).replace("+00:00", ""),
            "end_date": "{0}{1}".format(
                self.challenge_phase.end_date.isoformat(), "Z"
            ).replace("+00:00", ""),
            "challenge": self.challenge_phase.challenge.pk,
            "is_public": self.challenge_phase.is_public,
            "is_active": True,
            "codename": "Phase Code Name",
            "max_submissions_per_day": self.challenge_phase.max_submissions_per_day,
            "max_submissions": self.challenge_phase.max_submissions,
            "max_submissions_per_month": self.challenge_phase.max_submissions_per_month,
            "max_concurrent_submissions_allowed": self.challenge_phase.max_concurrent_submissions_allowed,
            "slug": self.challenge_phase.slug,
            "is_restricted_to_select_one_submission": self.challenge_phase.is_restricted_to_select_one_submission,
<<<<<<< HEAD
            "submission_meta_attributes_schema": None,
=======
            "is_partial_submission_evaluation_enabled": self.challenge_phase.is_partial_submission_evaluation_enabled,
>>>>>>> a451d04d
        }
        self.client.force_authenticate(user=self.participant_user)
        response = self.client.get(self.url, {})
        self.assertEqual(response.data, expected)
        self.assertEqual(response.status_code, status.HTTP_200_OK)

    def test_get_particular_challenge_phase_if_user_is_challenge_host(self):
        expected = {
            "id": self.challenge_phase.id,
            "name": self.challenge_phase.name,
            "description": self.challenge_phase.description,
            "leaderboard_public": self.challenge_phase.leaderboard_public,
            "start_date": "{0}{1}".format(
                self.challenge_phase.start_date.isoformat(), "Z"
            ).replace("+00:00", ""),
            "end_date": "{0}{1}".format(
                self.challenge_phase.end_date.isoformat(), "Z"
            ).replace("+00:00", ""),
            "challenge": self.challenge_phase.challenge.pk,
            "is_public": self.challenge_phase.is_public,
            "is_submission_public": self.challenge_phase.is_submission_public,
            "is_active": True,
            "codename": "Phase Code Name",
            "max_submissions_per_day": self.challenge_phase.max_submissions_per_day,
            "max_submissions": self.challenge_phase.max_submissions,
            "max_submissions_per_month": self.challenge_phase.max_submissions_per_month,
            "max_concurrent_submissions_allowed": self.challenge_phase.max_concurrent_submissions_allowed,
            "test_annotation": "http://testserver%s"
            % (self.challenge_phase.test_annotation.url),
            "slug": self.challenge_phase.slug,
            "environment_image": self.challenge_phase.environment_image,
            "is_restricted_to_select_one_submission": self.challenge_phase.is_restricted_to_select_one_submission,
<<<<<<< HEAD
            "submission_meta_attributes_schema": None,
=======
            "is_partial_submission_evaluation_enabled": self.challenge_phase.is_partial_submission_evaluation_enabled,
>>>>>>> a451d04d
        }
        self.client.force_authenticate(user=self.user)
        response = self.client.get(self.url, {})
        self.assertEqual(response.data, expected)
        self.assertEqual(response.status_code, status.HTTP_200_OK)

    def test_update_challenge_phase_when_user_is_not_its_creator(self):
        self.user1 = User.objects.create(
            username="someuser1",
            email="user1@test.com",
            password="secret_psassword",
        )

        EmailAddress.objects.create(
            user=self.user1,
            email="user1@test.com",
            primary=True,
            verified=True,
        )

        self.client.force_authenticate(user=self.user1)

        expected = {
            "detail": "Sorry, you are not allowed to perform this operation!"
        }

        response = self.client.put(
            self.url, {"name": "Rose Phase", "description": "New description."}
        )
        self.assertEqual(response.data, expected)
        self.assertEqual(response.status_code, status.HTTP_403_FORBIDDEN)

    def test_update_challenge_phase_when_user_is_its_creator(self):
        new_name = "Rose Phase"
        new_description = "New description."
        expected = {
            "id": self.challenge_phase.id,
            "name": new_name,
            "description": new_description,
            "leaderboard_public": self.challenge_phase.leaderboard_public,
            "start_date": "{0}{1}".format(
                self.challenge_phase.start_date.isoformat(), "Z"
            ).replace("+00:00", ""),
            "end_date": "{0}{1}".format(
                self.challenge_phase.end_date.isoformat(), "Z"
            ).replace("+00:00", ""),
            "challenge": self.challenge_phase.challenge.pk,
            "is_public": self.challenge_phase.is_public,
            "is_active": True,
            "codename": "Phase Code Name",
            "max_submissions_per_day": self.challenge_phase.max_submissions_per_day,
            "max_submissions": self.challenge_phase.max_submissions,
            "max_submissions_per_month": self.challenge_phase.max_submissions_per_month,
            "max_concurrent_submissions_allowed": self.challenge_phase.max_concurrent_submissions_allowed,
            "slug": self.challenge_phase.slug,
            "is_restricted_to_select_one_submission": self.challenge_phase.is_restricted_to_select_one_submission,
<<<<<<< HEAD
            "submission_meta_attributes_schema": None,
=======
            "is_partial_submission_evaluation_enabled": self.challenge_phase.is_partial_submission_evaluation_enabled,
>>>>>>> a451d04d
        }
        response = self.client.put(
            self.url, {"name": new_name, "description": new_description}
        )
        self.assertEqual(response.data, expected)
        self.assertEqual(response.status_code, status.HTTP_200_OK)

    def test_particular_challenge_phase_does_not_exist(self):
        self.url = reverse_lazy(
            "challenges:get_challenge_phase_detail",
            kwargs={
                "challenge_pk": self.challenge.pk,
                "pk": self.challenge_phase.pk + 2,
            },
        )
        expected = {
            "error": "Challenge phase {} does not exist for challenge {}".format(
                (self.challenge_phase.pk + 2), self.challenge.pk
            )
        }
        response = self.client.get(self.url, {})
        self.assertEqual(response.data, expected)
        self.assertEqual(response.status_code, status.HTTP_406_NOT_ACCEPTABLE)

    def test_particular_challenge_host_team_for_challenge_does_not_exist(self):
        self.url = reverse_lazy(
            "challenges:get_challenge_phase_detail",
            kwargs={
                "challenge_pk": self.challenge.pk + 1,
                "pk": self.challenge_phase.pk,
            },
        )
        expected = {"error": "Challenge does not exist"}
        response = self.client.get(self.url, {})
        self.assertEqual(response.data, expected)
        self.assertEqual(response.status_code, status.HTTP_406_NOT_ACCEPTABLE)

    def test_get_particular_challenge_phase_when_user_is_not_authenticated(
        self,
    ):
        self.client.force_authenticate(user=None)

        expected = {"error": "Authentication credentials were not provided."}

        response = self.client.post(self.url, {})
        self.assertEqual(list(response.data.values())[0], expected["error"])
        self.assertEqual(response.status_code, status.HTTP_401_UNAUTHORIZED)


class UpdateParticularChallengePhase(BaseChallengePhaseClass):
    def setUp(self):
        super(UpdateParticularChallengePhase, self).setUp()
        self.url = reverse_lazy(
            "challenges:get_challenge_phase_detail",
            kwargs={
                "challenge_pk": self.challenge.pk,
                "pk": self.challenge_phase.pk,
            },
        )

        self.partial_update_challenge_phase_name = (
            "Partial Update Challenge Phase Name"
        )
        self.update_challenge_phase_title = "Update Challenge Phase Name"
        self.update_description = "Update Challenge Phase Description"
        self.data = {
            "name": self.update_challenge_phase_title,
            "description": self.update_description,
        }

    def test_particular_challenge_phase_partial_update(self):
        self.partial_update_data = {
            "name": self.partial_update_challenge_phase_name
        }
        expected = {
            "id": self.challenge_phase.id,
            "name": self.partial_update_challenge_phase_name,
            "description": self.challenge_phase.description,
            "leaderboard_public": self.challenge_phase.leaderboard_public,
            "start_date": "{0}{1}".format(
                self.challenge_phase.start_date.isoformat(), "Z"
            ).replace("+00:00", ""),
            "end_date": "{0}{1}".format(
                self.challenge_phase.end_date.isoformat(), "Z"
            ).replace("+00:00", ""),
            "challenge": self.challenge_phase.challenge.pk,
            "is_public": self.challenge_phase.is_public,
            "is_active": True,
            "codename": "Phase Code Name",
            "max_submissions_per_day": self.challenge_phase.max_submissions_per_day,
            "max_submissions": self.challenge_phase.max_submissions,
            "max_submissions_per_month": self.challenge_phase.max_submissions_per_month,
            "max_concurrent_submissions_allowed": self.challenge_phase.max_concurrent_submissions_allowed,
            "slug": self.challenge_phase.slug,
            "is_restricted_to_select_one_submission": self.challenge_phase.is_restricted_to_select_one_submission,
<<<<<<< HEAD
            "submission_meta_attributes_schema": None,
=======
            "is_partial_submission_evaluation_enabled": self.challenge_phase.is_partial_submission_evaluation_enabled,
>>>>>>> a451d04d
        }
        response = self.client.patch(self.url, self.partial_update_data)
        self.assertEqual(response.data, expected)
        self.assertEqual(response.status_code, status.HTTP_200_OK)

    @override_settings(MEDIA_ROOT="/tmp/evalai")
    def test_particular_challenge_phase_update(self):

        self.update_test_annotation = SimpleUploadedFile(
            "update_test_sample_file.txt",
            b"Dummy update file content",
            content_type="text/plain",
        )
        self.data["test_annotation"] = self.update_test_annotation
        response = self.client.put(self.url, self.data, format="multipart")
        self.assertEqual(response.status_code, status.HTTP_200_OK)

    def test_particular_challenge_update_with_no_data(self):
        self.data = {"name": ""}
        response = self.client.put(self.url, self.data)
        self.assertEqual(response.status_code, status.HTTP_400_BAD_REQUEST)

    def test_particular_challenge_update_when_user_is_not_authenticated(self):
        self.client.force_authenticate(user=None)

        expected = {"error": "Authentication credentials were not provided."}

        response = self.client.post(self.url, {})
        self.assertEqual(list(response.data.values())[0], expected["error"])
        self.assertEqual(response.status_code, status.HTTP_401_UNAUTHORIZED)


class DeleteParticularChallengePhase(BaseChallengePhaseClass):
    def setUp(self):
        super(DeleteParticularChallengePhase, self).setUp()
        self.url = reverse_lazy(
            "challenges:get_challenge_phase_detail",
            kwargs={
                "challenge_pk": self.challenge.pk,
                "pk": self.challenge_phase.pk,
            },
        )

    def test_particular_challenge_delete(self):
        response = self.client.delete(self.url, {})
        self.assertEqual(response.status_code, status.HTTP_204_NO_CONTENT)

    def test_particular_challenge_delete_when_user_is_not_authenticated(self):
        self.client.force_authenticate(user=None)

        expected = {"error": "Authentication credentials were not provided."}

        response = self.client.post(self.url, {})
        self.assertEqual(list(response.data.values())[0], expected["error"])
        self.assertEqual(response.status_code, status.HTTP_401_UNAUTHORIZED)


class BaseChallengePhaseSplitClass(BaseAPITestClass):
    def setUp(self):
        super(BaseChallengePhaseSplitClass, self).setUp()
        try:
            os.makedirs("/tmp/evalai")
        except OSError:
            pass

        self.participant_user = User.objects.create(
            username="someuser1",
            email="participant@test.com",
            password="secret_password1",
        )

        EmailAddress.objects.create(
            user=self.participant_user,
            email="participant@test.com",
            primary=True,
            verified=True,
        )

        self.participant_team = ParticipantTeam.objects.create(
            team_name="Participant Team for get challenge phase split tests",
            created_by=self.participant_user,
        )

        self.participant = Participant.objects.create(
            user=self.participant_user,
            status=Participant.SELF,
            team=self.participant_team,
        )

        with self.settings(MEDIA_ROOT="/tmp/evalai"):
            self.challenge_phase = ChallengePhase.objects.create(
                name="Challenge Phase",
                description="Description for Challenge Phase",
                leaderboard_public=False,
                is_public=False,
                start_date=timezone.now() - timedelta(days=2),
                end_date=timezone.now() + timedelta(days=1),
                challenge=self.challenge,
                test_annotation=SimpleUploadedFile(
                    "test_sample_file.txt",
                    b"Dummy file content",
                    content_type="text/plain",
                ),
            )

        self.dataset_split = DatasetSplit.objects.create(
            name="Test Dataset Split", codename="test-split"
        )
        self.dataset_split_host = DatasetSplit.objects.create(
            name="Test Dataset Split host", codename="test-split-host"
        )

        self.leaderboard = Leaderboard.objects.create(
            schema=json.dumps({"hello": "world"})
        )

        self.challenge_phase_split = ChallengePhaseSplit.objects.create(
            dataset_split=self.dataset_split,
            challenge_phase=self.challenge_phase,
            leaderboard=self.leaderboard,
            visibility=ChallengePhaseSplit.PUBLIC,
            leaderboard_decimal_precision=2,
            is_leaderboard_order_descending=True,
            show_leaderboard_by_latest_submission=False,
        )

        self.challenge_phase_split_host = ChallengePhaseSplit.objects.create(
            dataset_split=self.dataset_split_host,
            challenge_phase=self.challenge_phase,
            leaderboard=self.leaderboard,
            visibility=ChallengePhaseSplit.HOST,
            show_leaderboard_by_latest_submission=False,
        )

    def tearDown(self):
        shutil.rmtree("/tmp/evalai")


class GetChallengePhaseSplitTest(BaseChallengePhaseSplitClass):
    def setUp(self):
        super(GetChallengePhaseSplitTest, self).setUp()
        self.url = reverse_lazy(
            "challenges:challenge_phase_split_list",
            kwargs={"challenge_pk": self.challenge.pk},
        )

    def test_get_challenge_phase_split(self):
        expected = [
            {
                "id": self.challenge_phase_split.id,
                "challenge_phase": self.challenge_phase.id,
                "challenge_phase_name": self.challenge_phase.name,
                "dataset_split": self.dataset_split.id,
                "dataset_split_name": self.dataset_split.name,
                "visibility": self.challenge_phase_split.visibility,
                "show_leaderboard_by_latest_submission": self.challenge_phase_split.show_leaderboard_by_latest_submission,
            }
        ]
        self.client.force_authenticate(user=self.participant_user)
        response = self.client.get(self.url, {})
        self.assertEqual(response.data, expected)
        self.assertEqual(response.status_code, status.HTTP_200_OK)

    def test_get_challenge_phase_split_when_challenge_phase_does_not_exist(
        self,
    ):
        self.url = reverse_lazy(
            "challenges:challenge_phase_split_list",
            kwargs={"challenge_pk": self.challenge.pk},
        )

        self.challenge.delete()

        expected = {"error": "Challenge does not exist"}
        response = self.client.get(self.url, {})
        self.assertEqual(response.data, expected)
        self.assertEqual(response.status_code, status.HTTP_406_NOT_ACCEPTABLE)

    def test_get_challenge_phase_split_when_user_is_challenge_host(self):
        self.url = reverse_lazy(
            "challenges:challenge_phase_split_list",
            kwargs={"challenge_pk": self.challenge.pk},
        )
        expected = [
            {
                "id": self.challenge_phase_split.id,
                "challenge_phase": self.challenge_phase.id,
                "challenge_phase_name": self.challenge_phase.name,
                "dataset_split": self.dataset_split.id,
                "dataset_split_name": self.dataset_split.name,
                "visibility": self.challenge_phase_split.visibility,
                "show_leaderboard_by_latest_submission": self.challenge_phase_split.show_leaderboard_by_latest_submission,
            },
            {
                "id": self.challenge_phase_split_host.id,
                "challenge_phase": self.challenge_phase.id,
                "challenge_phase_name": self.challenge_phase.name,
                "dataset_split": self.dataset_split_host.id,
                "dataset_split_name": self.dataset_split_host.name,
                "visibility": self.challenge_phase_split_host.visibility,
                "show_leaderboard_by_latest_submission": self.challenge_phase_split_host.show_leaderboard_by_latest_submission,
            },
        ]
        self.client.force_authenticate(user=self.user)
        response = self.client.get(self.url, {})
        self.assertEqual(response.data, expected)
        self.assertEqual(response.status_code, status.HTTP_200_OK)


class CreateChallengeUsingZipFile(APITestCase):
    def setUp(self):
        self.client = APIClient(enforce_csrf_checks=True)

        self.user = User.objects.create(
            username="host", email="host@test.com", password="secret_password"
        )

        EmailAddress.objects.create(
            user=self.user, email="user@test.com", primary=True, verified=True
        )

        self.challenge_host_team = ChallengeHostTeam.objects.create(
            team_name="Test Challenge Host Team", created_by=self.user
        )

        self.path = join(
            settings.BASE_DIR, "examples", "example1", "test_zip_file"
        )

        self.challenge = Challenge.objects.create(
            title="Challenge Title",
            short_description="Short description of the challenge (preferably 140 characters)",
            description=open(join(self.path, "description.html"), "rb")
            .read()
            .decode("utf-8"),
            terms_and_conditions=open(
                join(self.path, "terms_and_conditions.html"), "rb"
            )
            .read()
            .decode("utf-8"),
            submission_guidelines=open(
                join(self.path, "submission_guidelines.html"), "rb"
            )
            .read()
            .decode("utf-8"),
            evaluation_details=open(
                join(self.path, "evaluation_details.html"), "rb"
            )
            .read()
            .decode("utf-8"),
            creator=self.challenge_host_team,
            published=False,
            enable_forum=True,
            anonymous_leaderboard=False,
            start_date=timezone.now() - timedelta(days=2),
            end_date=timezone.now() + timedelta(days=1),
        )
        self.challenge.slug = "{}-{}".format(
            self.challenge.title.replace(" ", "-").lower(), self.challenge.pk
        )[:199]
        self.challenge.save()

        with self.settings(MEDIA_ROOT="/tmp/evalai"):
            self.challenge_phase = ChallengePhase.objects.create(
                name="Challenge Phase",
                description=open(
                    join(self.path, "challenge_phase_description.html"), "rb"
                )
                .read()
                .decode("utf-8"),
                leaderboard_public=False,
                is_public=False,
                start_date=timezone.now() - timedelta(days=2),
                end_date=timezone.now() + timedelta(days=1),
                challenge=self.challenge,
                test_annotation=SimpleUploadedFile(
                    open(join(self.path, "test_annotation.txt"), "rb").name,
                    open(join(self.path, "test_annotation.txt"), "rb").read(),
                    content_type="text/plain",
                ),
            )
        self.dataset_split = DatasetSplit.objects.create(
            name="Name of the dataset split",
            codename="codename of dataset split",
        )

        self.leaderboard = Leaderboard.objects.create(
            schema=json.dumps(
                {
                    "labels": ["yes/no", "number", "others", "overall"],
                    "default_order_by": "overall",
                }
            )
        )

        self.challenge_phase_split = ChallengePhaseSplit.objects.create(
            dataset_split=self.dataset_split,
            challenge_phase=self.challenge_phase,
            leaderboard=self.leaderboard,
            visibility=ChallengePhaseSplit.PUBLIC,
        )

        self.zip_file = open(
            join(
                settings.BASE_DIR, "examples", "example1", "test_zip_file.zip"
            ),
            "rb",
        )

        self.test_zip_file = SimpleUploadedFile(
            self.zip_file.name,
            self.zip_file.read(),
            content_type="application/zip",
        )

        self.zip_configuration = ChallengeConfiguration.objects.create(
            user=self.user,
            challenge=self.challenge,
            zip_configuration=SimpleUploadedFile(
                self.zip_file.name,
                self.zip_file.read(),
                content_type="application/zip",
            ),
            stdout_file=None,
            stderr_file=None,
        )
        self.client.force_authenticate(user=self.user)

        self.input_zip_file = SimpleUploadedFile(
            "test_sample.zip",
            b"Dummy File Content",
            content_type="application/zip",
        )

    @responses.activate
    def test_create_challenge_using_zip_file_when_zip_file_is_not_uploaded(
        self,
    ):
        responses.add(responses.POST, settings.SLACK_WEB_HOOK_URL, status=200)
        self.url = reverse_lazy(
            "challenges:create_challenge_using_zip_file",
            kwargs={"challenge_host_team_pk": self.challenge_host_team.pk},
        )
        expected = {"zip_configuration": ["No file was submitted."]}
        response = self.client.post(self.url, {})
        self.assertEqual(response.data, expected)
        self.assertEqual(response.status_code, status.HTTP_400_BAD_REQUEST)

    @responses.activate
    def test_create_challenge_using_zip_file_when_zip_file_is_not_uploaded_successfully(
        self,
    ):
        responses.add(responses.POST, settings.SLACK_WEB_HOOK_URL, status=200)
        self.url = reverse_lazy(
            "challenges:create_challenge_using_zip_file",
            kwargs={"challenge_host_team_pk": self.challenge_host_team.pk},
        )

        expected = {
            "zip_configuration": [
                "The submitted data was not a file. Check the encoding type on the form."
            ]
        }
        response = self.client.post(
            self.url, {"zip_configuration": self.input_zip_file}
        )
        self.assertEqual(response.data, expected)
        self.assertEqual(response.status_code, status.HTTP_400_BAD_REQUEST)

    @responses.activate
    def test_create_challenge_using_zip_file_when_server_error_occurs(self):
        responses.add(responses.POST, settings.SLACK_WEB_HOOK_URL, status=200)
        self.url = reverse_lazy(
            "challenges:create_challenge_using_zip_file",
            kwargs={"challenge_host_team_pk": self.challenge_host_team.pk},
        )
        expected = {
            "error": "A server error occured while processing zip file. Please try again!"
        }
        response = self.client.post(
            self.url,
            {"zip_configuration": self.input_zip_file},
            format="multipart",
        )
        self.assertEqual(response.data, expected)
        self.assertEqual(response.status_code, status.HTTP_406_NOT_ACCEPTABLE)

    @responses.activate
    def test_create_challenge_using_zip_file_when_challenge_host_team_does_not_exists(
        self,
    ):
        responses.add(responses.POST, settings.SLACK_WEB_HOOK_URL, status=200)
        self.url = reverse_lazy(
            "challenges:create_challenge_using_zip_file",
            kwargs={
                "challenge_host_team_pk": self.challenge_host_team.pk + 10
            },
        )
        expected = {
            "detail": "ChallengeHostTeam {} does not exist".format(
                self.challenge_host_team.pk + 10
            )
        }
        response = self.client.post(
            self.url,
            {"zip_configuration": self.input_zip_file},
            format="multipart",
        )
        self.assertEqual(response.data, expected)
        self.assertEqual(response.status_code, status.HTTP_404_NOT_FOUND)

    @responses.activate
    def test_create_challenge_using_zip_file_when_user_is_not_authenticated(
        self,
    ):
        responses.add(responses.POST, settings.SLACK_WEB_HOOK_URL, status=200)
        self.url = reverse_lazy(
            "challenges:create_challenge_using_zip_file",
            kwargs={"challenge_host_team_pk": self.challenge_host_team.pk},
        )
        self.client.force_authenticate(user=None)

        expected = {"error": "Authentication credentials were not provided."}

        response = self.client.post(self.url, {})
        self.assertEqual(list(response.data.values())[0], expected["error"])
        self.assertEqual(response.status_code, status.HTTP_401_UNAUTHORIZED)

    @responses.activate
    def test_create_challenge_using_zip_file_when_max_concurrent_submissions_allowed_exists(
        self,
    ):
        challenge_phases = ChallengePhase.objects.all()
        for zipTestPhase in challenge_phases:
            max_concurrent_submissions_allowed_field = zipTestPhase._meta.get_field(
                "max_concurrent_submissions_allowed"
            )
            max_con = max_concurrent_submissions_allowed_field.value_from_object(
                zipTestPhase
            )
            self.assertTrue(max_con == 3)

    @responses.activate
    def test_create_challenge_using_zip_file_success(self):
        responses.add(responses.POST, settings.SLACK_WEB_HOOK_URL, status=200)
        self.url = reverse_lazy(
            "challenges:create_challenge_using_zip_file",
            kwargs={"challenge_host_team_pk": self.challenge_host_team.pk},
        )

        self.assertEqual(Challenge.objects.count(), 1)
        self.assertEqual(DatasetSplit.objects.count(), 1)
        self.assertEqual(Leaderboard.objects.count(), 1)
        self.assertEqual(ChallengePhaseSplit.objects.count(), 1)

        with mock.patch("challenges.views.requests.get") as m:
            resp = mock.Mock()
            resp.content = self.test_zip_file.read()
            resp.status_code = 200
            m.return_value = resp
            response = self.client.post(
                self.url,
                {"zip_configuration": self.input_zip_file},
                format="multipart",
            )
            self.assertEqual(response.status_code, status.HTTP_201_CREATED)

        self.assertEqual(Challenge.objects.count(), 2)
        self.assertEqual(DatasetSplit.objects.count(), 2)
        self.assertEqual(Leaderboard.objects.count(), 2)
        self.assertEqual(ChallengePhaseSplit.objects.count(), 2)


class GetAllSubmissionsTest(BaseAPITestClass):
    def setUp(self):
        super(GetAllSubmissionsTest, self).setUp()

        self.user5 = User.objects.create(
            username="otheruser",
            password="other_secret_password",
            email="user5@test.com",
        )

        self.user6 = User.objects.create(
            username="participant",
            password="secret password",
            email="user6@test.com",
        )

        self.user7 = User.objects.create(
            username="not a challenge host of challenge5",
            password="secret password",
        )

        EmailAddress.objects.create(
            user=self.user5,
            email="user5@test.com",
            primary=True,
            verified=True,
        )

        EmailAddress.objects.create(
            user=self.user6,
            email="user6@test.com",
            primary=True,
            verified=True,
        )

        EmailAddress.objects.create(
            user=self.user7,
            email="user7@test.com",
            primary=True,
            verified=True,
        )

        self.challenge_host_team7 = ChallengeHostTeam.objects.create(
            team_name="Other Test Challenge Host Team7", created_by=self.user7
        )
        self.challenge_host_team5 = ChallengeHostTeam.objects.create(
            team_name="Other Test Challenge Host Team5", created_by=self.user5
        )

        # Now allot self.user as also a host of self.challenge_host_team1
        self.challenge_host5 = ChallengeHost.objects.create(
            user=self.user5,
            team_name=self.challenge_host_team5,
            status=ChallengeHost.ACCEPTED,
            permissions=ChallengeHost.ADMIN,
        )

        self.participant_team6 = ParticipantTeam.objects.create(
            team_name="Participant Team 1 for Challenge5",
            created_by=self.user6,
        )

        self.participant_team7 = ParticipantTeam.objects.create(
            team_name="Participant Team 2 for Challenge5",
            created_by=self.user7,
        )

        self.participant6 = Participant.objects.create(
            user=self.user6,
            status=Participant.ACCEPTED,
            team=self.participant_team6,
        )

        self.challenge5 = Challenge.objects.create(
            title="Other Test Challenge",
            short_description="Short description for other test challenge",
            description="Description for other test challenge",
            terms_and_conditions="Terms and conditions for other test challenge",
            submission_guidelines="Submission guidelines for other test challenge",
            creator=self.challenge_host_team5,
            published=False,
            enable_forum=True,
            anonymous_leaderboard=False,
            start_date=timezone.now() - timedelta(days=2),
            end_date=timezone.now() + timedelta(days=1),
        )

        try:
            os.makedirs("/tmp/evalai")
        except OSError:
            pass

        with self.settings(MEDIA_ROOT="/tmp/evalai"):
            self.challenge5_phase1 = ChallengePhase.objects.create(
                name="Challenge Phase 1",
                description="Description for Challenge Phase 1",
                leaderboard_public=False,
                codename="Phase Code Name 1",
                is_public=True,
                start_date=timezone.now() - timedelta(days=2),
                end_date=timezone.now() + timedelta(days=1),
                challenge=self.challenge5,
                test_annotation=SimpleUploadedFile(
                    "test_sample_file.txt",
                    b"Dummy file content 1",
                    content_type="text/plain",
                ),
            )

        with self.settings(MEDIA_ROOT="/tmp/evalai"):
            self.challenge5_phase2 = ChallengePhase.objects.create(
                name="Challenge Phase 2",
                description="Description for Challenge Phase",
                leaderboard_public=False,
                codename="Phase Code Name 2",
                is_public=True,
                start_date=timezone.now() - timedelta(days=2),
                end_date=timezone.now() + timedelta(days=1),
                challenge=self.challenge5,
                test_annotation=SimpleUploadedFile(
                    "test_sample_file.txt",
                    b"Dummy file content 2",
                    content_type="text/plain",
                ),
            )

        with self.settings(MEDIA_ROOT="/tmp/evalai"):
            self.challenge5_phase3 = ChallengePhase.objects.create(
                name="Challenge Phase",
                description="Description for Challenge Phase",
                leaderboard_public=False,
                is_public=True,
                start_date=timezone.now() - timedelta(days=2),
                end_date=timezone.now() + timedelta(days=1),
                challenge=self.challenge5,
                test_annotation=SimpleUploadedFile(
                    "test_sample_file.txt",
                    b"Dummy file content",
                    content_type="text/plain",
                ),
            )

        with self.settings(MEDIA_ROOT="/tmp/evalai"):
            self.submission1 = Submission.objects.create(
                participant_team=self.participant_team6,
                challenge_phase=self.challenge5_phase3,
                created_by=self.challenge_host_team5.created_by,
                status="submitted",
                input_file=SimpleUploadedFile(
                    "test_sample_file.txt",
                    b"Dummy file content",
                    content_type="text/plain",
                ),
                method_name="Test Method 1",
                method_description="Test Description 1",
                project_url="http://testserver1/",
                publication_url="http://testserver1/",
                is_public=True,
                is_flagged=True,
            )

        with self.settings(MEDIA_ROOT="/tmp/evalai"):
            self.submission2 = Submission.objects.create(
                participant_team=self.participant_team6,
                challenge_phase=self.challenge5_phase1,
                created_by=self.challenge_host_team5.created_by,
                status="submitted",
                input_file=SimpleUploadedFile(
                    "test_sample_file.txt",
                    b"Dummy file content",
                    content_type="text/plain",
                ),
                method_name="Test Method 2",
                method_description="Test Description 2",
                project_url="http://testserver2/",
                publication_url="http://testserver2/",
                is_public=True,
                is_flagged=True,
            )

        with self.settings(MEDIA_ROOT="/tmp/evalai"):
            self.submission3 = Submission.objects.create(
                participant_team=self.participant_team6,
                challenge_phase=self.challenge5_phase1,
                created_by=self.challenge_host_team5.created_by,
                status="submitted",
                input_file=SimpleUploadedFile(
                    "test_sample_file.txt",
                    b"Dummy file content",
                    content_type="text/plain",
                ),
                method_name="Test Method 3",
                method_description="Test Description 3",
                project_url="http://testserver3/",
                publication_url="http://testserver3/",
                is_public=True,
                is_flagged=True,
            )

        self.client.force_authenticate(user=self.user6)

    def test_get_all_submissions_when_challenge_does_not_exist(self):
        self.url = reverse_lazy(
            "challenges:get_all_submissions_of_challenge",
            kwargs={
                "challenge_pk": self.challenge5.pk + 10,
                "challenge_phase_pk": self.challenge5_phase3.pk,
            },
        )
        expected = {
            "detail": "Challenge {} does not exist".format(
                self.challenge5.pk + 10
            )
        }
        response = self.client.get(self.url, {})
        self.assertEqual(response.data, expected)
        self.assertEqual(response.status_code, status.HTTP_404_NOT_FOUND)

    def test_get_all_submissions_when_challenge_phase_does_not_exist(self):
        self.url = reverse_lazy(
            "challenges:get_all_submissions_of_challenge",
            kwargs={
                "challenge_pk": self.challenge5.pk,
                "challenge_phase_pk": self.challenge5_phase3.pk + 10,
            },
        )
        expected = {
            "error": "Challenge Phase {} does not exist".format(
                self.challenge5_phase3.pk + 10
            )
        }
        response = self.client.get(self.url, {})
        self.assertEqual(response.data, expected)
        self.assertEqual(response.status_code, status.HTTP_404_NOT_FOUND)

    def test_get_all_submissions_when_user_is_host_of_challenge(self):
        self.url_phase1 = reverse_lazy(
            "challenges:get_all_submissions_of_challenge",
            kwargs={
                "challenge_pk": self.challenge5.pk,
                "challenge_phase_pk": self.challenge5_phase1.pk,
            },
        )
        self.url_phase2 = reverse_lazy(
            "challenges:get_all_submissions_of_challenge",
            kwargs={
                "challenge_pk": self.challenge5.pk,
                "challenge_phase_pk": self.challenge5_phase2.pk,
            },
        )
        self.client.force_authenticate(user=self.user5)
        submissions = [self.submission3, self.submission2]
        expected = []
        for submission in submissions:
            expected.append(
                {
                    "id": submission.id,
                    "participant_team": submission.participant_team.team_name,
                    "challenge_phase": submission.challenge_phase.name,
                    "created_by": submission.created_by.username,
                    "status": submission.status,
                    "is_public": submission.is_public,
                    "is_flagged": submission.is_flagged,
                    "submission_number": submission.submission_number,
                    "submitted_at": "{0}{1}".format(
                        submission.submitted_at.isoformat(), "Z"
                    ).replace("+00:00", ""),
                    "execution_time": submission.execution_time,
                    "input_file": "http://testserver%s"
                    % (submission.input_file.url),
                    "stdout_file": None,
                    "stderr_file": None,
                    "submission_result_file": None,
                    "submission_metadata_file": None,
                    "participant_team_members_email_ids": ["user6@test.com"],
                    "participant_team_members_affiliations": [""],
                    "participant_team_members": [
                        {"username": "participant", "email": "user6@test.com"}
                    ],
                    "created_at": submission.created_at,
                    "method_name": submission.method_name,
                    "submission_meta_attributes": None,

                }
            )
        response_phase1 = self.client.get(self.url_phase1, {})
        response_phase2 = self.client.get(self.url_phase2, {})
        self.assertEqual(response_phase1.data["results"], expected)
        self.assertEqual(response_phase1.status_code, status.HTTP_200_OK)
        self.assertEqual(response_phase2.data["results"], [])
        self.assertEqual(response_phase2.status_code, status.HTTP_200_OK)

    def test_get_all_submissions_when_user_is_participant_of_challenge(self):
        self.url = reverse_lazy(
            "challenges:get_all_submissions_of_challenge",
            kwargs={
                "challenge_pk": self.challenge5.pk,
                "challenge_phase_pk": self.challenge5_phase3.pk,
            },
        )
        self.client.force_authenticate(user=self.user6)
        expected = [
            {
                "id": self.submission1.id,
                "participant_team": self.submission1.participant_team.pk,
                "participant_team_name": self.submission1.participant_team.team_name,
                "execution_time": self.submission1.execution_time,
                "challenge_phase": self.submission1.challenge_phase.pk,
                "created_by": self.submission1.created_by.pk,
                "status": self.submission1.status,
                "input_file": "http://testserver%s"
                % (self.submission1.input_file.url),
                "method_name": self.submission1.method_name,
                "method_description": self.submission1.method_description,
                "project_url": self.submission1.project_url,
                "publication_url": self.submission1.publication_url,
                "stdout_file": None,
                "stderr_file": None,
                "submission_result_file": None,
                "started_at": self.submission1.started_at,
                "completed_at": self.submission1.completed_at,
                "submitted_at": "{0}{1}".format(
                    self.submission1.submitted_at.isoformat(), "Z"
                ).replace("+00:00", ""),
                "is_public": self.submission1.is_public,
                "is_flagged": self.submission1.is_flagged,
                "when_made_public": self.submission1.when_made_public,
                "is_baseline": self.submission1.is_baseline,
                "job_name": self.submission1.job_name,
                "submission_meta_attributes": None,
            }
        ]
        self.challenge5.participant_teams.add(self.participant_team6)
        self.challenge5.save()
        response = self.client.get(self.url, {})
        self.assertEqual(response.data["results"], expected)
        self.assertEqual(response.status_code, status.HTTP_200_OK)

    def test_get_all_submissions_when_user_is_neither_host_nor_participant_of_challenge(
        self,
    ):
        self.client.force_authenticate(user=self.user7)
        self.url = reverse_lazy(
            "challenges:get_all_submissions_of_challenge",
            kwargs={
                "challenge_pk": self.challenge5.pk,
                "challenge_phase_pk": self.challenge5_phase3.pk,
            },
        )
        expected = {
            "error": "You are neither host nor participant of the challenge!"
        }
        self.challenge5.participant_teams.add(self.participant_team6)
        self.challenge5.save()
        response = self.client.get(self.url, {})
        self.assertEqual(response.data, expected)
        self.assertEqual(response.status_code, status.HTTP_400_BAD_REQUEST)


class DownloadAllSubmissionsFileTest(BaseAPITestClass):
    def setUp(self):
        super(DownloadAllSubmissionsFileTest, self).setUp()

        self.user1 = User.objects.create(
            username="otheruser1",
            password="other_secret_password",
            email="user1@test.com",
        )

        self.user2 = User.objects.create(
            username="otheruser2",
            password="other_secret_password",
            email="user2@test.com",
        )

        EmailAddress.objects.create(
            user=self.user1,
            email="user1@test.com",
            primary=True,
            verified=True,
        )

        EmailAddress.objects.create(
            user=self.user2,
            email="user2@test.com",
            primary=True,
            verified=True,
        )

        self.participant_team1 = ParticipantTeam.objects.create(
            team_name="Participant Team for Challenge8", created_by=self.user1
        )

        self.participant1 = Participant.objects.create(
            user=self.user1,
            status=Participant.ACCEPTED,
            team=self.participant_team1,
        )

        try:
            os.makedirs("/tmp/evalai")
        except OSError:
            pass

        with self.settings(MEDIA_ROOT="/tmp/evalai"):
            self.challenge_phase = ChallengePhase.objects.create(
                name="Challenge Phase",
                description="Description for Challenge Phase",
                leaderboard_public=False,
                is_public=True,
                start_date=timezone.now() - timedelta(days=2),
                end_date=timezone.now() + timedelta(days=1),
                challenge=self.challenge,
                test_annotation=SimpleUploadedFile(
                    "test_sample_file.txt",
                    b"Dummy file content",
                    content_type="text/plain",
                ),
            )
        with self.settings(MEDIA_ROOT="/tmp/evalai"):
            self.submission = Submission.objects.create(
                participant_team=self.participant_team1,
                challenge_phase=self.challenge_phase,
                created_by=self.participant_team1.created_by,
                status="submitted",
                input_file=SimpleUploadedFile(
                    "test_sample_file.txt",
                    b"Dummy file content",
                    content_type="text/plain",
                ),
                method_name="Test Method",
                method_description="Test Description",
                project_url="http://testserver/",
                publication_url="http://testserver/",
                is_public=True,
            )

        self.file_type_csv = "csv"

        self.file_type_pdf = "pdf"

    def test_download_all_submissions_when_challenge_does_not_exist(self):
        self.url = reverse_lazy(
            "challenges:download_all_submissions",
            kwargs={
                "challenge_pk": self.challenge.pk + 10,
                "challenge_phase_pk": self.challenge_phase.pk,
                "file_type": self.file_type_csv,
            },
        )
        expected = {
            "detail": "Challenge {} does not exist".format(
                self.challenge.pk + 10
            )
        }
        response = self.client.get(self.url, {})
        self.assertEqual(response.data, expected)
        self.assertEqual(response.status_code, status.HTTP_404_NOT_FOUND)

    def test_download_all_submissions_when_challenge_phase_does_not_exist(
        self,
    ):
        self.url = reverse_lazy(
            "challenges:download_all_submissions",
            kwargs={
                "challenge_pk": self.challenge.pk,
                "challenge_phase_pk": self.challenge_phase.pk + 10,
                "file_type": self.file_type_csv,
            },
        )
        expected = {
            "error": "Challenge Phase {} does not exist".format(
                self.challenge_phase.pk + 10
            )
        }
        response = self.client.get(self.url, {})
        self.assertEqual(response.data, expected)
        self.assertEqual(response.status_code, status.HTTP_404_NOT_FOUND)

    def test_download_all_submissions_when_file_type_is_not_csv(self):
        self.url = reverse_lazy(
            "challenges:download_all_submissions",
            kwargs={
                "challenge_pk": self.challenge.pk,
                "challenge_phase_pk": self.challenge_phase.pk,
                "file_type": self.file_type_pdf,
            },
        )
        expected = {"error": "The file type requested is not valid!"}
        response = self.client.get(self.url, {})
        self.assertEqual(response.data, expected)
        self.assertEqual(response.status_code, status.HTTP_400_BAD_REQUEST)

    def test_download_all_submissions_when_user_is_challenge_host(self):
        self.url = reverse_lazy(
            "challenges:download_all_submissions",
            kwargs={
                "challenge_pk": self.challenge.pk,
                "challenge_phase_pk": self.challenge_phase.pk,
                "file_type": self.file_type_csv,
            },
        )
        response = self.client.get(self.url, {})
        self.assertEqual(response.status_code, status.HTTP_200_OK)

    def test_download_all_submissions_for_host_with_custom_fields(self):
        self.url = reverse_lazy(
            "challenges:download_all_submissions",
            kwargs={
                "challenge_pk": self.challenge.pk,
                "challenge_phase_pk": self.challenge_phase.pk,
                "file_type": self.file_type_csv,
            },
        )
        submissions = Submission.objects.filter(
            challenge_phase__challenge=self.challenge
        ).order_by("-submitted_at")
        submissions = ChallengeSubmissionManagementSerializer(
            submissions, many=True
        )
        expected = io.StringIO()
        expected_submissions = csv.writer(expected)
        expected_submissions.writerow(
            ["id", "Team Members", "Team Members Email Id", "Challenge Phase"]
        )
        self.data = [
            "participant_team_members",
            "participant_team_members_email",
            "challenge_phase",
        ]
        for submission in submissions.data:
            row = [submission["id"]]
            for field in self.data:
                if field == "participant_team_members":
                    row.append(
                        ",".join(
                            username["username"]
                            for username in submission[
                                "participant_team_members"
                            ]
                        )
                    )
                elif field == "participant_team_members_email":
                    row.append(
                        ",".join(
                            email["email"]
                            for email in submission["participant_team_members"]
                        )
                    )
                elif field == "created_at":
                    row.append(
                        submission["created_at"].strftime("%m/%d/%Y %H:%M:%S")
                    )
                else:
                    row.append(submission[field])
            expected_submissions.writerow(row)
        response = self.client.post(self.url, self.data)
        self.assertEqual(response.content.decode("utf-8"), expected.getvalue())
        self.assertEqual(response.status_code, status.HTTP_200_OK)

    def test_download_all_submissions_when_user_is_challenge_participant(self):
        self.url = reverse_lazy(
            "challenges:download_all_submissions",
            kwargs={
                "challenge_pk": self.challenge.pk,
                "challenge_phase_pk": self.challenge_phase.pk,
                "file_type": self.file_type_csv,
            },
        )

        self.challenge.participant_teams.add(self.participant_team1)
        self.challenge.save()
        response = self.client.get(self.url, {})
        self.assertEqual(response.status_code, status.HTTP_200_OK)

    def test_download_all_submissions_when_user_is_neither_a_challenge_host_nor_a_participant(
        self,
    ):
        self.url = reverse_lazy(
            "challenges:download_all_submissions",
            kwargs={
                "challenge_pk": self.challenge.pk,
                "challenge_phase_pk": self.challenge_phase.pk,
                "file_type": self.file_type_csv,
            },
        )

        self.client.force_authenticate(user=self.user2)

        expected = {
            "error": "You are neither host nor participant of the challenge!"
        }
        response = self.client.get(self.url, {})
        self.assertEqual(response.data, expected)
        self.assertEqual(response.status_code, status.HTTP_400_BAD_REQUEST)


class CreateLeaderboardTest(BaseAPITestClass):
    def setUp(self):
        super(CreateLeaderboardTest, self).setUp()
        self.url = reverse_lazy("challenges:create_leaderboard")
        self.data = [
            {"schema": {"key": "value"}},
            {"schema": {"key2": "value2"}},
        ]

    def test_create_leaderboard_with_all_data(self):
        self.url = reverse_lazy("challenges:create_leaderboard")
        response = self.client.post(self.url, self.data)
        self.assertEqual(response.status_code, status.HTTP_201_CREATED)

    def test_create_leaderboard_with_no_data(self):
        self.url = reverse_lazy("challenges:create_leaderboard")
        self.data = []
        response = self.client.post(self.url, self.data)
        self.assertEqual(response.status_code, status.HTTP_400_BAD_REQUEST)


class GetOrUpdateLeaderboardTest(BaseAPITestClass):
    def setUp(self):
        super(GetOrUpdateLeaderboardTest, self).setUp()
        self.leaderboard = Leaderboard.objects.create(
            schema=json.dumps(
                {
                    "labels": ["yes/no", "number", "others", "overall"],
                    "default_order_by": "overall",
                }
            )
        )

        self.url = reverse_lazy(
            "challenges:get_or_update_leaderboard",
            kwargs={"leaderboard_pk": self.leaderboard.pk},
        )
        self.data = {"schema": {"key": "updated schema"}}

    def test_get_or_update_leaderboard_when_leaderboard_doesnt_exist(self):
        self.url = reverse_lazy(
            "challenges:get_or_update_leaderboard",
            kwargs={"leaderboard_pk": self.leaderboard.pk + 10},
        )
        expected = {
            "detail": "Leaderboard {} does not exist".format(
                self.leaderboard.pk + 10
            )
        }
        response = self.client.patch(self.url, self.data)
        self.assertEqual(response.data, expected)
        self.assertEqual(response.status_code, status.HTTP_404_NOT_FOUND)

    def test_get_leaderboard(self):
        self.url = reverse_lazy(
            "challenges:get_or_update_leaderboard",
            kwargs={"leaderboard_pk": self.leaderboard.pk},
        )
        expected = {
            "id": self.leaderboard.pk,
            "schema": self.leaderboard.schema,
        }
        response = self.client.get(self.url)
        self.assertEqual(response.data, expected)
        self.assertEqual(response.status_code, status.HTTP_200_OK)

    def test_update_leaderboard_with_all_data(self):
        self.url = reverse_lazy(
            "challenges:get_or_update_leaderboard",
            kwargs={"leaderboard_pk": self.leaderboard.pk},
        )
        response = self.client.patch(self.url, self.data)
        self.assertEqual(response.status_code, status.HTTP_200_OK)

    def test_update_leaderboard_with_no_data(self):
        self.url = reverse_lazy(
            "challenges:get_or_update_leaderboard",
            kwargs={"leaderboard_pk": self.leaderboard.pk},
        )
        del self.data["schema"]
        response = self.client.patch(self.url, self.data)
        self.assertEqual(response.status_code, status.HTTP_200_OK)


class CreateDatasetSplitTest(BaseAPITestClass):
    def setUp(self):
        super(CreateDatasetSplitTest, self).setUp()
        self.url = reverse_lazy("challenges:create_dataset_split")

        self.data = [
            {"name": "Dataset Split1", "codename": "Dataset split codename1"},
            {"name": "Dataset split2", "codename": "Dataset split codename2"},
        ]

    def test_create_dataset_split_with_all_data(self):
        self.url = reverse_lazy("challenges:create_dataset_split")
        response = self.client.post(self.url, self.data)
        self.assertEqual(response.status_code, status.HTTP_201_CREATED)

    def test_create_dataset_split_with_no_data(self):
        self.url = reverse_lazy("challenges:create_dataset_split")
        self.data = []
        response = self.client.post(self.url, self.data)
        self.assertEqual(response.status_code, status.HTTP_400_BAD_REQUEST)


class GetOrUpdateDatasetSplitTest(BaseAPITestClass):
    def setUp(self):
        super(GetOrUpdateDatasetSplitTest, self).setUp()
        self.dataset_split = DatasetSplit.objects.create(
            name="Name of the dataset split",
            codename="codename of dataset split",
        )

        self.url = reverse_lazy(
            "challenges:get_or_update_dataset_split",
            kwargs={"dataset_split_pk": self.dataset_split.pk},
        )
        self.data = {
            "name": "Updated Name of dataset split",
            "codename": "Updated codename of dataset split",
        }

    def test_get_or_update_dataset_split_when_dataset_split_doesnt_exist(self):
        self.url = reverse_lazy(
            "challenges:get_or_update_dataset_split",
            kwargs={"dataset_split_pk": self.dataset_split.pk + 10},
        )
        expected = {
            "detail": "DatasetSplit {} does not exist".format(
                self.dataset_split.pk + 10
            )
        }
        response = self.client.patch(self.url, self.data)
        self.assertEqual(response.data, expected)
        self.assertEqual(response.status_code, status.HTTP_404_NOT_FOUND)

    def test_get_dataset_split(self):
        self.url = reverse_lazy(
            "challenges:get_or_update_dataset_split",
            kwargs={"dataset_split_pk": self.dataset_split.pk},
        )
        expected = {
            "id": self.dataset_split.pk,
            "name": self.dataset_split.name,
            "codename": self.dataset_split.codename,
        }
        response = self.client.get(self.url)
        self.assertEqual(response.data, expected)
        self.assertEqual(response.status_code, status.HTTP_200_OK)

    def test_update_dataset_split_with_all_data(self):
        self.url = reverse_lazy(
            "challenges:get_or_update_dataset_split",
            kwargs={"dataset_split_pk": self.dataset_split.pk},
        )
        response = self.client.patch(self.url, self.data)
        self.assertEqual(response.status_code, status.HTTP_200_OK)

    def test_update_dataset_split_with_no_data(self):
        self.url = reverse_lazy(
            "challenges:get_or_update_dataset_split",
            kwargs={"dataset_split_pk": self.dataset_split.pk},
        )
        del self.data["codename"]
        response = self.client.patch(self.url, self.data)
        self.assertEqual(response.status_code, status.HTTP_200_OK)


class CreateChallengePhaseSplitTest(BaseChallengePhaseSplitClass):
    def setUp(self):
        super(CreateChallengePhaseSplitTest, self).setUp()
        self.url = reverse_lazy("challenges:create_challenge_phase_split")

        self.data = [
            {
                "dataset_split": self.dataset_split.pk,
                "challenge_phase": self.challenge_phase.pk,
                "leaderboard": self.leaderboard.pk,
                "visibility": 1,
            },
            {
                "dataset_split": self.dataset_split.pk,
                "challenge_phase": self.challenge_phase.pk,
                "leaderboard": self.leaderboard.pk,
                "visibility": 3,
            },
        ]

    def test_create_challenge_phase_split_with_all_data(self):
        self.url = reverse_lazy("challenges:create_challenge_phase_split")
        response = self.client.post(self.url, self.data)
        self.assertEqual(response.status_code, status.HTTP_201_CREATED)

    def test_create_dataset_split_with_no_data(self):
        self.url = reverse_lazy("challenges:create_challenge_phase_split")
        self.data = []
        response = self.client.post(self.url, self.data)
        self.assertEqual(response.status_code, status.HTTP_400_BAD_REQUEST)


class GetOrUpdateChallengePhaseSplitTest(BaseChallengePhaseSplitClass):
    def setUp(self):
        super(GetOrUpdateChallengePhaseSplitTest, self).setUp()
        self.url = reverse_lazy(
            "challenges:get_or_update_dataset_split",
            kwargs={"challenge_phase_split_pk": self.challenge_phase_split.pk},
        )
        self.leaderboard1 = Leaderboard.objects.create(
            schema=json.dumps(
                {
                    "labels": ["yes/no", "number", "others", "overall"],
                    "default_order_by": "overall",
                }
            )
        )
        self.data = {"leaderboard": self.leaderboard1.pk}

    def test_get_or_update_dataset_split_when_dataset_split_doesnt_exist(self):
        self.url = reverse_lazy(
            "challenges:get_or_update_challenge_phase_split",
            kwargs={
                "challenge_phase_split_pk": self.challenge_phase_split.pk + 10
            },
        )
        expected = {
            "detail": "ChallengePhaseSplit {} does not exist".format(
                self.challenge_phase_split.pk + 10
            )
        }
        response = self.client.patch(self.url, self.data)
        self.assertEqual(response.data, expected)
        self.assertEqual(response.status_code, status.HTTP_404_NOT_FOUND)

    def test_get_dataset_split(self):
        self.url = reverse_lazy(
            "challenges:get_or_update_challenge_phase_split",
            kwargs={"challenge_phase_split_pk": self.challenge_phase_split.pk},
        )
        expected = {
            "id": self.challenge_phase_split.pk,
            "dataset_split": self.dataset_split.pk,
            "leaderboard": self.leaderboard.pk,
            "challenge_phase": self.challenge_phase.pk,
            "visibility": self.challenge_phase_split.visibility,
            "leaderboard_decimal_precision": self.challenge_phase_split.leaderboard_decimal_precision,
            "is_leaderboard_order_descending": self.challenge_phase_split.is_leaderboard_order_descending,
            "show_leaderboard_by_latest_submission": self.challenge_phase_split.show_leaderboard_by_latest_submission,
        }
        response = self.client.get(self.url)
        self.assertEqual(response.data, expected)
        self.assertEqual(response.status_code, status.HTTP_200_OK)

    def test_update_challenge_phase_split_with_all_data(self):
        self.url = reverse_lazy(
            "challenges:get_or_update_challenge_phase_split",
            kwargs={"challenge_phase_split_pk": self.challenge_phase_split.pk},
        )
        response = self.client.patch(self.url, self.data)
        self.assertEqual(response.status_code, status.HTTP_200_OK)

    def test_update_dataset_split_with_no_data(self):
        self.url = reverse_lazy(
            "challenges:get_or_update_challenge_phase_split",
            kwargs={"challenge_phase_split_pk": self.challenge_phase_split.pk},
        )
        del self.data["leaderboard"]
        response = self.client.patch(self.url, self.data)
        self.assertEqual(response.status_code, status.HTTP_200_OK)


class StarChallengesTest(BaseAPITestClass):
    def setUp(self):
        super(StarChallengesTest, self).setUp()
        self.url = reverse_lazy(
            "challenges:star_challenge",
            kwargs={"challenge_pk": self.challenge.pk},
        )
        self.user2 = User.objects.create(
            username="someuser2",
            email="user2@test.com",
            password="secret_password",
        )

        EmailAddress.objects.create(
            user=self.user2,
            email="user2@test.com",
            primary=True,
            verified=True,
        )

        self.challenge1 = Challenge.objects.create(
            title="Test Challenge1",
            short_description="Short description for test challenge1",
            description="Description for test challenge1",
            terms_and_conditions="Terms and conditions for test challenge1",
            submission_guidelines="Submission guidelines for test challenge1",
            creator=self.challenge_host_team,
            published=False,
            enable_forum=True,
            anonymous_leaderboard=False,
            start_date=timezone.now() - timedelta(days=2),
            end_date=timezone.now() + timedelta(days=1),
            approved_by_admin=False,
        )

        self.star_challenge = StarChallenge.objects.create(
            user=self.user, challenge=self.challenge, is_starred=True
        )
        self.client.force_authenticate(user=self.user)

    def test_star_challenge_when_challenge_does_not_exist(self):
        self.url = reverse_lazy(
            "challenges:star_challenge",
            kwargs={"challenge_pk": self.challenge.pk + 10},
        )

        expected = {
            "detail": "Challenge {} does not exist".format(
                self.challenge.pk + 10
            )
        }
        response = self.client.post(self.url, {})
        self.assertEqual(response.data, expected)
        self.assertEqual(response.status_code, status.HTTP_404_NOT_FOUND)

    def test_get_challenge_when_user_has_starred(self):
        self.url = reverse_lazy(
            "challenges:star_challenge",
            kwargs={"challenge_pk": self.challenge.pk},
        )
        expected = {
            "user": self.user.pk,
            "challenge": self.challenge.pk,
            "count": 1,
            "is_starred": True,
        }
        response = self.client.get(self.url, {})
        self.assertEqual(response.data, expected)
        self.assertEqual(response.status_code, status.HTTP_200_OK)

    def test_get_challenge_when_user_hasnt_starred(self):
        self.url = reverse_lazy(
            "challenges:star_challenge",
            kwargs={"challenge_pk": self.challenge.pk},
        )
        self.client.force_authenticate(user=self.user2)
        expected = {"is_starred": False, "count": 1}
        response = self.client.get(self.url, {})
        self.assertEqual(response.data, expected)
        self.assertEqual(response.status_code, status.HTTP_200_OK)

    def test_get_challenge_when_no_user_has_starred_or_unstarred_it(self):
        self.url = reverse_lazy(
            "challenges:star_challenge",
            kwargs={"challenge_pk": self.challenge1.pk},
        )
        expected = {"is_starred": False, "count": 0}
        response = self.client.get(self.url, {})
        self.assertEqual(response.data, expected)
        self.assertEqual(response.status_code, status.HTTP_200_OK)

    def test_unstar_challenge(self):
        self.url = reverse_lazy(
            "challenges:star_challenge",
            kwargs={"challenge_pk": self.challenge.pk},
        )
        self.star_challenge.is_starred = False
        expected = {
            "user": self.user.pk,
            "challenge": self.challenge.pk,
            "count": 0,
            "is_starred": self.star_challenge.is_starred,
        }
        response = self.client.post(self.url, {})
        self.assertEqual(response.data, expected)
        self.assertEqual(response.status_code, status.HTTP_200_OK)

    def test_star_challenge(self):
        self.url = reverse_lazy(
            "challenges:star_challenge",
            kwargs={"challenge_pk": self.challenge.pk},
        )
        self.star_challenge.delete()
        expected = {
            "user": self.user.pk,
            "challenge": self.challenge.pk,
            "count": 1,
            "is_starred": True,
        }
        response = self.client.post(self.url, {})
        self.assertEqual(response.data, expected)
        self.assertEqual(response.status_code, status.HTTP_201_CREATED)


class GetChallengePhaseByPkTest(BaseChallengePhaseClass):
    def setUp(self):
        super(GetChallengePhaseByPkTest, self).setUp()
        self.url = reverse_lazy(
            "challenges:get_challenge_phase_by_pk",
            kwargs={"pk": self.challenge_phase.pk},
        )

    def test_get_challenge_phase_by_pk(self):
        expected = {
            "id": self.challenge_phase.id,
            "name": self.challenge_phase.name,
            "description": self.challenge_phase.description,
            "leaderboard_public": self.challenge_phase.leaderboard_public,
            "start_date": "{0}{1}".format(
                self.challenge_phase.start_date.isoformat(), "Z"
            ).replace("+00:00", ""),
            "end_date": "{0}{1}".format(
                self.challenge_phase.end_date.isoformat(), "Z"
            ).replace("+00:00", ""),
            "challenge": self.challenge_phase.challenge.pk,
            "max_submissions_per_day": self.challenge_phase.max_submissions_per_day,
            "max_submissions_per_month": self.challenge_phase.max_submissions_per_month,
            "max_submissions": self.challenge_phase.max_submissions,
            "max_concurrent_submissions_allowed": self.challenge_phase.max_concurrent_submissions_allowed,
            "is_public": self.challenge_phase.is_public,
            "is_active": True,
            "codename": self.challenge_phase.codename,
            "slug": self.challenge_phase.slug,
            "is_restricted_to_select_one_submission": self.challenge_phase.is_restricted_to_select_one_submission,
<<<<<<< HEAD
            "submission_meta_attributes_schema": None,
=======
            "is_partial_submission_evaluation_enabled": self.challenge_phase.is_partial_submission_evaluation_enabled,
>>>>>>> a451d04d
        }
        response = self.client.get(self.url, {})
        self.assertEqual(response.data, expected)
        self.assertEqual(response.status_code, status.HTTP_200_OK)

    def test_get_challenge_phase_by_pk_if_pk_does_not_exist(self):
        self.url = reverse_lazy(
            "challenges:get_challenge_phase_by_pk",
            kwargs={"pk": self.challenge_phase.pk + 2},
        )
        expected = {
            "detail": "ChallengePhase {} does not exist".format(
                self.challenge_phase.pk + 2
            )
        }
        response = self.client.get(self.url, {})
        self.assertEqual(response.data, expected)
        self.assertEqual(response.status_code, status.HTTP_404_NOT_FOUND)


class GetChallengePhasesByChallengePkTest(BaseChallengePhaseClass):
    def setUp(self):
        super(GetChallengePhasesByChallengePkTest, self).setUp()
        self.url = reverse_lazy(
            "challenges:get_challenge_phases_by_challenge_pk",
            kwargs={"challenge_pk": self.challenge.pk},
        )

        self.user1 = User.objects.create(
            username="someuser1",
            email="user1@test.com",
            password="secret_psassword",
        )

        EmailAddress.objects.create(
            user=self.user1,
            email="user1@test.com",
            primary=True,
            verified=True,
        )

    def test_get_challenge_phases_by_challenge_pk(self):
        expected = [
            {
                "id": self.private_challenge_phase.id,
                "name": self.private_challenge_phase.name,
                "description": self.private_challenge_phase.description,
                "leaderboard_public": self.private_challenge_phase.leaderboard_public,
                "start_date": "{0}{1}".format(
                    self.private_challenge_phase.start_date.isoformat(), "Z"
                ).replace("+00:00", ""),
                "end_date": "{0}{1}".format(
                    self.private_challenge_phase.end_date.isoformat(), "Z"
                ).replace("+00:00", ""),
                "challenge": self.private_challenge_phase.challenge.pk,
                "max_submissions_per_day": self.private_challenge_phase.max_submissions_per_day,
                "max_submissions_per_month": self.private_challenge_phase.max_submissions_per_month,
                "max_submissions": self.private_challenge_phase.max_submissions,
                "max_concurrent_submissions_allowed": self.private_challenge_phase.max_concurrent_submissions_allowed,
                "is_public": self.private_challenge_phase.is_public,
                "is_active": True,
                "is_submission_public": self.private_challenge_phase.is_submission_public,
                "codename": self.private_challenge_phase.codename,
                "test_annotation": "http://testserver%s"
                % (self.private_challenge_phase.test_annotation.url),
                "slug": self.private_challenge_phase.slug,
                "environment_image": self.private_challenge_phase.environment_image,
                "is_restricted_to_select_one_submission": self.private_challenge_phase.is_restricted_to_select_one_submission,
<<<<<<< HEAD
                "submission_meta_attributes_schema": None,
=======
                "is_partial_submission_evaluation_enabled": self.challenge_phase.is_partial_submission_evaluation_enabled,
>>>>>>> a451d04d
            },
            {
                "id": self.challenge_phase.id,
                "name": self.challenge_phase.name,
                "description": self.challenge_phase.description,
                "leaderboard_public": self.challenge_phase.leaderboard_public,
                "start_date": "{0}{1}".format(
                    self.challenge_phase.start_date.isoformat(), "Z"
                ).replace("+00:00", ""),
                "end_date": "{0}{1}".format(
                    self.challenge_phase.end_date.isoformat(), "Z"
                ).replace("+00:00", ""),
                "challenge": self.challenge_phase.challenge.pk,
                "max_submissions_per_day": self.challenge_phase.max_submissions_per_day,
                "max_submissions_per_month": self.challenge_phase.max_submissions_per_month,
                "max_submissions": self.challenge_phase.max_submissions,
                "max_concurrent_submissions_allowed": self.challenge_phase.max_concurrent_submissions_allowed,
                "is_public": self.challenge_phase.is_public,
                "is_active": True,
                "is_submission_public": self.challenge_phase.is_submission_public,
                "codename": self.challenge_phase.codename,
                "test_annotation": "http://testserver%s"
                % (self.challenge_phase.test_annotation.url),
                "slug": self.challenge_phase.slug,
                "environment_image": self.challenge_phase.environment_image,
                "is_restricted_to_select_one_submission": self.challenge_phase.is_restricted_to_select_one_submission,
<<<<<<< HEAD
                "submission_meta_attributes_schema": None,
=======
                "is_partial_submission_evaluation_enabled": self.challenge_phase.is_partial_submission_evaluation_enabled,
>>>>>>> a451d04d
            },
        ]
        response = self.client.get(self.url, {})
        self.assertEqual(response.data, expected)
        self.assertEqual(response.status_code, status.HTTP_200_OK)

    def test_get_challenge_phases_by_challenge_pk_when_challenge_does_not_exist(
        self,
    ):
        self.url = reverse_lazy(
            "challenges:get_challenge_phases_by_challenge_pk",
            kwargs={"challenge_pk": self.challenge.pk + 10},
        )

        expected = {
            "detail": "Challenge {} does not exist".format(
                self.challenge.pk + 10
            )
        }
        response = self.client.get(self.url, {})
        self.assertEqual(response.data, expected)
        self.assertEqual(response.status_code, status.HTTP_404_NOT_FOUND)

    def test_get_challenge_phases_by_challenge_pk_when_user_is_not_challenge_host(
        self,
    ):
        """
        This is the case in which a user is not a challenge host
        """
        self.client.force_authenticate(user=self.user1)
        expected = {
            "error": "Sorry, you are not authorized to access these challenge phases."
        }
        response = self.client.get(self.url, {})
        self.assertEqual(response.data, expected)
        self.assertEqual(response.status_code, status.HTTP_401_UNAUTHORIZED)


class GetAWSCredentialsForParticipantTeamTest(BaseChallengePhaseClass):
    def setUp(self):
        super(GetAWSCredentialsForParticipantTeamTest, self).setUp()
        self.url = reverse_lazy(
            "challenges:star_challenge",
            kwargs={"challenge_pk": self.challenge.pk},
        )

        self.user1 = User.objects.create(
            username="otheruser1",
            password="other_secret_password",
            email="user1@test.com",
        )

        self.user2 = User.objects.create(
            username="otheruser2",
            password="other_secret_password",
            email="user2@test.com",
        )

        EmailAddress.objects.create(
            user=self.user1,
            email="user1@test.com",
            primary=True,
            verified=True,
        )

        EmailAddress.objects.create(
            user=self.user2,
            email="user2@test.com",
            primary=True,
            verified=True,
        )

        self.participant_team = ParticipantTeam.objects.create(
            team_name="Participant Team for Challenge8", created_by=self.user1
        )

        self.participant1 = Participant.objects.create(
            user=self.user1,
            status=Participant.ACCEPTED,
            team=self.participant_team,
        )
        self.challenge.participant_teams.add(self.participant_team)
        self.client.force_authenticate(user=self.user1)
        self.challenge.is_docker_based = True
        self.challenge.save()

    def test_get_aws_credentials_when_challenge_is_not_docker_based(self):
        self.challenge.is_docker_based = False
        self.challenge.save()

        self.url = reverse_lazy(
            "challenges:get_aws_credentials_for_participant_team",
            kwargs={"phase_pk": self.challenge_phase.pk},
        )
        expected = {"error": "Sorry, this is not a docker based challenge."}
        response = self.client.get(self.url, {})
        self.assertEqual(response.data, expected)
        self.assertEqual(response.status_code, status.HTTP_400_BAD_REQUEST)

    def test_get_aws_credentials_when_not_participated(self):
        self.url = reverse_lazy(
            "challenges:get_aws_credentials_for_participant_team",
            kwargs={"phase_pk": self.challenge_phase.pk},
        )
        expected = {"error": "You have not participated in this challenge."}
        self.client.force_authenticate(user=self.user2)
        response = self.client.get(self.url, {})
        self.assertEqual(response.data, expected)
        self.assertEqual(response.status_code, status.HTTP_400_BAD_REQUEST)

    def test_get_aws_credentials(self):
        self.url = reverse_lazy(
            "challenges:get_aws_credentials_for_participant_team",
            kwargs={"phase_pk": self.challenge_phase.pk},
        )
        response = self.client.get(self.url, {})
        data = response.data
        self.assertEqual(response.status_code, status.HTTP_200_OK)
        # Check if all fields for cli exists
        self.assertTrue("federated_user" in data["success"])
        self.assertTrue("docker_repository_uri" in data["success"])
        federated_user = data["success"]["federated_user"]
        self.assertTrue("AccessKeyId" in federated_user["Credentials"])
        self.assertTrue("SecretAccessKey" in federated_user["Credentials"])
        self.assertTrue("SessionToken" in federated_user["Credentials"])<|MERGE_RESOLUTION|>--- conflicted
+++ resolved
@@ -1925,11 +1925,8 @@
                 "max_concurrent_submissions_allowed": self.challenge_phase.max_concurrent_submissions_allowed,
                 "slug": self.challenge_phase.slug,
                 "is_restricted_to_select_one_submission": self.challenge_phase.is_restricted_to_select_one_submission,
-<<<<<<< HEAD
                 "submission_meta_attributes_schema": None,
-=======
                 "is_partial_submission_evaluation_enabled": self.challenge_phase.is_partial_submission_evaluation_enabled,
->>>>>>> a451d04d
             },
             {
                 "id": self.private_challenge_phase.id,
@@ -1952,11 +1949,8 @@
                 "max_concurrent_submissions_allowed": self.private_challenge_phase.max_concurrent_submissions_allowed,
                 "slug": self.private_challenge_phase.slug,
                 "is_restricted_to_select_one_submission": self.challenge_phase.is_restricted_to_select_one_submission,
-<<<<<<< HEAD
                 "submission_meta_attributes_schema": None,
-=======
                 "is_partial_submission_evaluation_enabled": self.challenge_phase.is_partial_submission_evaluation_enabled,
->>>>>>> a451d04d
             },
         ]
 
@@ -1987,11 +1981,8 @@
                 "max_concurrent_submissions_allowed": self.challenge_phase.max_concurrent_submissions_allowed,
                 "slug": self.challenge_phase.slug,
                 "is_restricted_to_select_one_submission": self.challenge_phase.is_restricted_to_select_one_submission,
-<<<<<<< HEAD
                 "submission_meta_attributes_schema": None,
-=======
                 "is_partial_submission_evaluation_enabled": self.challenge_phase.is_partial_submission_evaluation_enabled,
->>>>>>> a451d04d
             }
         ]
         self.client.force_authenticate(user=None)
@@ -2032,11 +2023,8 @@
                 "max_concurrent_submissions_allowed": self.challenge_phase.max_concurrent_submissions_allowed,
                 "slug": self.challenge_phase.slug,
                 "is_restricted_to_select_one_submission": self.challenge_phase.is_restricted_to_select_one_submission,
-<<<<<<< HEAD
                 "submission_meta_attributes_schema": None,
-=======
                 "is_partial_submission_evaluation_enabled": self.challenge_phase.is_partial_submission_evaluation_enabled,
->>>>>>> a451d04d
             },
             {
                 "id": self.private_challenge_phase.id,
@@ -2059,11 +2047,8 @@
                 "max_concurrent_submissions_allowed": self.challenge_phase.max_concurrent_submissions_allowed,
                 "slug": self.private_challenge_phase.slug,
                 "is_restricted_to_select_one_submission": self.challenge_phase.is_restricted_to_select_one_submission,
-<<<<<<< HEAD
                 "submission_meta_attributes_schema": None,
-=======
                 "is_partial_submission_evaluation_enabled": self.challenge_phase.is_partial_submission_evaluation_enabled,
->>>>>>> a451d04d
             },
         ]
 
@@ -2408,11 +2393,8 @@
             "max_concurrent_submissions_allowed": self.challenge_phase.max_concurrent_submissions_allowed,
             "slug": self.challenge_phase.slug,
             "is_restricted_to_select_one_submission": self.challenge_phase.is_restricted_to_select_one_submission,
-<<<<<<< HEAD
             "submission_meta_attributes_schema": None,
-=======
             "is_partial_submission_evaluation_enabled": self.challenge_phase.is_partial_submission_evaluation_enabled,
->>>>>>> a451d04d
         }
         self.client.force_authenticate(user=self.participant_user)
         response = self.client.get(self.url, {})
@@ -2445,11 +2427,8 @@
             "slug": self.challenge_phase.slug,
             "environment_image": self.challenge_phase.environment_image,
             "is_restricted_to_select_one_submission": self.challenge_phase.is_restricted_to_select_one_submission,
-<<<<<<< HEAD
             "submission_meta_attributes_schema": None,
-=======
             "is_partial_submission_evaluation_enabled": self.challenge_phase.is_partial_submission_evaluation_enabled,
->>>>>>> a451d04d
         }
         self.client.force_authenticate(user=self.user)
         response = self.client.get(self.url, {})
@@ -2506,11 +2485,8 @@
             "max_concurrent_submissions_allowed": self.challenge_phase.max_concurrent_submissions_allowed,
             "slug": self.challenge_phase.slug,
             "is_restricted_to_select_one_submission": self.challenge_phase.is_restricted_to_select_one_submission,
-<<<<<<< HEAD
             "submission_meta_attributes_schema": None,
-=======
             "is_partial_submission_evaluation_enabled": self.challenge_phase.is_partial_submission_evaluation_enabled,
->>>>>>> a451d04d
         }
         response = self.client.put(
             self.url, {"name": new_name, "description": new_description}
@@ -2606,11 +2582,8 @@
             "max_concurrent_submissions_allowed": self.challenge_phase.max_concurrent_submissions_allowed,
             "slug": self.challenge_phase.slug,
             "is_restricted_to_select_one_submission": self.challenge_phase.is_restricted_to_select_one_submission,
-<<<<<<< HEAD
             "submission_meta_attributes_schema": None,
-=======
             "is_partial_submission_evaluation_enabled": self.challenge_phase.is_partial_submission_evaluation_enabled,
->>>>>>> a451d04d
         }
         response = self.client.patch(self.url, self.partial_update_data)
         self.assertEqual(response.data, expected)
@@ -4106,11 +4079,8 @@
             "codename": self.challenge_phase.codename,
             "slug": self.challenge_phase.slug,
             "is_restricted_to_select_one_submission": self.challenge_phase.is_restricted_to_select_one_submission,
-<<<<<<< HEAD
             "submission_meta_attributes_schema": None,
-=======
             "is_partial_submission_evaluation_enabled": self.challenge_phase.is_partial_submission_evaluation_enabled,
->>>>>>> a451d04d
         }
         response = self.client.get(self.url, {})
         self.assertEqual(response.data, expected)
@@ -4179,11 +4149,8 @@
                 "slug": self.private_challenge_phase.slug,
                 "environment_image": self.private_challenge_phase.environment_image,
                 "is_restricted_to_select_one_submission": self.private_challenge_phase.is_restricted_to_select_one_submission,
-<<<<<<< HEAD
                 "submission_meta_attributes_schema": None,
-=======
                 "is_partial_submission_evaluation_enabled": self.challenge_phase.is_partial_submission_evaluation_enabled,
->>>>>>> a451d04d
             },
             {
                 "id": self.challenge_phase.id,
@@ -4210,11 +4177,8 @@
                 "slug": self.challenge_phase.slug,
                 "environment_image": self.challenge_phase.environment_image,
                 "is_restricted_to_select_one_submission": self.challenge_phase.is_restricted_to_select_one_submission,
-<<<<<<< HEAD
                 "submission_meta_attributes_schema": None,
-=======
                 "is_partial_submission_evaluation_enabled": self.challenge_phase.is_partial_submission_evaluation_enabled,
->>>>>>> a451d04d
             },
         ]
         response = self.client.get(self.url, {})
