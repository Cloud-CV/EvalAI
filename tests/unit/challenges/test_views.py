--- conflicted
+++ resolved
@@ -1828,14 +1828,9 @@
                 'stdout_file': None,
                 'stderr_file': None,
                 'submission_result_file': None,
-<<<<<<< HEAD
                 "submitted_at": "{0}{1}".format(self.submission1.submitted_at.isoformat(), 'Z').replace("+00:00", ""),
                 "is_public": self.submission1.is_public,
-=======
-                "submitted_at": "{0}{1}".format(self.submission.submitted_at.isoformat(), 'Z').replace("+00:00", ""),
-                "is_public": self.submission.is_public,
-                "when_made_public": self.submission.when_made_public,
->>>>>>> 9397be12
+                "when_made_public": self.submission1.when_made_public,
             }
         ]
         self.challenge5.participant_teams.add(self.participant_team6)
