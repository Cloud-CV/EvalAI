--- conflicted
+++ resolved
@@ -296,7 +296,6 @@
         self.assertEqual(response.data, expected)
         self.assertEqual(response.status_code, status.HTTP_403_FORBIDDEN)
 
-<<<<<<< HEAD
     def test_update_challenge_when_user_is_host(self):
         self.user1 = User.objects.create(
             username='someuser1',
@@ -317,13 +316,8 @@
 
         self.client.force_authenticate(user=self.user1)
 
-        new_title = 'Rose Challenge'
-        new_description = 'New description.'
-=======
-    def test_update_challenge_when_user_is_its_creator(self):
         new_title = "Rose Challenge"
         new_description = "New description."
->>>>>>> 01e53d67
         expected = {
             "id": self.challenge.pk,
             "title": new_title,
@@ -2198,7 +2192,6 @@
         self.assertEqual(response.data, expected)
         self.assertEqual(response.status_code, status.HTTP_403_FORBIDDEN)
 
-<<<<<<< HEAD
     def test_update_challenge_phase_when_user_is_its_host(self):
         self.user1 = User.objects.create(
             username='someuser1',
@@ -2219,13 +2212,8 @@
 
         self.client.force_authenticate(user=self.user1)
 
-        new_name = 'Rose Phase'
-        new_description = 'New description.'
-=======
-    def test_update_challenge_phase_when_user_is_its_creator(self):
         new_name = "Rose Phase"
         new_description = "New description."
->>>>>>> 01e53d67
         expected = {
             "id": self.challenge_phase.id,
             "name": new_name,
