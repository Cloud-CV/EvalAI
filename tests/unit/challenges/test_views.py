import csv
import io
import json
import os
import shutil
from datetime import timedelta
from os.path import join

import boto3
import mock
import requests
import responses
from allauth.account.models import EmailAddress
from challenges.models import (
    Challenge,
    ChallengeConfiguration,
    ChallengePhase,
    ChallengePhaseSplit,
    ChallengePrize,
    ChallengeSponsor,
    DatasetSplit,
    Leaderboard,
    LeaderboardData,
    StarChallenge,
)
from django.conf import settings
from django.contrib.auth.models import User
from django.core.files.uploadedfile import SimpleUploadedFile
from django.test import override_settings
from django.urls import reverse_lazy
from django.utils import timezone
from hosts.models import ChallengeHost, ChallengeHostTeam
from jobs.models import Submission
from jobs.serializers import ChallengeSubmissionManagementSerializer
from moto import mock_s3
from participants.models import Participant, ParticipantTeam
from rest_framework import status
from rest_framework.test import APIClient, APITestCase


class BaseAPITestClass(APITestCase):
    def setUp(self):
        self.client = APIClient(enforce_csrf_checks=True)

        self.user = User.objects.create(
            username="someuser",
            email="user@test.com",
            password="secret_password",
        )

        EmailAddress.objects.create(
            user=self.user, email="user@test.com", primary=True, verified=True
        )

        self.participant_user = User.objects.create(
            username="someparticipantuser",
            email="participantuser@test.com",
            password="secret_password",
        )

        EmailAddress.objects.create(
            user=self.participant_user,
            email="participantuser@test.com",
            primary=True,
            verified=True,
        )

        self.challenge_host_team = ChallengeHostTeam.objects.create(
            team_name="Test Challenge Host Team", created_by=self.user
        )

        self.challenge = Challenge.objects.create(
            title="Test Challenge",
            short_description="Short description for test challenge",
            description="Description for test challenge",
            terms_and_conditions="Terms and conditions for test challenge",
            submission_guidelines="Submission guidelines for test challenge",
            creator=self.challenge_host_team,
            domain="CV",
            list_tags=["Paper", "Dataset", "Environment", "Workshop"],
            published=False,
            is_registration_open=True,
            enable_forum=True,
            anonymous_leaderboard=False,
            manual_participant_approval=False,
            start_date=timezone.now() - timedelta(days=2),
            end_date=timezone.now() + timedelta(days=1),
            approved_by_admin=False,
            github_repository="challenge/github_repo",
        )
        self.challenge.slug = "{}-{}".format(
            self.challenge.title.replace(" ", "-").lower(), self.challenge.pk
        )[:199]
        self.challenge.save()

        self.challenge_host = ChallengeHost.objects.create(
            user=self.user,
            team_name=self.challenge_host_team,
            status=ChallengeHost.ACCEPTED,
            permissions=ChallengeHost.ADMIN,
        )

        self.participant_team = ParticipantTeam.objects.create(
            team_name="Participant Team for Challenge", created_by=self.user
        )

        self.client.force_authenticate(user=self.user)


class GetChallengeTest(BaseAPITestClass):
    url = reverse_lazy("challenges:get_challenge_list")

    def setUp(self):
        super(GetChallengeTest, self).setUp()

        self.disabled_challenge = Challenge.objects.create(
            title="Disabled Challenge",
            short_description="Short description for disabled challenge",
            description="Description for disabled challenge",
            terms_and_conditions="Terms and conditions for disabled challenge",
            submission_guidelines="Submission guidelines for disabled challenge",
            creator=self.challenge_host_team,
            published=False,
            is_registration_open=True,
            enable_forum=True,
            is_disabled=True,
            leaderboard_description=None,
            anonymous_leaderboard=False,
            start_date=timezone.now() - timedelta(days=2),
            end_date=timezone.now() + timedelta(days=1),
            approved_by_admin=False,
        )

        self.url = reverse_lazy(
            "challenges:get_challenge_list",
            kwargs={"challenge_host_team_pk": self.challenge_host_team.pk},
        )

    def test_get_challenge(self):
        expected = [
            {
                "id": self.challenge.pk,
                "title": self.challenge.title,
                "description": self.challenge.description,
                "short_description": self.challenge.short_description,
                "terms_and_conditions": self.challenge.terms_and_conditions,
                "submission_guidelines": self.challenge.submission_guidelines,
                "evaluation_details": self.challenge.evaluation_details,
                "image": None,
                "start_date": "{0}{1}".format(
                    self.challenge.start_date.isoformat(), "Z"
                ).replace("+00:00", ""),
                "end_date": "{0}{1}".format(
                    self.challenge.end_date.isoformat(), "Z"
                ).replace("+00:00", ""),
                "creator": {
                    "id": self.challenge.creator.pk,
                    "team_name": self.challenge.creator.team_name,
                    "created_by": self.challenge.creator.created_by.username,
                    "team_url": self.challenge.creator.team_url,
                },
                "domain": self.challenge.domain,
                "domain_name": "Computer Vision",
                "list_tags": self.challenge.list_tags,
                "has_prize": self.challenge.has_prize,
                "has_sponsors": self.challenge.has_sponsors,
                "published": self.challenge.published,
                "submission_time_limit": self.challenge.submission_time_limit,
                "is_registration_open": self.challenge.is_registration_open,
                "enable_forum": self.challenge.enable_forum,
                "leaderboard_description": self.challenge.leaderboard_description,
                "anonymous_leaderboard": self.challenge.anonymous_leaderboard,
                "manual_participant_approval": self.challenge.manual_participant_approval,
                "is_active": True,
                "allowed_email_domains": [],
                "blocked_email_domains": [],
                "banned_email_ids": [],
                "approved_by_admin": False,
                "forum_url": self.challenge.forum_url,
                "is_docker_based": self.challenge.is_docker_based,
                "is_static_dataset_code_upload": self.challenge.is_static_dataset_code_upload,
                "slug": self.challenge.slug,
                "max_docker_image_size": self.challenge.max_docker_image_size,
                "cli_version": self.challenge.cli_version,
                "remote_evaluation": self.challenge.remote_evaluation,
                "allow_resuming_submissions": self.challenge.allow_resuming_submissions,
                "allow_host_cancel_submissions": self.challenge.allow_host_cancel_submissions,
                "allow_cancel_running_submissions": self.challenge.allow_cancel_running_submissions,
                "allow_participants_resubmissions": self.challenge.allow_participants_resubmissions,
                "workers": self.challenge.workers,
                "created_at": "{0}{1}".format(
                    self.challenge.created_at.isoformat(), "Z"
                ).replace("+00:00", ""),
                "queue": self.challenge.queue,
                "worker_cpu_cores": 512,
                "worker_memory": 1024,
                "cpu_only_jobs": self.challenge.cpu_only_jobs,
                "job_cpu_cores": self.challenge.job_cpu_cores,
                "job_memory": self.challenge.job_memory,
                "uses_ec2_worker": self.challenge.uses_ec2_worker,
                "evaluation_module_error": self.challenge.evaluation_module_error,
                "ec2_storage": self.challenge.ec2_storage,
                "ephemeral_storage": self.challenge.ephemeral_storage,
                "worker_image_url": self.challenge.worker_image_url,
                "worker_instance_type": self.challenge.worker_instance_type,
                "sqs_retention_period": self.challenge.sqs_retention_period,
<<<<<<< HEAD
                "disable_private_submission": self.challenge.disable_private_submission,
=======
                "github_repository": self.challenge.github_repository,
>>>>>>> 98336e0b
            }
        ]

        response = self.client.get(self.url, {})
        self.assertEqual(response.data["results"], expected)
        self.assertEqual(response.status_code, status.HTTP_200_OK)

    def test_particular_challenge_host_team_for_challenge_does_not_exist(self):
        self.url = reverse_lazy(
            "challenges:get_challenge_list",
            kwargs={"challenge_host_team_pk": self.challenge_host_team.pk + 1},
        )
        expected = {"error": "ChallengeHostTeam does not exist"}
        response = self.client.get(self.url, {})
        self.assertEqual(response.data, expected)
        self.assertEqual(response.status_code, status.HTTP_406_NOT_ACCEPTABLE)


class GetParticipantTeamNameTest(BaseAPITestClass):
    def setUp(self):
        super(GetParticipantTeamNameTest, self).setUp()

        self.participant = Participant.objects.create(
            user=self.user,
            status=Participant.ACCEPTED,
            team=self.participant_team,
        )

        self.challenge.participant_teams.add(self.participant_team)

    def test_team_name_for_challenge(self):
        self.url = reverse_lazy(
            "challenges:participant_team_detail_for_challenge",
            kwargs={"challenge_pk": self.challenge.pk},
        )

        expected = "Participant Team for Challenge"
        response = self.client.get(self.url, {})
        self.assertEqual(response.status_code, status.HTTP_200_OK)
        self.assertEqual(
            response.data["participant_team"]["team_name"], expected
        )

    def test_team_name_for_challenge_with_participant_team_does_not_exist(
        self,
    ):
        self.url = reverse_lazy(
            "challenges:participant_team_detail_for_challenge",
            kwargs={"challenge_pk": self.challenge.pk + 2},
        )
        expected = {"error": "You are not a participant!"}
        response = self.client.get(self.url, {})
        self.assertEqual(response.data, expected)
        self.assertEqual(response.status_code, status.HTTP_406_NOT_ACCEPTABLE)


class GetApprovedParticipantTeamNameTest(BaseAPITestClass):
    def setUp(self):
        super(GetApprovedParticipantTeamNameTest, self).setUp()

        self.participant = Participant.objects.create(
            user=self.user,
            status=Participant.ACCEPTED,
            team=self.participant_team,
        )

    def test_add_participant_team_to_approved_list_when_not_in_participant_team(
        self,
    ):
        self.url = reverse_lazy(
            "challenges:add_participant_team_to_approved_list",
            kwargs={
                "challenge_pk": self.challenge.pk,
                "participant_team_pk": self.participant_team.pk,
            },
        )
        expected = {"error": "Participant isn't interested in challenge"}
        response = self.client.post(self.url, {})
        self.assertEqual(response.data, expected)
        self.assertEqual(response.status_code, status.HTTP_406_NOT_ACCEPTABLE)

    def test_add_participant_team_to_approved_list_when_team_doesnt_exist(
        self,
    ):
        self.url = reverse_lazy(
            "challenges:add_participant_team_to_approved_list",
            kwargs={
                "challenge_pk": self.challenge.pk,
                "participant_team_pk": self.participant_team.pk + 1,
            },
        )
        expected = {"error": "Participant Team does not exist"}
        response = self.client.post(self.url, {})
        self.assertEqual(response.data, expected)
        self.assertEqual(response.status_code, status.HTTP_406_NOT_ACCEPTABLE)

        self.challenge.participant_teams.add(self.participant_team)

    def test_team_in_approved_participant_team(self):
        self.url = reverse_lazy(
            "challenges:get_participant_teams_for_challenge",
            kwargs={"challenge_pk": self.challenge.pk},
        )
        response = self.client.get(self.url, {})
        self.assertEqual(response.status_code, status.HTTP_200_OK)

    def test_add_participant_team_already_approved(self):
        self.challenge.approved_participant_teams.add(self.participant_team)
        self.url = reverse_lazy(
            "challenges:add_participant_team_to_approved_list",
            kwargs={
                "challenge_pk": self.challenge.pk,
                "participant_team_pk": self.participant_team.pk,
            },
        )
        expected = {"error": "Participant Team already approved"}
        response = self.client.post(self.url, {})
        self.assertEqual(response.data, expected)
        self.assertEqual(response.status_code, status.HTTP_406_NOT_ACCEPTABLE)

    def test_remove_participant_team_doesnt_exist(self):
        self.url = reverse_lazy(
            "challenges:remove_participant_team_from_approved_list",
            kwargs={
                "challenge_pk": self.challenge.pk,
                "participant_team_pk": self.participant_team.pk + 1,
            },
        )
        expected = {"error": "Participant Team does not exist"}
        response = self.client.post(self.url, {})
        self.assertEqual(response.data, expected)
        self.assertEqual(response.status_code, status.HTTP_406_NOT_ACCEPTABLE)

    def test_remove_participant_team(self):
        self.challenge.approved_participant_teams.add(self.participant_team)
        self.url = reverse_lazy(
            "challenges:remove_participant_team_from_approved_list",
            kwargs={
                "challenge_pk": self.challenge.pk,
                "participant_team_pk": self.participant_team.pk,
            },
        )
        response = self.client.post(self.url, {})
        self.assertEqual(response.status_code, status.HTTP_204_NO_CONTENT)


class DeregisterParticipantTeamTest(BaseAPITestClass):
    def setUp(self):
        super(DeregisterParticipantTeamTest, self).setUp()

        self.user5 = User.objects.create(
            username="otheruser",
            password="other_secret_password",
            email="user5@test.com",
        )

        EmailAddress.objects.create(
            user=self.user5,
            email="user5@test.com",
            primary=True,
            verified=True,
        )

        self.challenge_host_team = ChallengeHostTeam.objects.create(
            team_name="Other Test Challenge Host Team", created_by=self.user5
        )

        self.participant = Participant.objects.create(
            user=self.user,
            status=Participant.ACCEPTED,
            team=self.participant_team,
        )

        self.challenge.participant_teams.add(self.participant_team)

        self.challenge_host = ChallengeHost.objects.create(
            user=self.user5,
            team_name=self.challenge_host_team,
            status=ChallengeHost.ACCEPTED,
            permissions=ChallengeHost.ADMIN,
        )

    def create_submission(self):
        with self.settings(MEDIA_ROOT="/tmp/evalai"):
            self.challenge_phase1 = ChallengePhase.objects.create(
                name="Challenge Phase",
                description="Description for Challenge Phase",
                leaderboard_public=False,
                is_public=True,
                start_date=timezone.now() - timedelta(days=2),
                end_date=timezone.now() + timedelta(days=1),
                challenge=self.challenge,
                test_annotation=SimpleUploadedFile(
                    "test_sample_file.txt",
                    b"Dummy file content",
                    content_type="text/plain",
                ),
            )

        with self.settings(MEDIA_ROOT="/tmp/evalai"):
            self.submission1 = Submission.objects.create(
                participant_team=self.participant_team,
                challenge_phase=self.challenge_phase1,
                created_by=self.challenge_host_team.created_by,
                status="submitted",
                input_file=SimpleUploadedFile(
                    "test_sample_file.txt",
                    b"Dummy file content",
                    content_type="text/plain",
                ),
                method_name="Test Method 1",
                method_description="Test Description 1",
                project_url="http://testserver1/",
                publication_url="http://testserver1/",
                is_public=True,
                is_flagged=True,
            )

    def test_deregister_participant_team(self):
        self.url = reverse_lazy(
            "challenges:deregister_participant_team_from_challenge",
            kwargs={"challenge_pk": self.challenge.pk},
        )

        response = self.client.post(self.url, {})
        self.assertEqual(response.status_code, status.HTTP_200_OK)
        self.assertEqual(
            response.data["success"], "Successfully deregistered!"
        )

    def test_deregister_participant_team_with_challenge_does_not_exist(
        self,
    ):
        self.url = reverse_lazy(
            "challenges:deregister_participant_team_from_challenge",
            kwargs={"challenge_pk": self.challenge.pk + 2},
        )
        response = self.client.post(self.url, {})
        self.assertEqual(response.status_code, status.HTTP_406_NOT_ACCEPTABLE)

    def test_deregister_participant_team_with_submission_exist(self):
        self.url = reverse_lazy(
            "challenges:deregister_participant_team_from_challenge",
            kwargs={"challenge_pk": self.challenge.pk},
        )
        self.create_submission()
        response = self.client.post(self.url, {})
        self.assertEqual(response.status_code, status.HTTP_406_NOT_ACCEPTABLE)


class CreateChallengeTest(BaseAPITestClass):
    def setUp(self):
        super(CreateChallengeTest, self).setUp()
        self.url = reverse_lazy(
            "challenges:get_challenge_list",
            kwargs={"challenge_host_team_pk": self.challenge_host_team.pk},
        )
        self.data = {
            "title": "New Test Challenge",
            "short_description": "Short description for new test challenge",
            "description": "Description for new test challenge",
            "terms_and_conditions": "Terms and conditions for new test challenge",
            "submission_guidelines": "Submission guidelines for new test challenge",
            "creator": {
                "id": self.challenge_host_team.pk,
                "team_name": self.challenge_host_team.team_name,
                "created_by": self.challenge_host_team.created_by.pk,
            },
            "published": False,
            "is_registration_open": True,
            "enable_forum": True,
            "leaderboard_description": "Lorem ipsum dolor sit amet, consectetur adipiscing elit.",
            "anonymous_leaderboard": False,
            "start_date": timezone.now() - timedelta(days=2),
            "end_date": timezone.now() + timedelta(days=1),
        }

    def test_create_challenge_with_all_data(self):
        response = self.client.post(self.url, self.data)
        self.assertEqual(response.status_code, status.HTTP_201_CREATED)

    def test_create_challenge_with_no_data(self):
        del self.data["title"]
        response = self.client.post(self.url, self.data)
        self.assertEqual(response.status_code, status.HTTP_400_BAD_REQUEST)

    def test_check_challenge_host_team_ownership(self):
        del self.data["creator"]
        self.challenge_host.delete()
        response = self.client.post(self.url, self.data)
        self.assertEqual(response.status_code, status.HTTP_401_UNAUTHORIZED)


class GetParticularChallenge(BaseAPITestClass):
    def setUp(self):
        super(GetParticularChallenge, self).setUp()
        self.url = reverse_lazy(
            "challenges:get_challenge_detail",
            kwargs={
                "challenge_host_team_pk": self.challenge_host_team.pk,
                "challenge_pk": self.challenge.pk,
            },
        )

    def test_get_particular_challenge(self):
        expected = {
            "id": self.challenge.pk,
            "title": self.challenge.title,
            "short_description": self.challenge.short_description,
            "description": self.challenge.description,
            "terms_and_conditions": self.challenge.terms_and_conditions,
            "submission_guidelines": self.challenge.submission_guidelines,
            "evaluation_details": self.challenge.evaluation_details,
            "image": None,
            "start_date": "{0}{1}".format(
                self.challenge.start_date.isoformat(), "Z"
            ).replace("+00:00", ""),
            "end_date": "{0}{1}".format(
                self.challenge.end_date.isoformat(), "Z"
            ).replace("+00:00", ""),
            "creator": {
                "id": self.challenge.creator.pk,
                "team_name": self.challenge.creator.team_name,
                "created_by": self.challenge.creator.created_by.username,
                "team_url": self.challenge.creator.team_url,
            },
            "domain": self.challenge.domain,
            "domain_name": "Computer Vision",
            "list_tags": self.challenge.list_tags,
            "has_prize": self.challenge.has_prize,
            "has_sponsors": self.challenge.has_sponsors,
            "published": self.challenge.published,
            "submission_time_limit": self.challenge.submission_time_limit,
            "is_registration_open": self.challenge.is_registration_open,
            "enable_forum": self.challenge.enable_forum,
            "leaderboard_description": self.challenge.leaderboard_description,
            "anonymous_leaderboard": self.challenge.anonymous_leaderboard,
            "manual_participant_approval": self.challenge.manual_participant_approval,
            "is_active": True,
            "allowed_email_domains": [],
            "blocked_email_domains": [],
            "banned_email_ids": [],
            "approved_by_admin": False,
            "forum_url": self.challenge.forum_url,
            "is_docker_based": self.challenge.is_docker_based,
            "is_static_dataset_code_upload": self.challenge.is_static_dataset_code_upload,
            "slug": self.challenge.slug,
            "max_docker_image_size": self.challenge.max_docker_image_size,
            "cli_version": self.challenge.cli_version,
            "remote_evaluation": self.challenge.remote_evaluation,
            "allow_resuming_submissions": self.challenge.allow_resuming_submissions,
            "allow_host_cancel_submissions": self.challenge.allow_host_cancel_submissions,
            "allow_cancel_running_submissions": self.challenge.allow_cancel_running_submissions,
            "allow_participants_resubmissions": self.challenge.allow_participants_resubmissions,
            "workers": self.challenge.workers,
            "created_at": "{0}{1}".format(
                self.challenge.created_at.isoformat(), "Z"
            ).replace("+00:00", ""),
            "queue": self.challenge.queue,
            "worker_cpu_cores": 512,
            "worker_memory": 1024,
            "cpu_only_jobs": self.challenge.cpu_only_jobs,
            "job_cpu_cores": self.challenge.job_cpu_cores,
            "job_memory": self.challenge.job_memory,
            "uses_ec2_worker": self.challenge.uses_ec2_worker,
            "evaluation_module_error": self.challenge.evaluation_module_error,
            "ec2_storage": self.challenge.ec2_storage,
            "ephemeral_storage": self.challenge.ephemeral_storage,
            "worker_image_url": self.challenge.worker_image_url,
            "worker_instance_type": self.challenge.worker_instance_type,
            "sqs_retention_period": self.challenge.sqs_retention_period,
<<<<<<< HEAD
            "disable_private_submission": self.challenge.disable_private_submission,
=======
            "github_repository": self.challenge.github_repository,
>>>>>>> 98336e0b
        }
        response = self.client.get(self.url, {})
        self.assertEqual(response.data, expected)
        self.assertEqual(response.status_code, status.HTTP_200_OK)

    def test_update_challenge_when_user_is_not_its_creator(self):
        self.user1 = User.objects.create(
            username="someuser1",
            email="user1@test.com",
            password="secret_psassword",
        )

        EmailAddress.objects.create(
            user=self.user1,
            email="user1@test.com",
            primary=True,
            verified=True,
        )

        self.client.force_authenticate(user=self.user1)

        expected = {
            "detail": "Sorry, you are not allowed to perform this operation!"
        }

        response = self.client.put(
            self.url, {"title": "Rose Challenge", "description": "Version 2.0"}
        )
        self.assertEqual(response.data, expected)
        self.assertEqual(response.status_code, status.HTTP_403_FORBIDDEN)

    def test_update_challenge_when_user_is_its_creator(self):
        new_title = "Rose Challenge"
        new_description = "New description."
        expected = {
            "id": self.challenge.pk,
            "title": new_title,
            "short_description": self.challenge.short_description,
            "description": new_description,
            "terms_and_conditions": self.challenge.terms_and_conditions,
            "submission_guidelines": self.challenge.submission_guidelines,
            "evaluation_details": self.challenge.evaluation_details,
            "image": None,
            "start_date": "{0}{1}".format(
                self.challenge.start_date.isoformat(), "Z"
            ).replace("+00:00", ""),
            "end_date": "{0}{1}".format(
                self.challenge.end_date.isoformat(), "Z"
            ).replace("+00:00", ""),
            "creator": {
                "id": self.challenge.creator.pk,
                "team_name": self.challenge.creator.team_name,
                "created_by": self.challenge.creator.created_by.username,
                "team_url": self.challenge.creator.team_url,
            },
            "domain": self.challenge.domain,
            "domain_name": "Computer Vision",
            "list_tags": self.challenge.list_tags,
            "has_prize": self.challenge.has_prize,
            "has_sponsors": self.challenge.has_sponsors,
            "published": self.challenge.published,
            "submission_time_limit": self.challenge.submission_time_limit,
            "is_registration_open": self.challenge.is_registration_open,
            "enable_forum": self.challenge.enable_forum,
            "leaderboard_description": self.challenge.leaderboard_description,
            "anonymous_leaderboard": self.challenge.anonymous_leaderboard,
            "manual_participant_approval": self.challenge.manual_participant_approval,
            "is_active": True,
            "allowed_email_domains": [],
            "blocked_email_domains": [],
            "banned_email_ids": [],
            "approved_by_admin": False,
            "forum_url": self.challenge.forum_url,
            "is_docker_based": self.challenge.is_docker_based,
            "is_static_dataset_code_upload": self.challenge.is_static_dataset_code_upload,
            "slug": "{}-{}".format(
                new_title.replace(" ", "-").lower(), self.challenge.pk
            )[:199],
            "max_docker_image_size": self.challenge.max_docker_image_size,
            "cli_version": self.challenge.cli_version,
            "remote_evaluation": self.challenge.remote_evaluation,
            "allow_resuming_submissions": self.challenge.allow_resuming_submissions,
            "allow_host_cancel_submissions": self.challenge.allow_host_cancel_submissions,
            "allow_cancel_running_submissions": self.challenge.allow_cancel_running_submissions,
            "allow_participants_resubmissions": self.challenge.allow_participants_resubmissions,
            "workers": self.challenge.workers,
            "created_at": "{0}{1}".format(
                self.challenge.created_at.isoformat(), "Z"
            ).replace("+00:00", ""),
            "queue": self.challenge.queue,
            "worker_cpu_cores": 512,
            "worker_memory": 1024,
            "cpu_only_jobs": self.challenge.cpu_only_jobs,
            "job_cpu_cores": self.challenge.job_cpu_cores,
            "job_memory": self.challenge.job_memory,
            "uses_ec2_worker": self.challenge.uses_ec2_worker,
            "evaluation_module_error": self.challenge.evaluation_module_error,
            "ec2_storage": self.challenge.ec2_storage,
            "ephemeral_storage": self.challenge.ephemeral_storage,
            "worker_image_url": self.challenge.worker_image_url,
            "worker_instance_type": self.challenge.worker_instance_type,
            "sqs_retention_period": self.challenge.sqs_retention_period,
<<<<<<< HEAD
            "disable_private_submission": self.challenge.disable_private_submission,
=======
            "github_repository": self.challenge.github_repository,
>>>>>>> 98336e0b
        }
        response = self.client.put(
            self.url, {"title": new_title, "description": new_description}
        )
        self.assertEqual(response.data, expected)
        self.assertEqual(response.status_code, status.HTTP_200_OK)

    def test_particular_challenge_does_not_exist(self):
        self.url = reverse_lazy(
            "challenges:get_challenge_detail",
            kwargs={
                "challenge_host_team_pk": self.challenge_host_team.pk,
                "challenge_pk": self.challenge.pk + 1,
            },
        )
        expected = {"error": "Challenge does not exist"}
        response = self.client.get(self.url, {})
        self.assertEqual(response.data, expected)
        self.assertEqual(response.status_code, status.HTTP_406_NOT_ACCEPTABLE)

    def test_particular_challenge_host_team_for_challenge_does_not_exist(self):
        self.url = reverse_lazy(
            "challenges:get_challenge_detail",
            kwargs={
                "challenge_host_team_pk": self.challenge_host_team.pk + 1,
                "challenge_pk": self.challenge.pk,
            },
        )
        expected = {"error": "ChallengeHostTeam does not exist"}
        response = self.client.get(self.url, {})
        self.assertEqual(response.data, expected)
        self.assertEqual(response.status_code, status.HTTP_406_NOT_ACCEPTABLE)


class UpdateParticularChallenge(BaseAPITestClass):
    def setUp(self):
        super(UpdateParticularChallenge, self).setUp()
        self.url = reverse_lazy(
            "challenges:get_challenge_detail",
            kwargs={
                "challenge_host_team_pk": self.challenge_host_team.pk,
                "challenge_pk": self.challenge.pk,
            },
        )

        self.partial_update_challenge_title = "Partial Update Test Challenge"
        self.update_challenge_title = "Update Test Challenge"
        self.update_submission_guidelines = "Update Submission Guidelines"
        self.data = {
            "title": self.update_challenge_title,
            "submission_guidelines": self.update_submission_guidelines,
        }

    def test_particular_challenge_partial_update(self):
        self.partial_update_data = {
            "title": self.partial_update_challenge_title
        }
        expected = {
            "id": self.challenge.pk,
            "title": self.partial_update_challenge_title,
            "short_description": self.challenge.short_description,
            "description": self.challenge.description,
            "terms_and_conditions": self.challenge.terms_and_conditions,
            "submission_guidelines": self.challenge.submission_guidelines,
            "evaluation_details": self.challenge.evaluation_details,
            "image": None,
            "start_date": None,
            "end_date": None,
            "creator": {
                "id": self.challenge.creator.pk,
                "team_name": self.challenge.creator.team_name,
                "created_by": self.challenge.creator.created_by.username,
                "team_url": self.challenge.creator.team_url,
            },
            "domain": self.challenge.domain,
            "domain_name": "Computer Vision",
            "list_tags": self.challenge.list_tags,
            "has_prize": self.challenge.has_prize,
            "has_sponsors": self.challenge.has_sponsors,
            "published": self.challenge.published,
            "submission_time_limit": self.challenge.submission_time_limit,
            "is_registration_open": self.challenge.is_registration_open,
            "enable_forum": self.challenge.enable_forum,
            "leaderboard_description": self.challenge.leaderboard_description,
            "anonymous_leaderboard": self.challenge.anonymous_leaderboard,
            "manual_participant_approval": self.challenge.manual_participant_approval,
            "is_active": True,
            "start_date": "{0}{1}".format(
                self.challenge.start_date.isoformat(), "Z"
            ).replace("+00:00", ""),
            "end_date": "{0}{1}".format(
                self.challenge.end_date.isoformat(), "Z"
            ).replace("+00:00", ""),
            "allowed_email_domains": [],
            "blocked_email_domains": [],
            "banned_email_ids": [],
            "approved_by_admin": False,
            "forum_url": self.challenge.forum_url,
            "is_docker_based": self.challenge.is_docker_based,
            "is_static_dataset_code_upload": self.challenge.is_static_dataset_code_upload,
            "slug": "{}-{}".format(
                self.partial_update_challenge_title.replace(" ", "-").lower(),
                self.challenge.pk,
            )[:199],
            "max_docker_image_size": self.challenge.max_docker_image_size,
            "cli_version": self.challenge.cli_version,
            "remote_evaluation": self.challenge.remote_evaluation,
            "allow_resuming_submissions": self.challenge.allow_resuming_submissions,
            "allow_host_cancel_submissions": self.challenge.allow_host_cancel_submissions,
            "allow_cancel_running_submissions": self.challenge.allow_cancel_running_submissions,
            "allow_participants_resubmissions": self.challenge.allow_participants_resubmissions,
            "workers": self.challenge.workers,
            "created_at": "{0}{1}".format(
                self.challenge.created_at.isoformat(), "Z"
            ).replace("+00:00", ""),
            "queue": self.challenge.queue,
            "worker_cpu_cores": 512,
            "worker_memory": 1024,
            "cpu_only_jobs": self.challenge.cpu_only_jobs,
            "job_cpu_cores": self.challenge.job_cpu_cores,
            "job_memory": self.challenge.job_memory,
            "uses_ec2_worker": self.challenge.uses_ec2_worker,
            "evaluation_module_error": self.challenge.evaluation_module_error,
            "ec2_storage": self.challenge.ec2_storage,
            "ephemeral_storage": self.challenge.ephemeral_storage,
            "worker_image_url": self.challenge.worker_image_url,
            "worker_instance_type": self.challenge.worker_instance_type,
            "sqs_retention_period": self.challenge.sqs_retention_period,
<<<<<<< HEAD
            "disable_private_submission": self.challenge.disable_private_submission,
=======
            "github_repository": self.challenge.github_repository,
>>>>>>> 98336e0b
        }
        response = self.client.patch(self.url, self.partial_update_data)
        self.assertEqual(response.data, expected)
        self.assertEqual(response.status_code, status.HTTP_200_OK)

    def test_particular_challenge_update(self):
        expected = {
            "id": self.challenge.pk,
            "title": self.update_challenge_title,
            "short_description": self.challenge.short_description,
            "description": self.challenge.description,
            "terms_and_conditions": self.challenge.terms_and_conditions,
            "submission_guidelines": self.update_submission_guidelines,
            "evaluation_details": self.challenge.evaluation_details,
            "image": None,
            "start_date": None,
            "end_date": None,
            "creator": {
                "id": self.challenge.creator.pk,
                "team_name": self.challenge.creator.team_name,
                "created_by": self.challenge.creator.created_by.username,
                "team_url": self.challenge.creator.team_url,
            },
            "domain": self.challenge.domain,
            "domain_name": "Computer Vision",
            "list_tags": self.challenge.list_tags,
            "has_prize": self.challenge.has_prize,
            "has_sponsors": self.challenge.has_sponsors,
            "published": self.challenge.published,
            "submission_time_limit": self.challenge.submission_time_limit,
            "is_registration_open": self.challenge.is_registration_open,
            "enable_forum": self.challenge.enable_forum,
            "leaderboard_description": self.challenge.leaderboard_description,
            "anonymous_leaderboard": self.challenge.anonymous_leaderboard,
            "manual_participant_approval": self.challenge.manual_participant_approval,
            "is_active": True,
            "start_date": "{0}{1}".format(
                self.challenge.start_date.isoformat(), "Z"
            ).replace("+00:00", ""),
            "end_date": "{0}{1}".format(
                self.challenge.end_date.isoformat(), "Z"
            ).replace("+00:00", ""),
            "allowed_email_domains": [],
            "blocked_email_domains": [],
            "banned_email_ids": [],
            "approved_by_admin": False,
            "forum_url": self.challenge.forum_url,
            "is_docker_based": self.challenge.is_docker_based,
            "is_static_dataset_code_upload": self.challenge.is_static_dataset_code_upload,
            "slug": "{}-{}".format(
                self.update_challenge_title.replace(" ", "-").lower(),
                self.challenge.pk,
            )[:199],
            "max_docker_image_size": self.challenge.max_docker_image_size,
            "cli_version": self.challenge.cli_version,
            "remote_evaluation": self.challenge.remote_evaluation,
            "allow_resuming_submissions": self.challenge.allow_resuming_submissions,
            "allow_host_cancel_submissions": self.challenge.allow_host_cancel_submissions,
            "allow_cancel_running_submissions": self.challenge.allow_cancel_running_submissions,
            "allow_participants_resubmissions": self.challenge.allow_participants_resubmissions,
            "workers": self.challenge.workers,
            "created_at": "{0}{1}".format(
                self.challenge.created_at.isoformat(), "Z"
            ).replace("+00:00", ""),
            "queue": self.challenge.queue,
            "worker_cpu_cores": 512,
            "worker_memory": 1024,
            "cpu_only_jobs": self.challenge.cpu_only_jobs,
            "job_cpu_cores": self.challenge.job_cpu_cores,
            "job_memory": self.challenge.job_memory,
            "uses_ec2_worker": self.challenge.uses_ec2_worker,
            "evaluation_module_error": self.challenge.evaluation_module_error,
            "ec2_storage": self.challenge.ec2_storage,
            "ephemeral_storage": self.challenge.ephemeral_storage,
            "worker_image_url": self.challenge.worker_image_url,
            "worker_instance_type": self.challenge.worker_instance_type,
            "sqs_retention_period": self.challenge.sqs_retention_period,
<<<<<<< HEAD
            "disable_private_submission": self.challenge.disable_private_submission,
=======
            "github_repository": self.challenge.github_repository,
>>>>>>> 98336e0b
        }
        response = self.client.put(self.url, self.data)
        self.assertEqual(response.data, expected)
        self.assertEqual(response.status_code, status.HTTP_200_OK)

    def test_particular_challenge_update_with_no_data(self):
        self.data = {"title": ""}
        response = self.client.put(self.url, self.data)
        self.assertEqual(response.status_code, status.HTTP_400_BAD_REQUEST)


class DeleteParticularChallenge(BaseAPITestClass):
    def setUp(self):
        super(DeleteParticularChallenge, self).setUp()
        self.url = reverse_lazy(
            "challenges:get_challenge_detail",
            kwargs={
                "challenge_host_team_pk": self.challenge_host_team.pk,
                "challenge_pk": self.challenge.pk,
            },
        )

    def test_particular_challenge_delete(self):
        response = self.client.delete(self.url, {})
        self.assertEqual(response.status_code, status.HTTP_204_NO_CONTENT)


class MapChallengeAndParticipantTeam(BaseAPITestClass):
    def setUp(self):
        super(MapChallengeAndParticipantTeam, self).setUp()
        self.url = reverse_lazy(
            "challenges:add_participant_team_to_challenge",
            kwargs={
                "challenge_pk": self.challenge.pk,
                "participant_team_pk": self.participant_team.pk,
            },
        )

        # user who create a challenge host team
        self.user2 = User.objects.create(
            username="someuser2",
            email="user@example2.com",
            password="some_secret_password",
        )
        # user who maps a participant team to a challenge
        self.user3 = User.objects.create(
            username="someuser3",
            email="user@example3.com",
            password="some_secret_password",
        )

        # user invited to the participant team
        self.user4 = User.objects.create(
            username="someuser4",
            email="user@test.com",
            password="some_secret_password",
        )

        EmailAddress.objects.create(
            user=self.user4,
            email="user4@test.com",
            primary=True,
            verified=True,
        )

        EmailAddress.objects.create(
            user=self.user2,
            email="user2@example2.com",
            primary=True,
            verified=True,
        )

        self.challenge_host_team2 = ChallengeHostTeam.objects.create(
            team_name="Some Test Challenge Host Team", created_by=self.user2
        )

        self.challenge_host2 = ChallengeHost.objects.create(
            user=self.user2,
            team_name=self.challenge_host_team2,
            status=ChallengeHost.ACCEPTED,
            permissions=ChallengeHost.ADMIN,
        )

        self.challenge_host3 = ChallengeHost.objects.create(
            user=self.user3,
            team_name=self.challenge_host_team2,
            status=ChallengeHost.ACCEPTED,
            permissions=ChallengeHost.ADMIN,
        )

        self.challenge2 = Challenge.objects.create(
            title="Some Test Challenge",
            short_description="Short description for some test challenge",
            description="Description for some test challenge",
            terms_and_conditions="Terms and conditions for some test challenge",
            submission_guidelines="Submission guidelines for some test challenge",
            creator=self.challenge_host_team2,
            published=False,
            is_registration_open=True,
            enable_forum=True,
            leaderboard_description="Pellentesque at dictum odio, sit amet fringilla sem",
            anonymous_leaderboard=False,
            start_date=timezone.now() - timedelta(days=2),
            end_date=timezone.now() + timedelta(days=1),
            allowed_email_domains=[],
            blocked_email_domains=[],
            approved_by_admin=False,
        )

        self.participant_team2 = ParticipantTeam.objects.create(
            team_name="Some Participant Team", created_by=self.user3
        )

        self.participant_team3 = ParticipantTeam.objects.create(
            team_name="Some Participant Team by User 4", created_by=self.user4
        )

        self.participant2 = Participant.objects.create(
            user=self.user3,
            status=Participant.SELF,
            team=self.participant_team2,
        )

        self.participant3 = Participant.objects.create(
            user=self.user4,
            status=Participant.ACCEPTED,
            team=self.participant_team2,
        )

        self.participant4 = Participant.objects.create(
            user=self.user4,
            status=Participant.SELF,
            team=self.participant_team3,
        )

        self.participant_team4 = ParticipantTeam.objects.create(
            team_name="Some Participant Team 2 by User 2",
            created_by=self.user2,
        )

        self.participant5 = Participant.objects.create(
            user=self.user3,
            status=Participant.ACCEPTED,
            team=self.participant_team4,
        )

    def test_registration_is_closed_for_a_particular_challenge(self):
        self.challenge2.is_registration_open = False
        self.challenge2.save()
        self.url = reverse_lazy(
            "challenges:add_participant_team_to_challenge",
            kwargs={
                "challenge_pk": self.challenge2.pk,
                "participant_team_pk": self.participant_team3.pk,
            },
        )
        expected = {"error": "Registration is closed for this challenge!"}
        response = self.client.post(self.url, {})
        self.assertEqual(response.data, expected)
        self.assertEqual(response.status_code, status.HTTP_406_NOT_ACCEPTABLE)

    def test_map_challenge_and_participant_team_together(self):
        self.client.force_authenticate(user=self.participant_team.created_by)
        response = self.client.post(self.url, {})
        self.client.force_authenticate(user=self.participant_team.created_by)
        self.assertEqual(response.status_code, status.HTTP_201_CREATED)
        # to check when the api is hit again
        expected = {
            "error": "Team already exists",
            "challenge_id": self.challenge.pk,
            "participant_team_id": self.participant_team.pk,
        }
        response = self.client.post(self.url, {})
        self.assertEqual(response.data, expected)
        self.assertEqual(response.status_code, status.HTTP_200_OK)

    def test_particular_challenge_for_mapping_with_participant_team_does_not_exist(
        self,
    ):
        self.url = reverse_lazy(
            "challenges:add_participant_team_to_challenge",
            kwargs={
                "challenge_pk": self.challenge.pk + 2,
                "participant_team_pk": self.participant_team.pk,
            },
        )
        expected = {"error": "Challenge does not exist"}
        response = self.client.post(self.url, {})
        self.assertEqual(response.data, expected)
        self.assertEqual(response.status_code, status.HTTP_406_NOT_ACCEPTABLE)

    def test_participant_team_for_mapping_with_past_challenge(self):
        self.challenge2.end_date = timezone.now() - timedelta(days=1)
        self.challenge2.save()
        self.url = reverse_lazy(
            "challenges:add_participant_team_to_challenge",
            kwargs={
                "challenge_pk": self.challenge2.pk,
                "participant_team_pk": self.participant_team3.pk,
            },
        )
        expected = {
            "error": "Sorry, cannot accept participant team since challenge is not active."
        }
        response = self.client.post(self.url, {})
        self.assertEqual(response.data, expected)
        self.assertEqual(response.status_code, status.HTTP_406_NOT_ACCEPTABLE)

    def test_participant_team_for_mapping_with_future_challenge(self):
        self.challenge2.start_date = timezone.now() + timedelta(days=3)
        self.challenge2.save()
        self.url = reverse_lazy(
            "challenges:add_participant_team_to_challenge",
            kwargs={
                "challenge_pk": self.challenge2.pk,
                "participant_team_pk": self.participant_team3.pk,
            },
        )
        expected = {
            "error": "Sorry, cannot accept participant team since challenge is not active."
        }
        response = self.client.post(self.url, {})
        self.assertEqual(response.data, expected)
        self.assertEqual(response.status_code, status.HTTP_406_NOT_ACCEPTABLE)

    def test_particular_participant_team_for_mapping_with_challenge_does_not_exist(
        self,
    ):
        self.url = reverse_lazy(
            "challenges:add_participant_team_to_challenge",
            kwargs={
                "challenge_pk": self.challenge.pk,
                "participant_team_pk": self.participant_team.pk + 4,
            },
        )
        expected = {"error": "ParticipantTeam does not exist"}
        response = self.client.post(self.url, {})
        self.assertEqual(response.data, expected)
        self.assertEqual(response.status_code, status.HTTP_406_NOT_ACCEPTABLE)

    def test_add_participant_team_to_challenge_when_some_members_have_already_participated(
        self,
    ):
        self.client.force_authenticate(user=self.participant_team3.created_by)
        self.url = reverse_lazy(
            "challenges:add_participant_team_to_challenge",
            kwargs={
                "challenge_pk": self.challenge.pk,
                "participant_team_pk": self.participant_team2.pk,
            },
        )

        self.client.post(self.url, {})

        expected = {
            "error": "Sorry, other team member(s) have already participated in the Challenge."
            " Please participate with a different team!",
            "challenge_id": self.challenge.pk,
            "participant_team_id": self.participant_team3.pk,
        }

        # submitting the request again as a new team
        self.url = reverse_lazy(
            "challenges:add_participant_team_to_challenge",
            kwargs={
                "challenge_pk": self.challenge.pk,
                "participant_team_pk": self.participant_team3.pk,
            },
        )

        response = self.client.post(self.url, {})
        self.assertEqual(response.data, expected)
        self.assertEqual(response.status_code, status.HTTP_406_NOT_ACCEPTABLE)

    def test_participation_when_participant_is_in_blocked_list(self):
        self.challenge2.blocked_email_domains.extend(["test.com", "test1.com"])
        self.challenge2.save()
        self.url = reverse_lazy(
            "challenges:add_participant_team_to_challenge",
            kwargs={
                "challenge_pk": self.challenge2.pk,
                "participant_team_pk": self.participant_team3.pk,
            },
        )

        response = self.client.post(self.url, {})
        message = "Sorry, users with {} email domain(s) are not allowed to participate in this challenge."
        expected = {"error": message.format("test.com/test1.com")}
        self.assertEqual(response.data, expected)
        self.assertEqual(response.status_code, status.HTTP_406_NOT_ACCEPTABLE)

    def test_participation_when_participant_is_not_in_allowed_list(self):
        self.client.force_authenticate(user=self.participant_team3.created_by)
        self.challenge2.allowed_email_domains.extend(["example1", "example2"])
        self.challenge2.save()
        self.url = reverse_lazy(
            "challenges:add_participant_team_to_challenge",
            kwargs={
                "challenge_pk": self.challenge2.pk,
                "participant_team_pk": self.participant_team3.pk,
            },
        )

        response = self.client.post(self.url, {})
        message = "Sorry, team consisting of users with non-{} email domain(s) are not allowed \
                    to participate in this challenge."
        expected = {"error": message.format("example1/example2")}

        self.assertEqual(response.data, expected)
        self.assertEqual(response.status_code, status.HTTP_406_NOT_ACCEPTABLE)

    def test_participation_when_participant_team_member_is_not_in_allowed_list(
        self,
    ):
        self.client.force_authenticate(user=self.participant_team4.created_by)
        self.challenge2.allowed_email_domains.extend(["example1", "example2"])
        self.challenge2.save()
        self.url = reverse_lazy(
            "challenges:add_participant_team_to_challenge",
            kwargs={
                "challenge_pk": self.challenge2.pk,
                "participant_team_pk": self.participant_team4.pk,
            },
        )

        response = self.client.post(self.url, {})
        message = "Sorry, team consisting of users with non-{} email domain(s) are not allowed \
                    to participate in this challenge."
        expected = {"error": message.format("example1/example2")}

        self.assertEqual(response.data, expected)
        self.assertEqual(response.status_code, status.HTTP_406_NOT_ACCEPTABLE)

    def test_participation_when_participant_is_in_allowed_list(self):
        self.challenge2.allowed_email_domains.append("test.com")
        self.challenge2.save()
        self.client.force_authenticate(user=self.participant_team3.created_by)
        self.url = reverse_lazy(
            "challenges:add_participant_team_to_challenge",
            kwargs={
                "challenge_pk": self.challenge2.pk,
                "participant_team_pk": self.participant_team3.pk,
            },
        )
        response = self.client.post(self.url, {})
        self.assertEqual(response.status_code, status.HTTP_201_CREATED)


class DisableChallengeTest(BaseAPITestClass):
    def setUp(self):
        super(DisableChallengeTest, self).setUp()

        self.user1 = User.objects.create(
            username="otheruser", password="other_secret_password"
        )

        self.challenge_host_team1 = ChallengeHostTeam.objects.create(
            team_name="Other Test Challenge Host Team", created_by=self.user1
        )

        self.challenge2 = Challenge.objects.create(
            title="Other Test Challenge",
            short_description="Short description for other test challenge",
            description="Description for other test challenge",
            terms_and_conditions="Terms and conditions for other test challenge",
            submission_guidelines="Submission guidelines for other test challenge",
            creator=self.challenge_host_team1,
            published=False,
            is_registration_open=True,
            enable_forum=True,
            anonymous_leaderboard=False,
            start_date=timezone.now() - timedelta(days=2),
            end_date=timezone.now() + timedelta(days=1),
        )

        self.url = reverse_lazy(
            "challenges:disable_challenge",
            kwargs={"challenge_pk": self.challenge.pk},
        )

    def test_disable_a_challenge(self):
        response = self.client.post(self.url, {})
        self.assertEqual(response.status_code, status.HTTP_204_NO_CONTENT)

    def test_particular_challenge_for_disable_does_not_exist(self):
        self.url = reverse_lazy(
            "challenges:disable_challenge",
            kwargs={"challenge_pk": self.challenge.pk + 2},
        )
        response = self.client.post(self.url, {})
        self.assertEqual(response.status_code, status.HTTP_403_FORBIDDEN)

    def test_when_user_does_not_have_permission_to_disable_particular_challenge(
        self,
    ):
        self.url = reverse_lazy(
            "challenges:disable_challenge",
            kwargs={"challenge_pk": self.challenge2.pk},
        )
        expected = {
            "error": "Sorry, you are not allowed to perform this operation!"
        }
        response = self.client.post(self.url, {})
        self.assertEqual(list(response.data.values())[0], expected["error"])
        self.assertEqual(response.status_code, status.HTTP_403_FORBIDDEN)

    def test_disable_challenge_when_user_is_a_part_of_host_team(self):
        self.url = reverse_lazy(
            "challenges:disable_challenge",
            kwargs={"challenge_pk": self.challenge2.pk},
        )
        # Now allot self.user as also a host of self.challenge_host_team1
        self.challenge_host = ChallengeHost.objects.create(
            user=self.user,
            team_name=self.challenge_host_team1,
            status=ChallengeHost.ACCEPTED,
            permissions=ChallengeHost.ADMIN,
        )
        response = self.client.post(self.url, {})
        self.assertEqual(response.status_code, status.HTTP_204_NO_CONTENT)

    def test_disable_a_challenge_when_user_is_not_authenticated(self):
        self.client.force_authenticate(user=None)

        expected = {"error": "Authentication credentials were not provided."}

        response = self.client.post(self.url, {})
        self.assertEqual(list(response.data.values())[0], expected["error"])
        self.assertEqual(response.status_code, status.HTTP_401_UNAUTHORIZED)


class GetAllChallengesTest(BaseAPITestClass):
    url = reverse_lazy("challenges:get_all_challenges")

    def setUp(self):
        super(GetAllChallengesTest, self).setUp()
        self.url = reverse_lazy(
            "challenges:get_all_challenges",
            kwargs={
                "challenge_time": "PAST",
                "challenge_approved": "APPROVED",
                "challenge_published": "PUBLIC",
            },
        )

        # Present challenge
        self.challenge2 = Challenge.objects.create(
            title="Test Challenge 2",
            short_description="Short description for test challenge 2",
            description="Description for test challenge 2",
            terms_and_conditions="Terms and conditions for test challenge 2",
            submission_guidelines="Submission guidelines for test challenge 2",
            creator=self.challenge_host_team,
            domain="CV",
            list_tags=["Paper", "Dataset", "Environment", "Workshop"],
            published=True,
            is_registration_open=True,
            enable_forum=True,
            approved_by_admin=True,
            anonymous_leaderboard=False,
            manual_participant_approval=False,
            start_date=timezone.now() - timedelta(days=2),
            end_date=timezone.now() + timedelta(days=1),
            github_repository="challenge2/github_repo",
        )

        # Past Challenge challenge
        self.challenge3 = Challenge.objects.create(
            title="Test Challenge 3",
            short_description="Short description for test challenge 3",
            description="Description for test challenge 3",
            terms_and_conditions="Terms and conditions for test challenge 3",
            submission_guidelines="Submission guidelines for test challenge 3",
            creator=self.challenge_host_team,
            domain="CV",
            list_tags=["Paper", "Dataset", "Environment", "Workshop"],
            published=True,
            is_registration_open=True,
            enable_forum=True,
            approved_by_admin=True,
            leaderboard_description="Donec sollicitudin, nisi vel tempor semper, nulla odio dapibus felis",
            anonymous_leaderboard=False,
            manual_participant_approval=False,
            start_date=timezone.now() - timedelta(days=2),
            end_date=timezone.now() - timedelta(days=1),
            github_repository="challenge3/github_repo",
        )

        # Future challenge
        self.challenge4 = Challenge.objects.create(
            title="Test Challenge 4",
            short_description="Short description for test challenge 4",
            description="Description for test challenge 4",
            terms_and_conditions="Terms and conditions for test challenge 4",
            submission_guidelines="Submission guidelines for test challenge 4",
            creator=self.challenge_host_team,
            domain="CV",
            list_tags=["Paper", "Dataset", "Environment", "Workshop"],
            published=True,
            is_registration_open=True,
            enable_forum=True,
            approved_by_admin=True,
            anonymous_leaderboard=False,
            manual_participant_approval=False,
            start_date=timezone.now() + timedelta(days=2),
            end_date=timezone.now() + timedelta(days=1),
            github_repository="challenge4/github_repo",
        )

        # Disabled challenge
        self.challenge5 = Challenge.objects.create(
            title="Test Challenge 5",
            short_description="Short description for test challenge 5",
            description="Description for test challenge 5",
            terms_and_conditions="Terms and conditions for test challenge 5",
            submission_guidelines="Submission guidelines for test challenge 5",
            creator=self.challenge_host_team,
            published=True,
            is_registration_open=True,
            enable_forum=True,
            approved_by_admin=True,
            leaderboard_description=None,
            anonymous_leaderboard=False,
            start_date=timezone.now() + timedelta(days=2),
            end_date=timezone.now() + timedelta(days=1),
            is_disabled=True,
        )

    def test_get_past_challenges(self):
        expected = [
            {
                "id": self.challenge3.pk,
                "title": self.challenge3.title,
                "short_description": self.challenge3.short_description,
                "description": self.challenge3.description,
                "terms_and_conditions": self.challenge3.terms_and_conditions,
                "submission_guidelines": self.challenge3.submission_guidelines,
                "evaluation_details": self.challenge3.evaluation_details,
                "image": None,
                "start_date": "{0}{1}".format(
                    self.challenge3.start_date.isoformat(), "Z"
                ).replace("+00:00", ""),
                "end_date": "{0}{1}".format(
                    self.challenge3.end_date.isoformat(), "Z"
                ).replace("+00:00", ""),
                "creator": {
                    "id": self.challenge3.creator.pk,
                    "team_name": self.challenge3.creator.team_name,
                    "created_by": self.challenge3.creator.created_by.username,
                    "team_url": self.challenge3.creator.team_url,
                },
                "domain": self.challenge3.domain,
                "domain_name": "Computer Vision",
                "list_tags": self.challenge3.list_tags,
                "has_prize": self.challenge3.has_prize,
                "has_sponsors": self.challenge3.has_sponsors,
                "published": self.challenge3.published,
                "submission_time_limit": self.challenge3.submission_time_limit,
                "is_registration_open": self.challenge3.is_registration_open,
                "enable_forum": self.challenge3.enable_forum,
                "leaderboard_description": self.challenge3.leaderboard_description,
                "anonymous_leaderboard": self.challenge3.anonymous_leaderboard,
                "manual_participant_approval": self.challenge3.manual_participant_approval,
                "is_active": False,
                "allowed_email_domains": [],
                "blocked_email_domains": [],
                "banned_email_ids": [],
                "approved_by_admin": True,
                "forum_url": self.challenge3.forum_url,
                "is_docker_based": self.challenge3.is_docker_based,
                "is_static_dataset_code_upload": self.challenge3.is_static_dataset_code_upload,
                "slug": self.challenge3.slug,
                "max_docker_image_size": self.challenge3.max_docker_image_size,
                "cli_version": self.challenge3.cli_version,
                "remote_evaluation": self.challenge3.remote_evaluation,
                "allow_resuming_submissions": self.challenge3.allow_resuming_submissions,
                "allow_host_cancel_submissions": self.challenge3.allow_host_cancel_submissions,
                "allow_cancel_running_submissions": self.challenge3.allow_cancel_running_submissions,
                "allow_participants_resubmissions": self.challenge3.allow_participants_resubmissions,
                "workers": self.challenge3.workers,
                "created_at": "{0}{1}".format(
                    self.challenge3.created_at.isoformat(), "Z"
                ).replace("+00:00", ""),
                "queue": self.challenge3.queue,
                "worker_cpu_cores": 512,
                "worker_memory": 1024,
                "cpu_only_jobs": self.challenge3.cpu_only_jobs,
                "job_cpu_cores": self.challenge3.job_cpu_cores,
                "job_memory": self.challenge3.job_memory,
                "uses_ec2_worker": self.challenge3.uses_ec2_worker,
                "evaluation_module_error": self.challenge3.evaluation_module_error,
                "ec2_storage": self.challenge3.ec2_storage,
                "ephemeral_storage": self.challenge3.ephemeral_storage,
                "worker_image_url": self.challenge3.worker_image_url,
                "worker_instance_type": self.challenge3.worker_instance_type,
                "sqs_retention_period": self.challenge3.sqs_retention_period,
<<<<<<< HEAD
                "disable_private_submission": self.challenge.disable_private_submission,
=======
                "github_repository": self.challenge3.github_repository,
>>>>>>> 98336e0b
            }
        ]
        response = self.client.get(self.url, {}, format="json")
        self.assertEqual(response.status_code, status.HTTP_200_OK)
        self.assertEqual(response.data["results"], expected)

    def test_get_present_challenges(self):
        self.url = reverse_lazy(
            "challenges:get_all_challenges",
            kwargs={
                "challenge_time": "PRESENT",
                "challenge_approved": "APPROVED",
                "challenge_published": "PUBLIC",
            },
        )

        expected = [
            {
                "id": self.challenge2.pk,
                "title": self.challenge2.title,
                "short_description": self.challenge2.short_description,
                "description": self.challenge2.description,
                "terms_and_conditions": self.challenge2.terms_and_conditions,
                "submission_guidelines": self.challenge2.submission_guidelines,
                "evaluation_details": self.challenge2.evaluation_details,
                "image": None,
                "start_date": "{0}{1}".format(
                    self.challenge2.start_date.isoformat(), "Z"
                ).replace("+00:00", ""),
                "end_date": "{0}{1}".format(
                    self.challenge2.end_date.isoformat(), "Z"
                ).replace("+00:00", ""),
                "creator": {
                    "id": self.challenge2.creator.pk,
                    "team_name": self.challenge2.creator.team_name,
                    "created_by": self.challenge2.creator.created_by.username,
                    "team_url": self.challenge2.creator.team_url,
                },
                "domain": self.challenge2.domain,
                "domain_name": "Computer Vision",
                "list_tags": self.challenge2.list_tags,
                "has_prize": self.challenge2.has_prize,
                "has_sponsors": self.challenge2.has_sponsors,
                "published": self.challenge2.published,
                "submission_time_limit": self.challenge2.submission_time_limit,
                "is_registration_open": self.challenge2.is_registration_open,
                "enable_forum": self.challenge2.enable_forum,
                "leaderboard_description": self.challenge2.leaderboard_description,
                "anonymous_leaderboard": self.challenge2.anonymous_leaderboard,
                "manual_participant_approval": self.challenge2.manual_participant_approval,
                "is_active": True,
                "allowed_email_domains": [],
                "blocked_email_domains": [],
                "banned_email_ids": [],
                "approved_by_admin": True,
                "forum_url": self.challenge2.forum_url,
                "is_docker_based": self.challenge2.is_docker_based,
                "is_static_dataset_code_upload": self.challenge2.is_static_dataset_code_upload,
                "slug": self.challenge2.slug,
                "max_docker_image_size": self.challenge2.max_docker_image_size,
                "cli_version": self.challenge2.cli_version,
                "remote_evaluation": self.challenge2.remote_evaluation,
                "allow_resuming_submissions": self.challenge2.allow_resuming_submissions,
                "allow_host_cancel_submissions": self.challenge2.allow_host_cancel_submissions,
                "allow_cancel_running_submissions": self.challenge2.allow_cancel_running_submissions,
                "allow_participants_resubmissions": self.challenge2.allow_participants_resubmissions,
                "workers": self.challenge2.workers,
                "created_at": "{0}{1}".format(
                    self.challenge2.created_at.isoformat(), "Z"
                ).replace("+00:00", ""),
                "queue": self.challenge2.queue,
                "worker_cpu_cores": 512,
                "worker_memory": 1024,
                "cpu_only_jobs": self.challenge2.cpu_only_jobs,
                "job_cpu_cores": self.challenge2.job_cpu_cores,
                "job_memory": self.challenge2.job_memory,
                "uses_ec2_worker": self.challenge2.uses_ec2_worker,
                "evaluation_module_error": self.challenge2.evaluation_module_error,
<<<<<<< HEAD
                "ec2_storage": self.challenge.ec2_storage,
                "ephemeral_storage": self.challenge.ephemeral_storage,
                "worker_image_url": self.challenge.worker_image_url,
                "worker_instance_type": self.challenge.worker_instance_type,
                "sqs_retention_period": self.challenge.sqs_retention_period,
                "disable_private_submission": self.challenge.disable_private_submission,
=======
                "ec2_storage": self.challenge2.ec2_storage,
                "ephemeral_storage": self.challenge2.ephemeral_storage,
                "worker_image_url": self.challenge2.worker_image_url,
                "worker_instance_type": self.challenge2.worker_instance_type,
                "sqs_retention_period": self.challenge2.sqs_retention_period,
                "github_repository": self.challenge2.github_repository,
>>>>>>> 98336e0b
            }
        ]
        response = self.client.get(self.url, {}, format="json")
        self.assertEqual(response.status_code, status.HTTP_200_OK)
        self.assertEqual(response.data["results"], expected)

    def test_get_future_challenges(self):
        self.url = reverse_lazy(
            "challenges:get_all_challenges",
            kwargs={
                "challenge_time": "FUTURE",
                "challenge_approved": "APPROVED",
                "challenge_published": "PUBLIC",
            },
        )

        expected = [
            {
                "id": self.challenge4.pk,
                "title": self.challenge4.title,
                "short_description": self.challenge4.short_description,
                "description": self.challenge4.description,
                "terms_and_conditions": self.challenge4.terms_and_conditions,
                "submission_guidelines": self.challenge4.submission_guidelines,
                "evaluation_details": self.challenge4.evaluation_details,
                "image": None,
                "start_date": "{0}{1}".format(
                    self.challenge4.start_date.isoformat(), "Z"
                ).replace("+00:00", ""),
                "end_date": "{0}{1}".format(
                    self.challenge4.end_date.isoformat(), "Z"
                ).replace("+00:00", ""),
                "creator": {
                    "id": self.challenge4.creator.pk,
                    "team_name": self.challenge4.creator.team_name,
                    "created_by": self.challenge4.creator.created_by.username,
                    "team_url": self.challenge4.creator.team_url,
                },
                "domain": self.challenge4.domain,
                "domain_name": "Computer Vision",
                "list_tags": self.challenge4.list_tags,
                "has_prize": self.challenge4.has_prize,
                "has_sponsors": self.challenge4.has_sponsors,
                "published": self.challenge4.published,
                "submission_time_limit": self.challenge4.submission_time_limit,
                "is_registration_open": self.challenge4.is_registration_open,
                "enable_forum": self.challenge4.enable_forum,
                "leaderboard_description": self.challenge4.leaderboard_description,
                "anonymous_leaderboard": self.challenge4.anonymous_leaderboard,
                "manual_participant_approval": self.challenge4.manual_participant_approval,
                "is_active": False,
                "allowed_email_domains": [],
                "blocked_email_domains": [],
                "banned_email_ids": [],
                "approved_by_admin": True,
                "forum_url": self.challenge4.forum_url,
                "is_docker_based": self.challenge4.is_docker_based,
                "is_static_dataset_code_upload": self.challenge4.is_static_dataset_code_upload,
                "slug": self.challenge4.slug,
                "max_docker_image_size": self.challenge4.max_docker_image_size,
                "cli_version": self.challenge4.cli_version,
                "remote_evaluation": self.challenge4.remote_evaluation,
                "allow_resuming_submissions": self.challenge4.allow_resuming_submissions,
                "allow_host_cancel_submissions": self.challenge4.allow_host_cancel_submissions,
                "allow_cancel_running_submissions": self.challenge4.allow_cancel_running_submissions,
                "allow_participants_resubmissions": self.challenge4.allow_participants_resubmissions,
                "workers": self.challenge4.workers,
                "created_at": "{0}{1}".format(
                    self.challenge4.created_at.isoformat(), "Z"
                ).replace("+00:00", ""),
                "queue": self.challenge4.queue,
                "worker_cpu_cores": 512,
                "worker_memory": 1024,
                "cpu_only_jobs": self.challenge4.cpu_only_jobs,
                "job_cpu_cores": self.challenge4.job_cpu_cores,
                "job_memory": self.challenge4.job_memory,
                "uses_ec2_worker": self.challenge4.uses_ec2_worker,
                "evaluation_module_error": self.challenge4.evaluation_module_error,
                "ec2_storage": self.challenge4.ec2_storage,
                "ephemeral_storage": self.challenge4.ephemeral_storage,
                "worker_image_url": self.challenge4.worker_image_url,
                "worker_instance_type": self.challenge4.worker_instance_type,
                "sqs_retention_period": self.challenge4.sqs_retention_period,
<<<<<<< HEAD
                "disable_private_submission": self.challenge4.disable_private_submission,
=======
                "github_repository": self.challenge4.github_repository,
>>>>>>> 98336e0b
            }
        ]
        response = self.client.get(self.url, {}, format="json")
        self.assertEqual(response.status_code, status.HTTP_200_OK)
        self.assertEqual(response.data["results"], expected)

    def test_get_all_challenges(self):
        self.url = reverse_lazy(
            "challenges:get_all_challenges",
            kwargs={
                "challenge_time": "ALL",
                "challenge_approved": "APPROVED",
                "challenge_published": "PUBLIC",
            },
        )

        expected = [
            {
                "id": self.challenge4.pk,
                "title": self.challenge4.title,
                "short_description": self.challenge4.short_description,
                "description": self.challenge4.description,
                "terms_and_conditions": self.challenge4.terms_and_conditions,
                "submission_guidelines": self.challenge4.submission_guidelines,
                "evaluation_details": self.challenge4.evaluation_details,
                "image": None,
                "start_date": "{0}{1}".format(
                    self.challenge4.start_date.isoformat(), "Z"
                ).replace("+00:00", ""),
                "end_date": "{0}{1}".format(
                    self.challenge4.end_date.isoformat(), "Z"
                ).replace("+00:00", ""),
                "creator": {
                    "id": self.challenge4.creator.pk,
                    "team_name": self.challenge4.creator.team_name,
                    "created_by": self.challenge4.creator.created_by.username,
                    "team_url": self.challenge4.creator.team_url,
                },
                "domain": self.challenge4.domain,
                "domain_name": "Computer Vision",
                "list_tags": self.challenge4.list_tags,
                "has_prize": self.challenge4.has_prize,
                "has_sponsors": self.challenge4.has_sponsors,
                "published": self.challenge4.published,
                "submission_time_limit": self.challenge4.submission_time_limit,
                "is_registration_open": self.challenge4.is_registration_open,
                "enable_forum": self.challenge4.enable_forum,
                "leaderboard_description": self.challenge4.leaderboard_description,
                "anonymous_leaderboard": self.challenge4.anonymous_leaderboard,
                "manual_participant_approval": self.challenge4.manual_participant_approval,
                "is_active": False,
                "allowed_email_domains": [],
                "blocked_email_domains": [],
                "banned_email_ids": [],
                "approved_by_admin": True,
                "forum_url": self.challenge4.forum_url,
                "is_docker_based": self.challenge4.is_docker_based,
                "is_static_dataset_code_upload": self.challenge4.is_static_dataset_code_upload,
                "slug": self.challenge4.slug,
                "max_docker_image_size": self.challenge4.max_docker_image_size,
                "cli_version": self.challenge4.cli_version,
                "remote_evaluation": self.challenge4.remote_evaluation,
                "allow_resuming_submissions": self.challenge4.allow_resuming_submissions,
                "allow_host_cancel_submissions": self.challenge4.allow_host_cancel_submissions,
                "allow_cancel_running_submissions": self.challenge4.allow_cancel_running_submissions,
                "allow_participants_resubmissions": self.challenge4.allow_participants_resubmissions,
                "workers": self.challenge4.workers,
                "created_at": "{0}{1}".format(
                    self.challenge4.created_at.isoformat(), "Z"
                ).replace("+00:00", ""),
                "queue": self.challenge4.queue,
                "worker_cpu_cores": 512,
                "worker_memory": 1024,
<<<<<<< HEAD
                "cpu_only_jobs": self.challenge3.cpu_only_jobs,
                "job_cpu_cores": self.challenge3.job_cpu_cores,
                "job_memory": self.challenge3.job_memory,
                "uses_ec2_worker": self.challenge3.uses_ec2_worker,
                "evaluation_module_error": self.challenge3.evaluation_module_error,
                "ec2_storage": self.challenge3.ec2_storage,
                "ephemeral_storage": self.challenge3.ephemeral_storage,
                "worker_image_url": self.challenge3.worker_image_url,
                "worker_instance_type": self.challenge3.worker_instance_type,
                "sqs_retention_period": self.challenge3.sqs_retention_period,
                "disable_private_submission": self.challenge.disable_private_submission,
=======
                "cpu_only_jobs": self.challenge4.cpu_only_jobs,
                "job_cpu_cores": self.challenge4.job_cpu_cores,
                "job_memory": self.challenge4.job_memory,
                "uses_ec2_worker": self.challenge4.uses_ec2_worker,
                "evaluation_module_error": self.challenge4.evaluation_module_error,
                "ec2_storage": self.challenge4.ec2_storage,
                "ephemeral_storage": self.challenge4.ephemeral_storage,
                "worker_image_url": self.challenge4.worker_image_url,
                "worker_instance_type": self.challenge4.worker_instance_type,
                "sqs_retention_period": self.challenge4.sqs_retention_period,
                "github_repository": self.challenge4.github_repository,
>>>>>>> 98336e0b
            },
            {
                "id": self.challenge3.pk,
                "title": self.challenge3.title,
                "short_description": self.challenge3.short_description,
                "description": self.challenge3.description,
                "terms_and_conditions": self.challenge3.terms_and_conditions,
                "submission_guidelines": self.challenge3.submission_guidelines,
                "evaluation_details": self.challenge3.evaluation_details,
                "image": None,
                "start_date": "{0}{1}".format(
                    self.challenge3.start_date.isoformat(), "Z"
                ).replace("+00:00", ""),
                "end_date": "{0}{1}".format(
                    self.challenge3.end_date.isoformat(), "Z"
                ).replace("+00:00", ""),
                "creator": {
                    "id": self.challenge3.creator.pk,
                    "team_name": self.challenge3.creator.team_name,
                    "created_by": self.challenge3.creator.created_by.username,
                    "team_url": self.challenge3.creator.team_url,
                },
                "domain": self.challenge3.domain,
                "domain_name": "Computer Vision",
                "list_tags": self.challenge3.list_tags,
                "has_prize": self.challenge3.has_prize,
                "has_sponsors": self.challenge3.has_sponsors,
                "published": self.challenge3.published,
                "submission_time_limit": self.challenge3.submission_time_limit,
                "is_registration_open": self.challenge3.is_registration_open,
                "enable_forum": self.challenge3.enable_forum,
                "leaderboard_description": self.challenge3.leaderboard_description,
                "anonymous_leaderboard": self.challenge3.anonymous_leaderboard,
                "manual_participant_approval": self.challenge3.manual_participant_approval,
                "is_active": False,
                "allowed_email_domains": [],
                "blocked_email_domains": [],
                "banned_email_ids": [],
                "approved_by_admin": True,
                "forum_url": self.challenge3.forum_url,
                "is_docker_based": self.challenge3.is_docker_based,
                "is_static_dataset_code_upload": self.challenge3.is_static_dataset_code_upload,
                "slug": self.challenge3.slug,
                "max_docker_image_size": self.challenge3.max_docker_image_size,
                "cli_version": self.challenge3.cli_version,
                "remote_evaluation": self.challenge3.remote_evaluation,
                "allow_resuming_submissions": self.challenge3.allow_resuming_submissions,
                "allow_host_cancel_submissions": self.challenge3.allow_host_cancel_submissions,
                "allow_cancel_running_submissions": self.challenge3.allow_cancel_running_submissions,
                "allow_participants_resubmissions": self.challenge3.allow_participants_resubmissions,
                "workers": self.challenge3.workers,
                "created_at": "{0}{1}".format(
                    self.challenge3.created_at.isoformat(), "Z"
                ).replace("+00:00", ""),
                "queue": self.challenge3.queue,
                "worker_cpu_cores": 512,
                "worker_memory": 1024,
                "cpu_only_jobs": self.challenge3.cpu_only_jobs,
                "job_cpu_cores": self.challenge3.job_cpu_cores,
                "job_memory": self.challenge3.job_memory,
                "uses_ec2_worker": self.challenge3.uses_ec2_worker,
                "evaluation_module_error": self.challenge3.evaluation_module_error,
                "ec2_storage": self.challenge3.ec2_storage,
                "ephemeral_storage": self.challenge3.ephemeral_storage,
                "worker_image_url": self.challenge3.worker_image_url,
                "worker_instance_type": self.challenge3.worker_instance_type,
                "sqs_retention_period": self.challenge3.sqs_retention_period,
<<<<<<< HEAD
                "disable_private_submission": self.challenge.disable_private_submission,
=======
                "github_repository": self.challenge3.github_repository,
>>>>>>> 98336e0b
            },
            {
                "id": self.challenge2.pk,
                "title": self.challenge2.title,
                "short_description": self.challenge2.short_description,
                "description": self.challenge2.description,
                "terms_and_conditions": self.challenge2.terms_and_conditions,
                "submission_guidelines": self.challenge2.submission_guidelines,
                "evaluation_details": self.challenge2.evaluation_details,
                "image": None,
                "start_date": "{0}{1}".format(
                    self.challenge2.start_date.isoformat(), "Z"
                ).replace("+00:00", ""),
                "end_date": "{0}{1}".format(
                    self.challenge2.end_date.isoformat(), "Z"
                ).replace("+00:00", ""),
                "creator": {
                    "id": self.challenge2.creator.pk,
                    "team_name": self.challenge2.creator.team_name,
                    "created_by": self.challenge2.creator.created_by.username,
                    "team_url": self.challenge2.creator.team_url,
                },
                "domain": self.challenge2.domain,
                "domain_name": "Computer Vision",
                "list_tags": self.challenge2.list_tags,
                "has_prize": self.challenge2.has_prize,
                "has_sponsors": self.challenge2.has_sponsors,
                "published": self.challenge2.published,
                "submission_time_limit": self.challenge2.submission_time_limit,
                "is_registration_open": self.challenge2.is_registration_open,
                "enable_forum": self.challenge2.enable_forum,
                "leaderboard_description": self.challenge2.leaderboard_description,
                "anonymous_leaderboard": self.challenge2.anonymous_leaderboard,
                "manual_participant_approval": self.challenge2.manual_participant_approval,
                "is_active": True,
                "allowed_email_domains": [],
                "blocked_email_domains": [],
                "banned_email_ids": [],
                "approved_by_admin": True,
                "forum_url": self.challenge2.forum_url,
                "is_docker_based": self.challenge2.is_docker_based,
                "is_static_dataset_code_upload": self.challenge2.is_static_dataset_code_upload,
                "slug": self.challenge2.slug,
                "max_docker_image_size": self.challenge2.max_docker_image_size,
                "cli_version": self.challenge2.cli_version,
                "remote_evaluation": self.challenge2.remote_evaluation,
                "allow_resuming_submissions": self.challenge2.allow_resuming_submissions,
                "allow_host_cancel_submissions": self.challenge2.allow_host_cancel_submissions,
                "allow_cancel_running_submissions": self.challenge2.allow_cancel_running_submissions,
                "allow_participants_resubmissions": self.challenge2.allow_participants_resubmissions,
                "workers": self.challenge2.workers,
                "created_at": "{0}{1}".format(
                    self.challenge2.created_at.isoformat(), "Z"
                ).replace("+00:00", ""),
                "queue": self.challenge2.queue,
                "worker_cpu_cores": 512,
                "worker_memory": 1024,
                "cpu_only_jobs": self.challenge2.cpu_only_jobs,
                "job_cpu_cores": self.challenge2.job_cpu_cores,
                "job_memory": self.challenge2.job_memory,
                "uses_ec2_worker": self.challenge2.uses_ec2_worker,
                "evaluation_module_error": self.challenge2.evaluation_module_error,
                "ec2_storage": self.challenge2.ec2_storage,
                "ephemeral_storage": self.challenge2.ephemeral_storage,
                "worker_image_url": self.challenge2.worker_image_url,
                "worker_instance_type": self.challenge2.worker_instance_type,
                "sqs_retention_period": self.challenge2.sqs_retention_period,
<<<<<<< HEAD
                "disable_private_submission": self.challenge2.disable_private_submission,
=======
                "github_repository": self.challenge2.github_repository,
>>>>>>> 98336e0b
            },
        ]
        response = self.client.get(self.url, {}, format="json")
        self.assertEqual(response.status_code, status.HTTP_200_OK)
        self.assertEqual(response.data["results"], expected)

    def test_incorrent_url_pattern_challenges(self):
        self.url = reverse_lazy(
            "challenges:get_all_challenges",
            kwargs={
                "challenge_time": "INCORRECT",
                "challenge_approved": "APPROVED",
                "challenge_published": "PUBLIC",
            },
        )
        expected = {"error": "Wrong url pattern!"}
        response = self.client.get(self.url, {}, format="json")
        self.assertEqual(response.status_code, status.HTTP_406_NOT_ACCEPTABLE)
        self.assertEqual(response.data, expected)


class GetFeaturedChallengesTest(BaseAPITestClass):
    url = reverse_lazy("challenges:get_featured_challenges")

    def setUp(self):
        super(GetFeaturedChallengesTest, self).setUp()
        self.url = reverse_lazy("challenges:get_featured_challenges")

        # Not a featured challenge
        self.challenge2 = Challenge.objects.create(
            title="Test Challenge 2",
            short_description="Short description for test challenge 2",
            description="Description for test challenge 2",
            terms_and_conditions="Terms and conditions for test challenge 2",
            submission_guidelines="Submission guidelines for test challenge 2",
            creator=self.challenge_host_team,
            domain="CV",
            list_tags=["Paper", "Dataset", "Environment", "Workshop"],
            published=True,
            is_registration_open=True,
            enable_forum=True,
            approved_by_admin=True,
            anonymous_leaderboard=False,
            manual_participant_approval=False,
            start_date=timezone.now() - timedelta(days=2),
            end_date=timezone.now() + timedelta(days=1),
        )

        # Featured challenge
        self.challenge3 = Challenge.objects.create(
            title="Test Challenge 3",
            short_description="Short description for test challenge 3",
            description="Description for test challenge 3",
            terms_and_conditions="Terms and conditions for test challenge 3",
            submission_guidelines="Submission guidelines for test challenge 3",
            creator=self.challenge_host_team,
            domain="CV",
            list_tags=["Paper", "Dataset", "Environment", "Workshop"],
            published=True,
            is_registration_open=True,
            enable_forum=True,
            approved_by_admin=True,
            leaderboard_description=None,
            anonymous_leaderboard=False,
            manual_participant_approval=False,
            start_date=timezone.now() - timedelta(days=2),
            end_date=timezone.now() - timedelta(days=1),
            featured=True,
            github_repository="challenge3/github_repo",
        )

    def test_get_featured_challenges(self):
        expected = [
            {
                "id": self.challenge3.pk,
                "title": self.challenge3.title,
                "short_description": self.challenge3.short_description,
                "description": self.challenge3.description,
                "terms_and_conditions": self.challenge3.terms_and_conditions,
                "submission_guidelines": self.challenge3.submission_guidelines,
                "evaluation_details": self.challenge3.evaluation_details,
                "image": None,
                "start_date": "{0}{1}".format(
                    self.challenge3.start_date.isoformat(), "Z"
                ).replace("+00:00", ""),
                "end_date": "{0}{1}".format(
                    self.challenge3.end_date.isoformat(), "Z"
                ).replace("+00:00", ""),
                "creator": {
                    "id": self.challenge3.creator.pk,
                    "team_name": self.challenge3.creator.team_name,
                    "created_by": self.challenge3.creator.created_by.username,
                    "team_url": self.challenge3.creator.team_url,
                },
                "domain": self.challenge3.domain,
                "domain_name": "Computer Vision",
                "list_tags": self.challenge3.list_tags,
                "has_prize": self.challenge3.has_prize,
                "has_sponsors": self.challenge3.has_sponsors,
                "published": self.challenge3.published,
                "submission_time_limit": self.challenge3.submission_time_limit,
                "is_registration_open": self.challenge3.is_registration_open,
                "enable_forum": self.challenge3.enable_forum,
                "leaderboard_description": self.challenge3.leaderboard_description,
                "anonymous_leaderboard": self.challenge3.anonymous_leaderboard,
                "manual_participant_approval": self.challenge3.manual_participant_approval,
                "is_active": False,
                "allowed_email_domains": self.challenge3.allowed_email_domains,
                "blocked_email_domains": self.challenge3.blocked_email_domains,
                "banned_email_ids": [],
                "approved_by_admin": True,
                "forum_url": self.challenge3.forum_url,
                "is_docker_based": self.challenge3.is_docker_based,
                "is_static_dataset_code_upload": self.challenge3.is_static_dataset_code_upload,
                "slug": self.challenge3.slug,
                "max_docker_image_size": self.challenge3.max_docker_image_size,
                "cli_version": self.challenge3.cli_version,
                "remote_evaluation": self.challenge3.remote_evaluation,
                "allow_resuming_submissions": self.challenge3.allow_resuming_submissions,
                "allow_host_cancel_submissions": self.challenge3.allow_host_cancel_submissions,
                "allow_cancel_running_submissions": self.challenge3.allow_cancel_running_submissions,
                "allow_participants_resubmissions": self.challenge3.allow_participants_resubmissions,
                "workers": self.challenge3.workers,
                "created_at": "{0}{1}".format(
                    self.challenge3.created_at.isoformat(), "Z"
                ).replace("+00:00", ""),
                "queue": self.challenge3.queue,
                "worker_cpu_cores": 512,
                "worker_memory": 1024,
                "cpu_only_jobs": self.challenge3.cpu_only_jobs,
                "job_cpu_cores": self.challenge3.job_cpu_cores,
                "job_memory": self.challenge3.job_memory,
                "uses_ec2_worker": self.challenge3.uses_ec2_worker,
                "evaluation_module_error": self.challenge3.evaluation_module_error,
                "ec2_storage": self.challenge3.ec2_storage,
                "ephemeral_storage": self.challenge3.ephemeral_storage,
                "worker_image_url": self.challenge3.worker_image_url,
                "worker_instance_type": self.challenge3.worker_instance_type,
                "sqs_retention_period": self.challenge3.sqs_retention_period,
<<<<<<< HEAD
                "disable_private_submission": self.challenge.disable_private_submission,
=======
                "github_repository": self.challenge3.github_repository,
>>>>>>> 98336e0b
            }
        ]
        response = self.client.get(self.url, {}, format="json")
        self.assertEqual(response.status_code, status.HTTP_200_OK)
        self.assertEqual(response.data["results"], expected)


class GetChallengeByPk(BaseAPITestClass):
    def setUp(self):
        super(GetChallengeByPk, self).setUp()

        self.user1 = User.objects.create(
            username="user1",
            email="user1@test.com",
            password="secret_password",
        )

        EmailAddress.objects.create(
            user=self.user1,
            email="user1@test.com",
            primary=True,
            verified=True,
        )

        self.challenge3 = Challenge.objects.create(
            title="Test Challenge 3",
            short_description="Short description for test challenge 3",
            description="Description for test challenge 3",
            terms_and_conditions="Terms and conditions for test challenge 3",
            submission_guidelines="Submission guidelines for test challenge 3",
            creator=self.challenge_host_team,
            domain="CV",
            list_tags=["Paper", "Dataset", "Environment", "Workshop"],
            published=False,
            is_registration_open=True,
            enable_forum=True,
            anonymous_leaderboard=False,
            manual_participant_approval=False,
            start_date=timezone.now() - timedelta(days=2),
            end_date=timezone.now() + timedelta(days=1),
            approved_by_admin=False,
            github_repository="challenge3/github_repo",
        )

        self.challenge4 = Challenge.objects.create(
            title="Test Challenge 4",
            short_description="Short description for test challenge 4",
            description="Description for test challenge 4",
            terms_and_conditions="Terms and conditions for test challenge 4",
            submission_guidelines="Submission guidelines for test challenge 4",
            creator=self.challenge_host_team,
            domain="CV",
            list_tags=["Paper", "Dataset", "Environment", "Workshop"],
            published=True,
            is_registration_open=True,
            enable_forum=True,
            leaderboard_description="Curabitur nec placerat libero.",
            anonymous_leaderboard=False,
            manual_participant_approval=False,
            start_date=timezone.now() - timedelta(days=2),
            end_date=timezone.now() + timedelta(days=1),
            is_disabled=False,
            approved_by_admin=True,
            github_repository="challenge4/github_repo",
        )

        self.challenge5 = Challenge.objects.create(
            title="Test Challenge 5",
            short_description="Short description for test challenge 5",
            description="Description for test challenge 5",
            terms_and_conditions="Terms and conditions for test challenge 5",
            submission_guidelines="Submission guidelines for test challenge 5",
            creator=self.challenge_host_team,
            published=False,
            is_registration_open=True,
            enable_forum=True,
            leaderboard_description=None,
            anonymous_leaderboard=False,
            manual_participant_approval=False,
            start_date=timezone.now() - timedelta(days=2),
            end_date=timezone.now() + timedelta(days=1),
            is_disabled=True,
        )

    def test_get_challenge_by_pk_when_challenge_does_not_exists(self):
        self.url = reverse_lazy(
            "challenges:get_challenge_by_pk",
            kwargs={"pk": self.challenge3.pk + 10},
        )
        expected = {"error": "Challenge does not exist!"}
        response = self.client.get(self.url, {})
        self.assertEqual(response.data, expected)
        self.assertEqual(response.status_code, status.HTTP_406_NOT_ACCEPTABLE)

    def test_get_challenge_by_pk_when_user_is_challenge_host(self):
        self.url = reverse_lazy(
            "challenges:get_challenge_by_pk", kwargs={"pk": self.challenge3.pk}
        )
        expected = {
            "id": self.challenge3.pk,
            "title": self.challenge3.title,
            "short_description": self.challenge3.short_description,
            "description": self.challenge3.description,
            "terms_and_conditions": self.challenge3.terms_and_conditions,
            "submission_guidelines": self.challenge3.submission_guidelines,
            "evaluation_details": self.challenge3.evaluation_details,
            "image": None,
            "start_date": "{0}{1}".format(
                self.challenge3.start_date.isoformat(), "Z"
            ).replace("+00:00", ""),
            "end_date": "{0}{1}".format(
                self.challenge3.end_date.isoformat(), "Z"
            ).replace("+00:00", ""),
            "creator": {
                "id": self.challenge3.creator.pk,
                "team_name": self.challenge3.creator.team_name,
                "created_by": self.challenge3.creator.created_by.username,
                "team_url": self.challenge3.creator.team_url,
            },
            "domain": self.challenge3.domain,
            "domain_name": "Computer Vision",
            "list_tags": self.challenge3.list_tags,
            "has_prize": self.challenge3.has_prize,
            "has_sponsors": self.challenge3.has_sponsors,
            "published": self.challenge3.published,
            "submission_time_limit": self.challenge3.submission_time_limit,
            "is_registration_open": self.challenge3.is_registration_open,
            "enable_forum": self.challenge3.enable_forum,
            "leaderboard_description": self.challenge3.leaderboard_description,
            "anonymous_leaderboard": self.challenge3.anonymous_leaderboard,
            "manual_participant_approval": self.challenge3.manual_participant_approval,
            "is_active": True,
            "allowed_email_domains": [],
            "blocked_email_domains": [],
            "banned_email_ids": [],
            "approved_by_admin": self.challenge3.approved_by_admin,
            "forum_url": self.challenge3.forum_url,
            "is_docker_based": self.challenge3.is_docker_based,
            "is_static_dataset_code_upload": self.challenge3.is_static_dataset_code_upload,
            "slug": self.challenge3.slug,
            "max_docker_image_size": self.challenge3.max_docker_image_size,
            "cli_version": self.challenge3.cli_version,
            "remote_evaluation": self.challenge3.remote_evaluation,
            "allow_resuming_submissions": self.challenge3.allow_resuming_submissions,
            "allow_host_cancel_submissions": self.challenge3.allow_host_cancel_submissions,
            "allow_cancel_running_submissions": self.challenge3.allow_cancel_running_submissions,
            "allow_participants_resubmissions": self.challenge3.allow_participants_resubmissions,
            "workers": self.challenge3.workers,
            "created_at": "{0}{1}".format(
                self.challenge3.created_at.isoformat(), "Z"
            ).replace("+00:00", ""),
            "queue": self.challenge3.queue,
            "worker_cpu_cores": 512,
            "worker_memory": 1024,
            "cpu_only_jobs": self.challenge3.cpu_only_jobs,
            "job_cpu_cores": self.challenge3.job_cpu_cores,
            "job_memory": self.challenge3.job_memory,
            "uses_ec2_worker": self.challenge3.uses_ec2_worker,
            "evaluation_module_error": self.challenge3.evaluation_module_error,
            "ec2_storage": self.challenge3.ec2_storage,
            "ephemeral_storage": self.challenge3.ephemeral_storage,
            "worker_image_url": self.challenge3.worker_image_url,
            "worker_instance_type": self.challenge3.worker_instance_type,
            "sqs_retention_period": self.challenge3.sqs_retention_period,
<<<<<<< HEAD
            "disable_private_submission": self.challenge.disable_private_submission,
=======
            "github_repository": self.challenge3.github_repository,
>>>>>>> 98336e0b
        }

        response = self.client.get(self.url, {})
        self.assertEqual(response.data, expected)
        self.assertEqual(response.status_code, status.HTTP_200_OK)

    def test_get_challenge_by_pk_when_user_is_not_challenge_host(self):
        """
        This is a corner case in which a user is not a challenge host
        but tries but access the challenge created by challenge host.
        """
        self.url = reverse_lazy(
            "challenges:get_challenge_by_pk", kwargs={"pk": self.challenge3.pk}
        )
        self.client.force_authenticate(user=self.user1)
        expected = {"error": "Challenge does not exist!"}

        response = self.client.get(self.url, {})
        self.assertEqual(response.data, expected)
        self.assertEqual(response.status_code, status.HTTP_406_NOT_ACCEPTABLE)

    def test_get_challenge_by_pk_when_user_is_participant(self):
        self.url = reverse_lazy(
            "challenges:get_challenge_by_pk", kwargs={"pk": self.challenge4.pk}
        )
        expected = {
            "id": self.challenge4.pk,
            "title": self.challenge4.title,
            "short_description": self.challenge4.short_description,
            "description": self.challenge4.description,
            "terms_and_conditions": self.challenge4.terms_and_conditions,
            "submission_guidelines": self.challenge4.submission_guidelines,
            "evaluation_details": self.challenge4.evaluation_details,
            "image": None,
            "start_date": "{0}{1}".format(
                self.challenge4.start_date.isoformat(), "Z"
            ).replace("+00:00", ""),
            "end_date": "{0}{1}".format(
                self.challenge4.end_date.isoformat(), "Z"
            ).replace("+00:00", ""),
            "creator": {
                "id": self.challenge4.creator.pk,
                "team_name": self.challenge4.creator.team_name,
                "created_by": self.challenge4.creator.created_by.username,
                "team_url": self.challenge4.creator.team_url,
            },
            "domain": self.challenge4.domain,
            "domain_name": "Computer Vision",
            "list_tags": self.challenge4.list_tags,
            "has_prize": self.challenge4.has_prize,
            "has_sponsors": self.challenge4.has_sponsors,
            "published": self.challenge4.published,
            "submission_time_limit": self.challenge4.submission_time_limit,
            "is_registration_open": self.challenge4.is_registration_open,
            "enable_forum": self.challenge4.enable_forum,
            "leaderboard_description": self.challenge4.leaderboard_description,
            "anonymous_leaderboard": self.challenge4.anonymous_leaderboard,
            "manual_participant_approval": self.challenge4.manual_participant_approval,
            "is_active": True,
            "allowed_email_domains": [],
            "blocked_email_domains": [],
            "banned_email_ids": [],
            "approved_by_admin": self.challenge4.approved_by_admin,
            "forum_url": self.challenge4.forum_url,
            "is_docker_based": self.challenge4.is_docker_based,
            "is_static_dataset_code_upload": self.challenge4.is_static_dataset_code_upload,
            "slug": self.challenge4.slug,
            "max_docker_image_size": self.challenge4.max_docker_image_size,
            "cli_version": self.challenge4.cli_version,
            "remote_evaluation": self.challenge4.remote_evaluation,
            "allow_resuming_submissions": self.challenge4.allow_resuming_submissions,
            "allow_host_cancel_submissions": self.challenge4.allow_host_cancel_submissions,
            "allow_cancel_running_submissions": self.challenge4.allow_cancel_running_submissions,
            "allow_participants_resubmissions": self.challenge4.allow_participants_resubmissions,
            "workers": self.challenge4.workers,
            "created_at": "{0}{1}".format(
                self.challenge4.created_at.isoformat(), "Z"
            ).replace("+00:00", ""),
            "queue": self.challenge4.queue,
            "worker_cpu_cores": 512,
            "worker_memory": 1024,
            "cpu_only_jobs": self.challenge4.cpu_only_jobs,
            "job_cpu_cores": self.challenge4.job_cpu_cores,
            "job_memory": self.challenge4.job_memory,
            "uses_ec2_worker": self.challenge4.uses_ec2_worker,
            "evaluation_module_error": self.challenge4.evaluation_module_error,
            "ec2_storage": self.challenge4.ec2_storage,
            "ephemeral_storage": self.challenge4.ephemeral_storage,
            "worker_image_url": self.challenge4.worker_image_url,
            "worker_instance_type": self.challenge4.worker_instance_type,
            "sqs_retention_period": self.challenge4.sqs_retention_period,
<<<<<<< HEAD
            "disable_private_submission": self.challenge.disable_private_submission,
=======
            "github_repository": self.challenge4.github_repository,
>>>>>>> 98336e0b
        }

        self.client.force_authenticate(user=self.user1)
        response = self.client.get(self.url, {})
        self.assertEqual(response.data, expected)
        self.assertEqual(response.status_code, status.HTTP_200_OK)

    def test_get_challenge_by_pk_when_challenge_is_disabled(self):
        self.url = reverse_lazy(
            "challenges:get_challenge_by_pk", kwargs={"pk": self.challenge5.pk}
        )
        expected = {"error": "Sorry, the challenge was removed!"}
        response = self.client.get(self.url, {})
        self.assertEqual(response.data, expected)
        self.assertEqual(response.status_code, status.HTTP_406_NOT_ACCEPTABLE)


class GetChallengeBasedOnTeams(BaseAPITestClass):
    def setUp(self):
        super(GetChallengeBasedOnTeams, self).setUp()

        self.challenge_host_team2 = ChallengeHostTeam.objects.create(
            team_name="Some Test Challenge Host Team", created_by=self.user
        )

        self.challenge_host2 = ChallengeHost.objects.create(
            user=self.user,
            team_name=self.challenge_host_team2,
            status=ChallengeHost.ACCEPTED,
            permissions=ChallengeHost.ADMIN,
        )

        self.challenge = Challenge.objects.create(
            title="Test Challenge",
            short_description="Short description for test challenge",
            description="Description for test challenge",
            terms_and_conditions="Terms and conditions for test challenge",
            submission_guidelines="Submission guidelines for test challenge",
            creator=self.challenge_host_team,
            domain="CV",
            list_tags=["Paper", "Dataset", "Environment", "Workshop"],
            published=True,
            is_registration_open=True,
            enable_forum=True,
            leaderboard_description=None,
            anonymous_leaderboard=False,
            start_date=timezone.now() - timedelta(days=2),
            end_date=timezone.now() + timedelta(days=1),
            approved_by_admin=True,
            github_repository="challenge/github_repo",
        )

        self.challenge2 = Challenge.objects.create(
            title="Some Test Challenge",
            short_description="Short description for some test challenge",
            description="Description for some test challenge",
            terms_and_conditions="Terms and conditions for some test challenge",
            submission_guidelines="Submission guidelines for some test challenge",
            creator=self.challenge_host_team2,
            domain="CV",
            list_tags=["Paper", "Dataset", "Environment", "Workshop"],
            published=True,
            is_registration_open=True,
            enable_forum=True,
            anonymous_leaderboard=False,
            start_date=timezone.now() - timedelta(days=2),
            end_date=timezone.now() + timedelta(days=1),
            approved_by_admin=True,
            github_repository="challenge2/github_repo",
        )

        self.participant_team2 = ParticipantTeam.objects.create(
            team_name="Some Participant Team", created_by=self.user
        )

        self.participant2 = Participant.objects.create(
            user=self.user,
            status=Participant.SELF,
            team=self.participant_team2,
        )

        self.challenge2.participant_teams.add(self.participant_team2)

    def test_get_challenge_when_host_team_is_given(self):
        self.url = reverse_lazy("challenges:get_challenges_based_on_teams")

        expected = [
            {
                "id": self.challenge2.pk,
                "title": self.challenge2.title,
                "short_description": self.challenge2.short_description,
                "description": self.challenge2.description,
                "terms_and_conditions": self.challenge2.terms_and_conditions,
                "submission_guidelines": self.challenge2.submission_guidelines,
                "evaluation_details": self.challenge2.evaluation_details,
                "image": None,
                "start_date": "{0}{1}".format(
                    self.challenge2.start_date.isoformat(), "Z"
                ).replace("+00:00", ""),
                "end_date": "{0}{1}".format(
                    self.challenge2.end_date.isoformat(), "Z"
                ).replace("+00:00", ""),
                "creator": {
                    "id": self.challenge2.creator.pk,
                    "team_name": self.challenge2.creator.team_name,
                    "created_by": self.challenge2.creator.created_by.username,
                    "team_url": self.challenge2.creator.team_url,
                },
                "domain": self.challenge2.domain,
                "domain_name": "Computer Vision",
                "list_tags": self.challenge2.list_tags,
                "has_prize": self.challenge2.has_prize,
                "has_sponsors": self.challenge2.has_sponsors,
                "published": self.challenge2.published,
                "submission_time_limit": self.challenge2.submission_time_limit,
                "is_registration_open": self.challenge2.is_registration_open,
                "enable_forum": self.challenge2.enable_forum,
                "leaderboard_description": self.challenge2.leaderboard_description,
                "anonymous_leaderboard": self.challenge2.anonymous_leaderboard,
                "manual_participant_approval": self.challenge2.manual_participant_approval,
                "is_active": True,
                "allowed_email_domains": [],
                "blocked_email_domains": [],
                "banned_email_ids": [],
                "approved_by_admin": True,
                "forum_url": self.challenge2.forum_url,
                "is_docker_based": self.challenge2.is_docker_based,
                "is_static_dataset_code_upload": self.challenge2.is_static_dataset_code_upload,
                "slug": self.challenge2.slug,
                "max_docker_image_size": self.challenge2.max_docker_image_size,
                "cli_version": self.challenge2.cli_version,
                "remote_evaluation": self.challenge2.remote_evaluation,
                "allow_resuming_submissions": self.challenge2.allow_resuming_submissions,
                "allow_host_cancel_submissions": self.challenge2.allow_host_cancel_submissions,
                "allow_cancel_running_submissions": self.challenge2.allow_cancel_running_submissions,
                "allow_participants_resubmissions": self.challenge2.allow_participants_resubmissions,
                "workers": self.challenge2.workers,
                "created_at": "{0}{1}".format(
                    self.challenge2.created_at.isoformat(), "Z"
                ).replace("+00:00", ""),
                "queue": self.challenge2.queue,
                "worker_cpu_cores": 512,
                "worker_memory": 1024,
                "cpu_only_jobs": self.challenge2.cpu_only_jobs,
                "job_cpu_cores": self.challenge2.job_cpu_cores,
                "job_memory": self.challenge2.job_memory,
                "uses_ec2_worker": self.challenge2.uses_ec2_worker,
                "evaluation_module_error": self.challenge2.evaluation_module_error,
                "ec2_storage": self.challenge2.ec2_storage,
                "ephemeral_storage": self.challenge2.ephemeral_storage,
                "worker_image_url": self.challenge2.worker_image_url,
                "worker_instance_type": self.challenge2.worker_instance_type,
                "sqs_retention_period": self.challenge2.sqs_retention_period,
<<<<<<< HEAD
                "disable_private_submission": self.challenge.disable_private_submission,
=======
                "github_repository": self.challenge2.github_repository,
>>>>>>> 98336e0b
            }
        ]

        response = self.client.get(
            self.url, {"host_team": self.challenge_host_team2.pk}
        )
        self.assertEqual(response.data["results"], expected)
        self.assertEqual(response.status_code, status.HTTP_200_OK)

    def test_get_challenge_when_participant_team_is_given(self):
        self.url = reverse_lazy("challenges:get_challenges_based_on_teams")

        expected = [
            {
                "id": self.challenge2.pk,
                "title": self.challenge2.title,
                "short_description": self.challenge2.short_description,
                "description": self.challenge2.description,
                "terms_and_conditions": self.challenge2.terms_and_conditions,
                "submission_guidelines": self.challenge2.submission_guidelines,
                "evaluation_details": self.challenge2.evaluation_details,
                "image": None,
                "start_date": "{0}{1}".format(
                    self.challenge2.start_date.isoformat(), "Z"
                ).replace("+00:00", ""),
                "end_date": "{0}{1}".format(
                    self.challenge2.end_date.isoformat(), "Z"
                ).replace("+00:00", ""),
                "creator": {
                    "id": self.challenge2.creator.pk,
                    "team_name": self.challenge2.creator.team_name,
                    "created_by": self.challenge2.creator.created_by.username,
                    "team_url": self.challenge2.creator.team_url,
                },
                "domain": self.challenge2.domain,
                "domain_name": "Computer Vision",
                "list_tags": self.challenge2.list_tags,
                "has_prize": self.challenge2.has_prize,
                "has_sponsors": self.challenge2.has_sponsors,
                "published": self.challenge2.published,
                "submission_time_limit": self.challenge2.submission_time_limit,
                "is_registration_open": self.challenge2.is_registration_open,
                "enable_forum": self.challenge2.enable_forum,
                "leaderboard_description": self.challenge2.leaderboard_description,
                "anonymous_leaderboard": self.challenge2.anonymous_leaderboard,
                "manual_participant_approval": self.challenge2.manual_participant_approval,
                "is_active": True,
                "allowed_email_domains": [],
                "blocked_email_domains": [],
                "banned_email_ids": [],
                "approved_by_admin": True,
                "forum_url": self.challenge2.forum_url,
                "is_docker_based": self.challenge2.is_docker_based,
                "is_static_dataset_code_upload": self.challenge2.is_static_dataset_code_upload,
                "slug": self.challenge2.slug,
                "max_docker_image_size": self.challenge2.max_docker_image_size,
                "cli_version": self.challenge2.cli_version,
                "remote_evaluation": self.challenge2.remote_evaluation,
                "allow_resuming_submissions": self.challenge2.allow_resuming_submissions,
                "allow_host_cancel_submissions": self.challenge2.allow_host_cancel_submissions,
                "allow_cancel_running_submissions": self.challenge2.allow_cancel_running_submissions,
                "allow_participants_resubmissions": self.challenge2.allow_participants_resubmissions,
                "workers": self.challenge2.workers,
                "created_at": "{0}{1}".format(
                    self.challenge2.created_at.isoformat(), "Z"
                ).replace("+00:00", ""),
                "queue": self.challenge2.queue,
                "worker_cpu_cores": 512,
                "worker_memory": 1024,
                "cpu_only_jobs": self.challenge2.cpu_only_jobs,
                "job_cpu_cores": self.challenge2.job_cpu_cores,
                "job_memory": self.challenge2.job_memory,
                "uses_ec2_worker": self.challenge2.uses_ec2_worker,
                "evaluation_module_error": self.challenge2.evaluation_module_error,
                "ec2_storage": self.challenge2.ec2_storage,
                "ephemeral_storage": self.challenge2.ephemeral_storage,
                "worker_image_url": self.challenge2.worker_image_url,
                "worker_instance_type": self.challenge2.worker_instance_type,
                "sqs_retention_period": self.challenge2.sqs_retention_period,
<<<<<<< HEAD
                "disable_private_submission": self.challenge.disable_private_submission,
=======
                "github_repository": self.challenge2.github_repository,
>>>>>>> 98336e0b
            }
        ]

        response = self.client.get(
            self.url, {"participant_team": self.participant_team2.pk}
        )
        self.assertEqual(response.data["results"], expected)
        self.assertEqual(response.status_code, status.HTTP_200_OK)

    def test_get_challenge_when_mode_is_participant(self):
        self.url = reverse_lazy("challenges:get_challenges_based_on_teams")

        expected = [
            {
                "id": self.challenge2.pk,
                "title": self.challenge2.title,
                "short_description": self.challenge2.short_description,
                "description": self.challenge2.description,
                "terms_and_conditions": self.challenge2.terms_and_conditions,
                "submission_guidelines": self.challenge2.submission_guidelines,
                "evaluation_details": self.challenge2.evaluation_details,
                "image": None,
                "start_date": "{0}{1}".format(
                    self.challenge2.start_date.isoformat(), "Z"
                ).replace("+00:00", ""),
                "end_date": "{0}{1}".format(
                    self.challenge2.end_date.isoformat(), "Z"
                ).replace("+00:00", ""),
                "creator": {
                    "id": self.challenge2.creator.pk,
                    "team_name": self.challenge2.creator.team_name,
                    "created_by": self.challenge2.creator.created_by.username,
                    "team_url": self.challenge2.creator.team_url,
                },
                "domain": self.challenge2.domain,
                "domain_name": "Computer Vision",
                "list_tags": self.challenge2.list_tags,
                "has_prize": self.challenge2.has_prize,
                "has_sponsors": self.challenge2.has_sponsors,
                "published": self.challenge2.published,
                "submission_time_limit": self.challenge2.submission_time_limit,
                "is_registration_open": self.challenge2.is_registration_open,
                "enable_forum": self.challenge2.enable_forum,
                "leaderboard_description": self.challenge2.leaderboard_description,
                "anonymous_leaderboard": self.challenge2.anonymous_leaderboard,
                "manual_participant_approval": self.challenge2.manual_participant_approval,
                "is_active": True,
                "allowed_email_domains": [],
                "blocked_email_domains": [],
                "banned_email_ids": [],
                "approved_by_admin": True,
                "forum_url": self.challenge2.forum_url,
                "is_docker_based": self.challenge2.is_docker_based,
                "is_static_dataset_code_upload": self.challenge2.is_static_dataset_code_upload,
                "slug": self.challenge2.slug,
                "max_docker_image_size": self.challenge2.max_docker_image_size,
                "cli_version": self.challenge2.cli_version,
                "remote_evaluation": self.challenge2.remote_evaluation,
                "allow_resuming_submissions": self.challenge2.allow_resuming_submissions,
                "allow_host_cancel_submissions": self.challenge2.allow_host_cancel_submissions,
                "allow_cancel_running_submissions": self.challenge2.allow_cancel_running_submissions,
                "allow_participants_resubmissions": self.challenge2.allow_participants_resubmissions,
                "workers": self.challenge2.workers,
                "created_at": "{0}{1}".format(
                    self.challenge2.created_at.isoformat(), "Z"
                ).replace("+00:00", ""),
                "queue": self.challenge2.queue,
                "worker_cpu_cores": 512,
                "worker_memory": 1024,
                "cpu_only_jobs": self.challenge2.cpu_only_jobs,
                "job_cpu_cores": self.challenge2.job_cpu_cores,
                "job_memory": self.challenge2.job_memory,
                "uses_ec2_worker": self.challenge2.uses_ec2_worker,
                "evaluation_module_error": self.challenge2.evaluation_module_error,
                "ec2_storage": self.challenge2.ec2_storage,
                "ephemeral_storage": self.challenge2.ephemeral_storage,
                "worker_image_url": self.challenge2.worker_image_url,
                "worker_instance_type": self.challenge2.worker_instance_type,
                "sqs_retention_period": self.challenge2.sqs_retention_period,
<<<<<<< HEAD
                "disable_private_submission": self.challenge.disable_private_submission,
=======
                "github_repository": self.challenge2.github_repository,
>>>>>>> 98336e0b
            }
        ]

        response = self.client.get(self.url, {"mode": "participant"})
        self.assertEqual(response.data["results"], expected)
        self.assertEqual(response.status_code, status.HTTP_200_OK)

    def test_get_challenge_when_mode_is_host(self):
        self.url = reverse_lazy("challenges:get_challenges_based_on_teams")

        expected = [
            {
                "id": self.challenge.pk,
                "title": self.challenge.title,
                "short_description": self.challenge.short_description,
                "description": self.challenge.description,
                "terms_and_conditions": self.challenge.terms_and_conditions,
                "submission_guidelines": self.challenge.submission_guidelines,
                "evaluation_details": self.challenge.evaluation_details,
                "image": None,
                "start_date": "{0}{1}".format(
                    self.challenge.start_date.isoformat(), "Z"
                ).replace("+00:00", ""),
                "end_date": "{0}{1}".format(
                    self.challenge.end_date.isoformat(), "Z"
                ).replace("+00:00", ""),
                "creator": {
                    "id": self.challenge.creator.pk,
                    "team_name": self.challenge.creator.team_name,
                    "created_by": self.challenge.creator.created_by.username,
                    "team_url": self.challenge.creator.team_url,
                },
                "domain": self.challenge.domain,
                "domain_name": "Computer Vision",
                "list_tags": self.challenge.list_tags,
                "has_prize": self.challenge.has_prize,
                "has_sponsors": self.challenge.has_sponsors,
                "published": self.challenge.published,
                "submission_time_limit": self.challenge.submission_time_limit,
                "is_registration_open": self.challenge.is_registration_open,
                "enable_forum": self.challenge.enable_forum,
                "leaderboard_description": self.challenge.leaderboard_description,
                "anonymous_leaderboard": self.challenge.anonymous_leaderboard,
                "manual_participant_approval": self.challenge.manual_participant_approval,
                "is_active": True,
                "allowed_email_domains": [],
                "blocked_email_domains": [],
                "banned_email_ids": [],
                "approved_by_admin": True,
                "forum_url": self.challenge.forum_url,
                "is_docker_based": self.challenge.is_docker_based,
                "is_static_dataset_code_upload": self.challenge.is_static_dataset_code_upload,
                "slug": self.challenge.slug,
                "max_docker_image_size": self.challenge.max_docker_image_size,
                "cli_version": self.challenge.cli_version,
                "remote_evaluation": self.challenge.remote_evaluation,
                "allow_resuming_submissions": self.challenge.allow_resuming_submissions,
                "allow_host_cancel_submissions": self.challenge.allow_host_cancel_submissions,
                "allow_cancel_running_submissions": self.challenge.allow_cancel_running_submissions,
                "allow_participants_resubmissions": self.challenge.allow_participants_resubmissions,
                "workers": self.challenge.workers,
                "created_at": "{0}{1}".format(
                    self.challenge.created_at.isoformat(), "Z"
                ).replace("+00:00", ""),
                "queue": self.challenge.queue,
                "worker_cpu_cores": 512,
                "worker_memory": 1024,
                "cpu_only_jobs": self.challenge.cpu_only_jobs,
                "job_cpu_cores": self.challenge.job_cpu_cores,
                "job_memory": self.challenge.job_memory,
                "uses_ec2_worker": self.challenge.uses_ec2_worker,
                "evaluation_module_error": self.challenge.evaluation_module_error,
                "ec2_storage": self.challenge.ec2_storage,
                "ephemeral_storage": self.challenge.ephemeral_storage,
                "worker_image_url": self.challenge.worker_image_url,
                "worker_instance_type": self.challenge.worker_instance_type,
                "sqs_retention_period": self.challenge.sqs_retention_period,
<<<<<<< HEAD
                "disable_private_submission": self.challenge.disable_private_submission,
=======
                "github_repository": self.challenge.github_repository,
>>>>>>> 98336e0b
            },
            {
                "id": self.challenge2.pk,
                "title": self.challenge2.title,
                "short_description": self.challenge2.short_description,
                "description": self.challenge2.description,
                "terms_and_conditions": self.challenge2.terms_and_conditions,
                "submission_guidelines": self.challenge2.submission_guidelines,
                "evaluation_details": self.challenge2.evaluation_details,
                "image": None,
                "start_date": "{0}{1}".format(
                    self.challenge2.start_date.isoformat(), "Z"
                ).replace("+00:00", ""),
                "end_date": "{0}{1}".format(
                    self.challenge2.end_date.isoformat(), "Z"
                ).replace("+00:00", ""),
                "creator": {
                    "id": self.challenge2.creator.pk,
                    "team_name": self.challenge2.creator.team_name,
                    "created_by": self.challenge2.creator.created_by.username,
                    "team_url": self.challenge2.creator.team_url,
                },
                "domain": self.challenge2.domain,
                "domain_name": "Computer Vision",
                "list_tags": self.challenge2.list_tags,
                "has_prize": self.challenge2.has_prize,
                "has_sponsors": self.challenge2.has_sponsors,
                "published": self.challenge2.published,
                "submission_time_limit": self.challenge2.submission_time_limit,
                "is_registration_open": self.challenge2.is_registration_open,
                "enable_forum": self.challenge2.enable_forum,
                "leaderboard_description": self.challenge2.leaderboard_description,
                "anonymous_leaderboard": self.challenge2.anonymous_leaderboard,
                "manual_participant_approval": self.challenge2.manual_participant_approval,
                "is_active": True,
                "allowed_email_domains": [],
                "blocked_email_domains": [],
                "banned_email_ids": [],
                "approved_by_admin": True,
                "forum_url": self.challenge2.forum_url,
                "is_docker_based": self.challenge2.is_docker_based,
                "is_static_dataset_code_upload": self.challenge2.is_static_dataset_code_upload,
                "slug": self.challenge2.slug,
                "max_docker_image_size": self.challenge2.max_docker_image_size,
                "cli_version": self.challenge2.cli_version,
                "remote_evaluation": self.challenge2.remote_evaluation,
                "allow_resuming_submissions": self.challenge2.allow_resuming_submissions,
                "allow_host_cancel_submissions": self.challenge2.allow_host_cancel_submissions,
                "allow_cancel_running_submissions": self.challenge2.allow_cancel_running_submissions,
                "allow_participants_resubmissions": self.challenge2.allow_participants_resubmissions,
                "workers": self.challenge2.workers,
                "created_at": "{0}{1}".format(
                    self.challenge2.created_at.isoformat(), "Z"
                ).replace("+00:00", ""),
                "queue": self.challenge2.queue,
                "worker_cpu_cores": 512,
                "worker_memory": 1024,
                "cpu_only_jobs": self.challenge2.cpu_only_jobs,
                "job_cpu_cores": self.challenge2.job_cpu_cores,
                "job_memory": self.challenge2.job_memory,
                "uses_ec2_worker": self.challenge2.uses_ec2_worker,
                "evaluation_module_error": self.challenge2.evaluation_module_error,
                "ec2_storage": self.challenge2.ec2_storage,
                "ephemeral_storage": self.challenge2.ephemeral_storage,
                "worker_image_url": self.challenge2.worker_image_url,
                "worker_instance_type": self.challenge2.worker_instance_type,
                "sqs_retention_period": self.challenge2.sqs_retention_period,
<<<<<<< HEAD
                "disable_private_submission": self.challenge.disable_private_submission,
=======
                "github_repository": self.challenge2.github_repository,
>>>>>>> 98336e0b
            },
        ]

        response = self.client.get(self.url, {"mode": "host"})
        self.assertEqual(response.data["results"], expected)
        self.assertEqual(response.status_code, status.HTTP_200_OK)

    def test_get_challenge_with_incorrect_url_pattern(self):
        self.url = reverse_lazy("challenges:get_challenges_based_on_teams")

        expected = {"error": "Invalid url pattern!"}
        response = self.client.get(
            self.url, {"invalid_q_param": "invalidvalue"}
        )
        self.assertEqual(response.data, expected)
        self.assertEqual(response.status_code, status.HTTP_406_NOT_ACCEPTABLE)

    def test_get_challenge_with_incorrect_url_pattern_with_all_values(self):
        self.url = reverse_lazy("challenges:get_challenges_based_on_teams")

        expected = {"error": "Invalid url pattern!"}
        response = self.client.get(
            self.url,
            {
                "host_team": self.challenge_host_team2.pk,
                "participant_team": self.participant_team2.pk,
                "mode": "participant",
            },
        )
        self.assertEqual(response.data, expected)
        self.assertEqual(response.status_code, status.HTTP_406_NOT_ACCEPTABLE)


class ChallengePrizesTest(BaseAPITestClass):

    def setUp(self):
        super().setUp()
        self.challenge = Challenge.objects.create(
            title="Test Challenge",
            short_description="Short description for test challenge",
            description="Description for test challenge",
            terms_and_conditions="Terms and conditions for test challenge",
            submission_guidelines="Submission guidelines for test challenge",
            creator=self.challenge_host_team,
            published=True,
            is_registration_open=True,
            enable_forum=True,
            approved_by_admin=True,
            anonymous_leaderboard=False,
            start_date=timezone.now() - timedelta(days=2),
            end_date=timezone.now() + timedelta(days=1),
        )

    def test_challenge_has_prize_false(self):
        self.url = reverse_lazy(
            "challenges:get_challenge_by_pk",
            kwargs={"pk": self.challenge.pk},
        )

        self.challenge.has_prize = False
        self.challenge.save()
        response = self.client.get(self.url, {})
        self.assertEqual(response.status_code, status.HTTP_200_OK)
        self.assertFalse(response.data["has_prize"])

    def test_challenge_has_prize_true(self):
        self.url = reverse_lazy(
            "challenges:get_prizes_by_challenge",
            kwargs={"challenge_pk": self.challenge.pk},
        )

        self.challenge.has_prize = True
        self.challenge.save()
        prize = ChallengePrize.objects.create(
            challenge=self.challenge,
            amount="100USD",
            rank=1,
        )
        prize1 = ChallengePrize.objects.create(
            challenge=self.challenge,
            amount="500USD",
            rank=2,
        )
        response = self.client.get(self.url, format="json")
        self.assertEqual(response.status_code, status.HTTP_200_OK)
        self.assertEqual(response.data[0]["challenge"], prize.challenge.pk)
        self.assertEqual(response.data[0]["amount"], prize.amount)
        self.assertEqual(response.data[0]["rank"], prize.rank)
        self.assertEqual(response.data[1]["challenge"], prize1.challenge.pk)
        self.assertEqual(response.data[1]["amount"], prize1.amount)
        self.assertEqual(response.data[1]["rank"], prize1.rank)


class ChallengeSponsorTest(BaseAPITestClass):

    def setUp(self):
        super().setUp()
        self.challenge = Challenge.objects.create(
            title="Test Challenge",
            short_description="Short description for test challenge",
            description="Description for test challenge",
            terms_and_conditions="Terms and conditions for test challenge",
            submission_guidelines="Submission guidelines for test challenge",
            creator=self.challenge_host_team,
            published=True,
            is_registration_open=True,
            enable_forum=True,
            approved_by_admin=True,
            anonymous_leaderboard=False,
            start_date=timezone.now() - timedelta(days=2),
            end_date=timezone.now() + timedelta(days=1),
        )

    def test_challenge_has_sponsor_false(self):
        self.url = reverse_lazy(
            "challenges:get_challenge_by_pk",
            kwargs={"pk": self.challenge.pk},
        )

        self.challenge.has_sponsors = False
        self.challenge.save()
        response = self.client.get(self.url, {})
        self.assertEqual(response.status_code, status.HTTP_200_OK)
        self.assertFalse(response.data["has_sponsors"])

    def test_challenge_has_sponsor_true(self):
        self.url = reverse_lazy(
            "challenges:get_sponsors_by_challenge",
            kwargs={"challenge_pk": self.challenge.pk},
        )

        self.challenge.has_sponsors = True
        self.challenge.save()
        sponsor = ChallengeSponsor.objects.create(
            challenge=self.challenge,
            name="Sponsor 1",
            website="https://evalai.com",
        )
        response = self.client.get(self.url, format="json")
        self.assertEqual(response.status_code, status.HTTP_200_OK)
        self.assertEqual(response.data[0]["challenge"], sponsor.challenge.pk)
        self.assertEqual(response.data[0]["name"], sponsor.name)
        self.assertEqual(response.data[0]["website"], sponsor.website)


class BaseChallengePhaseClass(BaseAPITestClass):
    def setUp(self):
        super(BaseChallengePhaseClass, self).setUp()
        try:
            os.makedirs("/tmp/evalai")
        except OSError:
            pass

        with self.settings(MEDIA_ROOT="/tmp/evalai"):
            self.challenge_phase = ChallengePhase.objects.create(
                name="Challenge Phase",
                description="Description for Challenge Phase",
                leaderboard_public=False,
                is_public=True,
                start_date=timezone.now() - timedelta(days=2),
                end_date=timezone.now() + timedelta(days=1),
                challenge=self.challenge,
                test_annotation=SimpleUploadedFile(
                    "test_sample_file.txt",
                    b"Dummy file content",
                    content_type="text/plain",
                ),
                max_submissions_per_day=100000,
                max_submissions_per_month=100000,
                max_submissions=100000,
                codename="Phase Code Name",
                is_restricted_to_select_one_submission=True,
                is_partial_submission_evaluation_enabled=False,
            )
            self.challenge_phase.slug = "{}-{}-{}".format(
                self.challenge.title.split(" ")[0].lower(),
                self.challenge_phase.codename.replace(" ", "-").lower(),
                self.challenge.pk,
            )[:198]
            self.challenge_phase.save()

            self.private_challenge_phase = ChallengePhase.objects.create(
                name="Private Challenge Phase",
                description="Description for Private Challenge Phase",
                leaderboard_public=False,
                is_public=False,
                start_date=timezone.now() - timedelta(days=2),
                end_date=timezone.now() + timedelta(days=1),
                challenge=self.challenge,
                test_annotation=SimpleUploadedFile(
                    "test_sample_file.txt",
                    b"Dummy file content",
                    content_type="text/plain",
                ),
                max_submissions_per_day=100000,
                max_submissions_per_month=100000,
                max_submissions=100000,
                codename="Private Phase Code Name",
                is_restricted_to_select_one_submission=True,
                is_partial_submission_evaluation_enabled=False,
            )
            self.private_challenge_phase.slug = "{}-{}-{}".format(
                self.challenge.title.split(" ")[0].lower(),
                self.private_challenge_phase.codename.replace(
                    " ", "-"
                ).lower(),
                self.challenge.pk,
            )[:198]
            self.private_challenge_phase.save()

    def tearDown(self):
        shutil.rmtree("/tmp/evalai")


class GetChallengePhaseTest(BaseChallengePhaseClass):
    def setUp(self):
        super(GetChallengePhaseTest, self).setUp()
        self.url = reverse_lazy(
            "challenges:get_challenge_phase_list",
            kwargs={"challenge_pk": self.challenge.pk},
        )

    def test_get_challenge_phase(self):
        expected = [
            {
                "id": self.challenge_phase.id,
                "name": self.challenge_phase.name,
                "description": self.challenge_phase.description,
                "leaderboard_public": self.challenge_phase.leaderboard_public,
                "start_date": "{0}{1}".format(
                    self.challenge_phase.start_date.isoformat(), "Z"
                ).replace("+00:00", ""),
                "end_date": "{0}{1}".format(
                    self.challenge_phase.end_date.isoformat(), "Z"
                ).replace("+00:00", ""),
                "challenge": self.challenge_phase.challenge.pk,
                "is_public": self.challenge_phase.is_public,
                "is_active": True,
                "codename": "Phase Code Name",
                "max_submissions_per_day": self.challenge_phase.max_submissions_per_day,
                "max_submissions_per_month": self.challenge_phase.max_submissions_per_month,
                "max_submissions": self.challenge_phase.max_submissions,
                "max_concurrent_submissions_allowed": self.challenge_phase.max_concurrent_submissions_allowed,
                "slug": self.challenge_phase.slug,
                "is_restricted_to_select_one_submission": self.challenge_phase.is_restricted_to_select_one_submission,
                "submission_meta_attributes": None,
                "is_partial_submission_evaluation_enabled": self.challenge_phase.is_partial_submission_evaluation_enabled,
                "allowed_submission_file_types": self.challenge_phase.allowed_submission_file_types,
                "default_submission_meta_attributes": self.challenge_phase.default_submission_meta_attributes,
                "allowed_email_ids": self.challenge_phase.allowed_email_ids,
                "is_submission_public": self.challenge_phase.is_submission_public,
                "disable_logs": self.challenge_phase.disable_logs,
            },
            {
                "id": self.private_challenge_phase.id,
                "name": self.private_challenge_phase.name,
                "description": self.private_challenge_phase.description,
                "leaderboard_public": self.private_challenge_phase.leaderboard_public,
                "start_date": "{0}{1}".format(
                    self.private_challenge_phase.start_date.isoformat(), "Z"
                ).replace("+00:00", ""),
                "end_date": "{0}{1}".format(
                    self.private_challenge_phase.end_date.isoformat(), "Z"
                ).replace("+00:00", ""),
                "challenge": self.private_challenge_phase.challenge.pk,
                "is_public": self.private_challenge_phase.is_public,
                "is_active": True,
                "codename": self.private_challenge_phase.codename,
                "max_submissions_per_day": self.private_challenge_phase.max_submissions_per_day,
                "max_submissions_per_month": self.private_challenge_phase.max_submissions_per_month,
                "max_submissions": self.private_challenge_phase.max_submissions,
                "max_concurrent_submissions_allowed": self.private_challenge_phase.max_concurrent_submissions_allowed,
                "slug": self.private_challenge_phase.slug,
                "is_restricted_to_select_one_submission": self.private_challenge_phase.is_restricted_to_select_one_submission,
                "submission_meta_attributes": None,
                "is_partial_submission_evaluation_enabled": self.challenge_phase.is_partial_submission_evaluation_enabled,
                "allowed_submission_file_types": self.challenge_phase.allowed_submission_file_types,
                "default_submission_meta_attributes": self.private_challenge_phase.default_submission_meta_attributes,
                "allowed_email_ids": self.challenge_phase.allowed_email_ids,
                "is_submission_public": self.challenge_phase.is_submission_public,
                "disable_logs": self.challenge_phase.disable_logs,
            },
        ]

        response = self.client.get(self.url, {})
        self.assertEqual(response.data["results"], expected)
        self.assertEqual(response.status_code, status.HTTP_200_OK)

    def test_get_challenge_phase_when_user_is_not_authenticated(self):
        expected = [
            {
                "id": self.challenge_phase.id,
                "name": self.challenge_phase.name,
                "description": self.challenge_phase.description,
                "leaderboard_public": self.challenge_phase.leaderboard_public,
                "start_date": "{0}{1}".format(
                    self.challenge_phase.start_date.isoformat(), "Z"
                ).replace("+00:00", ""),
                "end_date": "{0}{1}".format(
                    self.challenge_phase.end_date.isoformat(), "Z"
                ).replace("+00:00", ""),
                "challenge": self.challenge_phase.challenge.pk,
                "is_public": self.challenge_phase.is_public,
                "is_active": True,
                "codename": "Phase Code Name",
                "max_submissions_per_day": self.challenge_phase.max_submissions_per_day,
                "max_submissions": self.challenge_phase.max_submissions,
                "max_submissions_per_month": self.challenge_phase.max_submissions_per_month,
                "max_concurrent_submissions_allowed": self.challenge_phase.max_concurrent_submissions_allowed,
                "slug": self.challenge_phase.slug,
                "is_restricted_to_select_one_submission": self.challenge_phase.is_restricted_to_select_one_submission,
                "submission_meta_attributes": None,
                "is_partial_submission_evaluation_enabled": self.challenge_phase.is_partial_submission_evaluation_enabled,
                "allowed_submission_file_types": self.challenge_phase.allowed_submission_file_types,
                "default_submission_meta_attributes": self.challenge_phase.default_submission_meta_attributes,
                "allowed_email_ids": self.challenge_phase.allowed_email_ids,
                "is_submission_public": self.challenge_phase.is_submission_public,
                "disable_logs": self.challenge_phase.disable_logs,
            }
        ]
        self.client.force_authenticate(user=None)
        response = self.client.get(self.url, {})
        self.assertEqual(response.data["results"], expected)
        self.assertEqual(response.status_code, status.HTTP_200_OK)

    def test_particular_challenge_for_challenge_phase_does_not_exist(self):
        self.url = reverse_lazy(
            "challenges:get_challenge_phase_list",
            kwargs={"challenge_pk": self.challenge.pk + 1},
        )
        expected = {"error": "Challenge does not exist"}
        response = self.client.get(self.url, {})
        self.assertEqual(response.data, expected)
        self.assertEqual(response.status_code, status.HTTP_406_NOT_ACCEPTABLE)

    def test_get_challenge_phase_when_user_is_host(self):
        expected = [
            {
                "id": self.challenge_phase.id,
                "name": self.challenge_phase.name,
                "description": self.challenge_phase.description,
                "leaderboard_public": self.challenge_phase.leaderboard_public,
                "start_date": "{0}{1}".format(
                    self.challenge_phase.start_date.isoformat(), "Z"
                ).replace("+00:00", ""),
                "end_date": "{0}{1}".format(
                    self.challenge_phase.end_date.isoformat(), "Z"
                ).replace("+00:00", ""),
                "challenge": self.challenge_phase.challenge.pk,
                "is_public": self.challenge_phase.is_public,
                "is_active": True,
                "codename": "Phase Code Name",
                "max_submissions_per_day": self.challenge_phase.max_submissions_per_day,
                "max_submissions_per_month": self.challenge_phase.max_submissions_per_month,
                "max_submissions": self.challenge_phase.max_submissions,
                "max_concurrent_submissions_allowed": self.challenge_phase.max_concurrent_submissions_allowed,
                "slug": self.challenge_phase.slug,
                "is_restricted_to_select_one_submission": self.challenge_phase.is_restricted_to_select_one_submission,
                "submission_meta_attributes": None,
                "is_partial_submission_evaluation_enabled": self.challenge_phase.is_partial_submission_evaluation_enabled,
                "allowed_submission_file_types": self.challenge_phase.allowed_submission_file_types,
                "default_submission_meta_attributes": self.challenge_phase.default_submission_meta_attributes,
                "allowed_email_ids": self.challenge_phase.allowed_email_ids,
                "is_submission_public": self.challenge_phase.is_submission_public,
                "disable_logs": self.challenge_phase.disable_logs,
            },
            {
                "id": self.private_challenge_phase.id,
                "name": self.private_challenge_phase.name,
                "description": self.private_challenge_phase.description,
                "leaderboard_public": self.private_challenge_phase.leaderboard_public,
                "start_date": "{0}{1}".format(
                    self.private_challenge_phase.start_date.isoformat(), "Z"
                ).replace("+00:00", ""),
                "end_date": "{0}{1}".format(
                    self.private_challenge_phase.end_date.isoformat(), "Z"
                ).replace("+00:00", ""),
                "challenge": self.private_challenge_phase.challenge.pk,
                "is_public": self.private_challenge_phase.is_public,
                "is_active": True,
                "codename": self.private_challenge_phase.codename,
                "max_submissions_per_day": self.private_challenge_phase.max_submissions_per_day,
                "max_submissions_per_month": self.challenge_phase.max_submissions_per_month,
                "max_submissions": self.private_challenge_phase.max_submissions,
                "max_concurrent_submissions_allowed": self.challenge_phase.max_concurrent_submissions_allowed,
                "slug": self.private_challenge_phase.slug,
                "is_restricted_to_select_one_submission": self.private_challenge_phase.is_restricted_to_select_one_submission,
                "submission_meta_attributes": None,
                "allowed_submission_file_types": self.private_challenge_phase.allowed_submission_file_types,
                "is_partial_submission_evaluation_enabled": self.private_challenge_phase.is_partial_submission_evaluation_enabled,
                "default_submission_meta_attributes": self.private_challenge_phase.default_submission_meta_attributes,
                "allowed_email_ids": self.private_challenge_phase.allowed_email_ids,
                "is_submission_public": self.private_challenge_phase.is_submission_public,
                "disable_logs": self.private_challenge_phase.disable_logs,
            },
        ]

        self.client.force_authenticate(user=self.user)
        response = self.client.get(self.url, {})
        self.assertEqual(response.data["results"], expected)
        self.assertEqual(response.status_code, status.HTTP_200_OK)

    def test_get_challenge_phase_when_a_phase_is_not_public(self):
        self.challenge_phase.is_public = False
        self.challenge_phase.save()

        expected = []

        self.client.force_authenticate(user=None)
        response = self.client.get(self.url, {})
        self.assertEqual(response.data["results"], expected)
        self.assertEqual(response.status_code, status.HTTP_200_OK)


class CreateChallengePhaseTest(BaseChallengePhaseClass):
    def setUp(self):
        super(CreateChallengePhaseTest, self).setUp()
        self.url = reverse_lazy(
            "challenges:get_challenge_phase_list",
            kwargs={"challenge_pk": self.challenge.pk},
        )
        self.data = {
            "name": "New Challenge Phase",
            "description": "Description for new challenge phase",
            "start_date": "{0}{1}".format(
                self.challenge_phase.start_date.isoformat(), "Z"
            ).replace("+00:00", ""),
            "end_date": "{0}{1}".format(
                self.challenge_phase.end_date.isoformat(), "Z"
            ).replace("+00:00", ""),
        }

    @override_settings(MEDIA_ROOT="/tmp/evalai")
    def test_create_challenge_phase_with_all_data(self):
        self.data["test_annotation"] = SimpleUploadedFile(
            "another_test_file.txt",
            b"Another Dummy file content",
            content_type="text/plain",
        )
        self.data["codename"] = "Test Code Name"
        response = self.client.post(self.url, self.data, format="multipart")
        self.assertEqual(response.status_code, status.HTTP_201_CREATED)

    @override_settings(MEDIA_ROOT="/tmp/evalai")
    def test_create_challenge_phase_with_same_codename(self):
        self.data["test_annotation"] = SimpleUploadedFile(
            "another_test_file.txt",
            b"Another Dummy file content",
            content_type="text/plain",
        )

        expected = {
            "non_field_errors": [
                "The fields codename, challenge must make a unique set."
            ]
        }
        response = self.client.post(self.url, self.data, format="multipart")
        self.assertEqual(response.data, expected)
        self.assertEqual(response.status_code, status.HTTP_400_BAD_REQUEST)

    def test_max_submissions_per_month_if_field_exist(self):
        self.zip_file = open(
            join(
                settings.BASE_DIR, "examples", "example1", "test_zip_file.zip"
            ),
            "rb",
        )
        self.test_zip_file = SimpleUploadedFile(
            self.zip_file.name,
            self.zip_file.read(),
            content_type="application/zip",
        )

        self.zip_configuration = ChallengeConfiguration.objects.create(
            user=self.user,
            challenge=self.challenge,
            zip_configuration=SimpleUploadedFile(
                self.zip_file.name,
                self.zip_file.read(),
                content_type="application/zip",
            ),
            stdout_file=None,
            stderr_file=None,
        )
        self.client.force_authenticate(user=self.user)

        self.input_zip_file = SimpleUploadedFile(
            "test_sample.zip",
            b"Dummy File Content",
            content_type="application/zip",
        )

        self.url = reverse_lazy(
            "challenges:create_challenge_using_zip_file",
            kwargs={"challenge_host_team_pk": self.challenge_host_team.pk},
        )
        with mock.patch("challenges.views.requests.get") as m:
            resp = mock.Mock()
            resp.content = self.test_zip_file.read()
            resp.status_code = 200
            m.return_value = resp
            response = self.client.post(
                self.url,
                {"zip_configuration": self.input_zip_file},
                format="multipart",
            )
            self.assertEqual(response.status_code, status.HTTP_201_CREATED)

        for zipTestPhase in ChallengePhase.objects.all():
            max_per_month_field = zipTestPhase._meta.get_field(
                "max_submissions_per_month"
            )
            max_per_month = max_per_month_field.value_from_object(zipTestPhase)
            id_field = zipTestPhase._meta.get_field("name")
            id_val = id_field.value_from_object(zipTestPhase)
            if id_val == "Challenge Name of the challenge phase":
                self.assertTrue(max_per_month == 1000 or max_per_month == 345)

    def test_max_submissions_per_month_if_field_doesnt_exist(self):
        self.zip_file = open(
            join(
                settings.BASE_DIR, "examples", "example1", "test_zip_file.zip"
            ),
            "rb",
        )
        self.test_zip_file = SimpleUploadedFile(
            self.zip_file.name,
            self.zip_file.read(),
            content_type="application/zip",
        )

        self.zip_configuration = ChallengeConfiguration.objects.create(
            user=self.user,
            challenge=self.challenge,
            zip_configuration=SimpleUploadedFile(
                self.zip_file.name,
                self.zip_file.read(),
                content_type="application/zip",
            ),
            stdout_file=None,
            stderr_file=None,
        )
        self.client.force_authenticate(user=self.user)

        self.input_zip_file = SimpleUploadedFile(
            "test_sample.zip",
            b"Dummy File Content",
            content_type="application/zip",
        )

        self.url = reverse_lazy(
            "challenges:create_challenge_using_zip_file",
            kwargs={"challenge_host_team_pk": self.challenge_host_team.pk},
        )
        with mock.patch("challenges.views.requests.get") as m:
            resp = mock.Mock()
            resp.content = self.test_zip_file.read()
            resp.status_code = 200
            m.return_value = resp
            response = self.client.post(
                self.url,
                {"zip_configuration": self.input_zip_file},
                format="multipart",
            )
            self.assertEqual(response.status_code, status.HTTP_201_CREATED)

        for zipTestPhase in ChallengePhase.objects.all():
            max_per_month_field = zipTestPhase._meta.get_field(
                "max_submissions_per_month"
            )
            max_per_month = max_per_month_field.value_from_object(zipTestPhase)

            max_field = zipTestPhase._meta.get_field("max_submissions")
            max_total = max_field.value_from_object(zipTestPhase)

            self.assertTrue(max_per_month == max_total)

    def test_create_challenge_phase_with_no_data(self):
        del self.data["name"]
        response = self.client.post(self.url, self.data)
        self.assertEqual(response.status_code, status.HTTP_400_BAD_REQUEST)

    def test_create_challenge_phase_when_user_is_not_authenticated(self):
        self.client.force_authenticate(user=None)

        expected = {"error": "Authentication credentials were not provided."}

        response = self.client.post(self.url, {})
        self.assertEqual(list(response.data.values())[0], expected["error"])
        self.assertEqual(response.status_code, status.HTTP_401_UNAUTHORIZED)

    def test_create_challenge_phase_when_user_is_a_part_of_host_team(self):
        self.user1 = User.objects.create(
            username="otheruser", password="other_secret_password"
        )

        self.challenge_host_team1 = ChallengeHostTeam.objects.create(
            team_name="Other Test Challenge Host Team", created_by=self.user1
        )

        # Now allot self.user as also a host of self.challenge_host_team1
        self.challenge_host = ChallengeHost.objects.create(
            user=self.user,
            team_name=self.challenge_host_team1,
            status=ChallengeHost.ACCEPTED,
            permissions=ChallengeHost.ADMIN,
        )

        self.challenge2 = Challenge.objects.create(
            title="Other Test Challenge",
            short_description="Short description for other test challenge",
            description="Description for other test challenge",
            terms_and_conditions="Terms and conditions for other test challenge",
            submission_guidelines="Submission guidelines for other test challenge",
            creator=self.challenge_host_team1,
            published=False,
            enable_forum=True,
            anonymous_leaderboard=False,
            start_date=timezone.now() - timedelta(days=2),
            end_date=timezone.now() + timedelta(days=1),
        )
        data = {
            "name": "Challenge Phase 2",
            "description": "Description for Challenge Phase 2",
            "leaderboard_public": False,
            "is_public": True,
            "start_date": timezone.now() - timedelta(days=2),
            "end_date": timezone.now() + timedelta(days=1),
            "test_annotation": SimpleUploadedFile(
                "test_sample_file.txt",
                b"Dummy file content",
                content_type="text/plain",
            ),
            "max_submissions_per_day": 100000,
            "max_submissions_per_month": 100000,
            "max_submissions": 100000,
            "max_concurrent_submissions_allowed": 3,
            "codename": "Phase Code Name 2",
            "is_restricted_to_select_one_submission": True,
            "is_partial_submission_evaluation_enabled": False,
        }
        self.url = reverse_lazy(
            "challenges:get_challenge_phase_list",
            kwargs={"challenge_pk": self.challenge2.pk},
        )
        response = self.client.post(self.url, data, format="multipart")
        self.assertEqual(response.status_code, status.HTTP_201_CREATED)

    def test_create_challenge_phase_when_user_is_not_part_of_host_team(self):
        self.user2 = User.objects.create(
            username="user_is_not_part_of_host_team",
            password="other_secret_password",
        )

        self.challenge_host_team2 = ChallengeHostTeam.objects.create(
            team_name="Other Test Challenge Host Team 2", created_by=self.user2
        )

        self.challenge2 = Challenge.objects.create(
            title="Other Test Challenge",
            short_description="Short description for other test challenge",
            description="Description for other test challenge",
            terms_and_conditions="Terms and conditions for other test challenge",
            submission_guidelines="Submission guidelines for other test challenge",
            creator=self.challenge_host_team2,
            published=False,
            enable_forum=True,
            anonymous_leaderboard=False,
            start_date=timezone.now() - timedelta(days=2),
            end_date=timezone.now() + timedelta(days=1),
        )

        data = {
            "name": "Challenge Phase 2",
            "description": "Description for Challenge Phase 2",
            "leaderboard_public": False,
            "is_public": True,
            "start_date": timezone.now() - timedelta(days=2),
            "end_date": timezone.now() + timedelta(days=1),
            "test_annotation": SimpleUploadedFile(
                "test_sample_file.txt",
                b"Dummy file content",
                content_type="text/plain",
            ),
            "max_submissions_per_day": 100000,
            "max_submissions_per_month": 100000,
            "max_submissions": 100000,
            "max_concurrent_submissions_allowed": 3,
            "codename": "Phase Code Name 2",
            "is_restricted_to_select_one_submission": True,
            "is_partial_submission_evaluation_enabled": False,
        }
        self.url = reverse_lazy(
            "challenges:get_challenge_phase_list",
            kwargs={"challenge_pk": self.challenge2.pk},
        )

        expected = {
            "error": "Sorry, you are not allowed to perform this operation!"
        }
        response = self.client.post(self.url, data, format="multipart")
        self.assertEqual(response.data["detail"], expected["error"])
        self.assertEqual(response.status_code, status.HTTP_403_FORBIDDEN)


class GetParticularChallengePhase(BaseChallengePhaseClass):
    def setUp(self):
        super(GetParticularChallengePhase, self).setUp()
        self.url = reverse_lazy(
            "challenges:get_challenge_phase_detail",
            kwargs={
                "challenge_pk": self.challenge.pk,
                "pk": self.challenge_phase.pk,
            },
        )

    def test_get_particular_challenge_phase_if_user_is_participant(self):
        expected = {
            "id": self.challenge_phase.id,
            "name": self.challenge_phase.name,
            "description": self.challenge_phase.description,
            "leaderboard_public": self.challenge_phase.leaderboard_public,
            "start_date": "{0}{1}".format(
                self.challenge_phase.start_date.isoformat(), "Z"
            ).replace("+00:00", ""),
            "end_date": "{0}{1}".format(
                self.challenge_phase.end_date.isoformat(), "Z"
            ).replace("+00:00", ""),
            "challenge": self.challenge_phase.challenge.pk,
            "is_public": self.challenge_phase.is_public,
            "is_active": True,
            "codename": "Phase Code Name",
            "max_submissions_per_day": self.challenge_phase.max_submissions_per_day,
            "max_submissions": self.challenge_phase.max_submissions,
            "max_submissions_per_month": self.challenge_phase.max_submissions_per_month,
            "max_concurrent_submissions_allowed": self.challenge_phase.max_concurrent_submissions_allowed,
            "slug": self.challenge_phase.slug,
            "is_restricted_to_select_one_submission": self.challenge_phase.is_restricted_to_select_one_submission,
            "submission_meta_attributes": None,
            "is_partial_submission_evaluation_enabled": self.challenge_phase.is_partial_submission_evaluation_enabled,
            "allowed_submission_file_types": self.challenge_phase.allowed_submission_file_types,
            "default_submission_meta_attributes": self.challenge_phase.default_submission_meta_attributes,
            "allowed_email_ids": self.challenge_phase.allowed_email_ids,
            "is_submission_public": self.challenge_phase.is_submission_public,
            "disable_logs": self.challenge_phase.disable_logs,
        }
        self.client.force_authenticate(user=self.participant_user)
        response = self.client.get(self.url, {})
        self.assertEqual(response.data, expected)
        self.assertEqual(response.status_code, status.HTTP_200_OK)

    def test_get_particular_challenge_phase_if_user_is_challenge_host(self):
        expected = {
            "id": self.challenge_phase.id,
            "name": self.challenge_phase.name,
            "description": self.challenge_phase.description,
            "leaderboard_public": self.challenge_phase.leaderboard_public,
            "start_date": "{0}{1}".format(
                self.challenge_phase.start_date.isoformat(), "Z"
            ).replace("+00:00", ""),
            "end_date": "{0}{1}".format(
                self.challenge_phase.end_date.isoformat(), "Z"
            ).replace("+00:00", ""),
            "challenge": self.challenge_phase.challenge.pk,
            "is_public": self.challenge_phase.is_public,
            "is_submission_public": self.challenge_phase.is_submission_public,
            "annotations_uploaded_using_cli": self.challenge_phase.annotations_uploaded_using_cli,
            "is_active": True,
            "codename": "Phase Code Name",
            "max_submissions_per_day": self.challenge_phase.max_submissions_per_day,
            "max_submissions": self.challenge_phase.max_submissions,
            "max_submissions_per_month": self.challenge_phase.max_submissions_per_month,
            "max_concurrent_submissions_allowed": self.challenge_phase.max_concurrent_submissions_allowed,
            "test_annotation": "http://testserver%s"
            % (self.challenge_phase.test_annotation.url),
            "slug": self.challenge_phase.slug,
            "environment_image": self.challenge_phase.environment_image,
            "is_restricted_to_select_one_submission": self.challenge_phase.is_restricted_to_select_one_submission,
            "submission_meta_attributes": None,
            "is_partial_submission_evaluation_enabled": self.challenge_phase.is_partial_submission_evaluation_enabled,
            "config_id": None,
            "allowed_submission_file_types": self.challenge_phase.allowed_submission_file_types,
            "default_submission_meta_attributes": self.challenge_phase.default_submission_meta_attributes,
            "allowed_email_ids": self.challenge_phase.allowed_email_ids,
            "disable_logs": self.challenge_phase.disable_logs,
        }
        self.client.force_authenticate(user=self.user)
        response = self.client.get(self.url, {})
        self.assertEqual(response.data, expected)
        self.assertEqual(response.status_code, status.HTTP_200_OK)

    def test_update_challenge_phase_when_user_is_not_its_creator(self):
        self.user1 = User.objects.create(
            username="someuser1",
            email="user1@test.com",
            password="secret_psassword",
        )

        EmailAddress.objects.create(
            user=self.user1,
            email="user1@test.com",
            primary=True,
            verified=True,
        )

        self.client.force_authenticate(user=self.user1)

        expected = {
            "detail": "Sorry, you are not allowed to perform this operation!"
        }

        response = self.client.put(
            self.url, {"name": "Rose Phase", "description": "New description."}
        )
        self.assertEqual(response.data, expected)
        self.assertEqual(response.status_code, status.HTTP_403_FORBIDDEN)

    def test_update_challenge_phase_when_user_is_its_creator(self):
        new_name = "Rose Phase"
        new_description = "New description."
        expected = {
            "id": self.challenge_phase.id,
            "name": new_name,
            "description": new_description,
            "leaderboard_public": self.challenge_phase.leaderboard_public,
            "start_date": "{0}{1}".format(
                self.challenge_phase.start_date.isoformat(), "Z"
            ).replace("+00:00", ""),
            "end_date": "{0}{1}".format(
                self.challenge_phase.end_date.isoformat(), "Z"
            ).replace("+00:00", ""),
            "challenge": self.challenge_phase.challenge.pk,
            "is_public": self.challenge_phase.is_public,
            "is_active": True,
            "codename": "Phase Code Name",
            "max_submissions_per_day": self.challenge_phase.max_submissions_per_day,
            "max_submissions": self.challenge_phase.max_submissions,
            "max_submissions_per_month": self.challenge_phase.max_submissions_per_month,
            "max_concurrent_submissions_allowed": self.challenge_phase.max_concurrent_submissions_allowed,
            "slug": self.challenge_phase.slug,
            "is_restricted_to_select_one_submission": self.challenge_phase.is_restricted_to_select_one_submission,
            "submission_meta_attributes": None,
            "is_partial_submission_evaluation_enabled": self.challenge_phase.is_partial_submission_evaluation_enabled,
            "allowed_submission_file_types": self.challenge_phase.allowed_submission_file_types,
            "default_submission_meta_attributes": self.challenge_phase.default_submission_meta_attributes,
            "allowed_email_ids": self.challenge_phase.allowed_email_ids,
            "is_submission_public": self.challenge_phase.is_submission_public,
            "disable_logs": self.challenge_phase.disable_logs,
        }
        response = self.client.put(
            self.url, {"name": new_name, "description": new_description}
        )
        self.assertEqual(response.data, expected)
        self.assertEqual(response.status_code, status.HTTP_200_OK)

    def test_particular_challenge_phase_does_not_exist(self):
        self.url = reverse_lazy(
            "challenges:get_challenge_phase_detail",
            kwargs={
                "challenge_pk": self.challenge.pk,
                "pk": self.challenge_phase.pk + 2,
            },
        )
        expected = {
            "error": "Challenge phase {} does not exist for challenge {}".format(
                (self.challenge_phase.pk + 2), self.challenge.pk
            )
        }
        response = self.client.get(self.url, {})
        self.assertEqual(response.data, expected)
        self.assertEqual(response.status_code, status.HTTP_406_NOT_ACCEPTABLE)

    def test_particular_challenge_host_team_for_challenge_does_not_exist(self):
        self.url = reverse_lazy(
            "challenges:get_challenge_phase_detail",
            kwargs={
                "challenge_pk": self.challenge.pk + 1,
                "pk": self.challenge_phase.pk,
            },
        )
        expected = {"error": "Challenge does not exist"}
        response = self.client.get(self.url, {})
        self.assertEqual(response.data, expected)
        self.assertEqual(response.status_code, status.HTTP_406_NOT_ACCEPTABLE)

    def test_get_particular_challenge_phase_when_user_is_not_authenticated(
        self,
    ):
        self.client.force_authenticate(user=None)

        expected = {"error": "Authentication credentials were not provided."}

        response = self.client.post(self.url, {})
        self.assertEqual(list(response.data.values())[0], expected["error"])
        self.assertEqual(response.status_code, status.HTTP_401_UNAUTHORIZED)


class UpdateParticularChallengePhase(BaseChallengePhaseClass):
    def setUp(self):
        super(UpdateParticularChallengePhase, self).setUp()
        self.url = reverse_lazy(
            "challenges:get_challenge_phase_detail",
            kwargs={
                "challenge_pk": self.challenge.pk,
                "pk": self.challenge_phase.pk,
            },
        )

        self.partial_update_challenge_phase_name = (
            "Partial Update Challenge Phase Name"
        )
        self.update_challenge_phase_title = "Update Challenge Phase Name"
        self.update_description = "Update Challenge Phase Description"
        self.data = {
            "name": self.update_challenge_phase_title,
            "description": self.update_description,
        }

    def test_particular_challenge_phase_partial_update(self):
        self.partial_update_data = {
            "name": self.partial_update_challenge_phase_name
        }
        expected = {
            "id": self.challenge_phase.id,
            "name": self.partial_update_challenge_phase_name,
            "description": self.challenge_phase.description,
            "leaderboard_public": self.challenge_phase.leaderboard_public,
            "start_date": "{0}{1}".format(
                self.challenge_phase.start_date.isoformat(), "Z"
            ).replace("+00:00", ""),
            "end_date": "{0}{1}".format(
                self.challenge_phase.end_date.isoformat(), "Z"
            ).replace("+00:00", ""),
            "challenge": self.challenge_phase.challenge.pk,
            "is_public": self.challenge_phase.is_public,
            "is_active": True,
            "codename": "Phase Code Name",
            "max_submissions_per_day": self.challenge_phase.max_submissions_per_day,
            "max_submissions": self.challenge_phase.max_submissions,
            "max_submissions_per_month": self.challenge_phase.max_submissions_per_month,
            "max_concurrent_submissions_allowed": self.challenge_phase.max_concurrent_submissions_allowed,
            "slug": self.challenge_phase.slug,
            "is_restricted_to_select_one_submission": self.challenge_phase.is_restricted_to_select_one_submission,
            "submission_meta_attributes": None,
            "is_partial_submission_evaluation_enabled": self.challenge_phase.is_partial_submission_evaluation_enabled,
            "allowed_submission_file_types": self.challenge_phase.allowed_submission_file_types,
            "default_submission_meta_attributes": self.challenge_phase.default_submission_meta_attributes,
            "allowed_email_ids": self.challenge_phase.allowed_email_ids,
            "is_submission_public": self.challenge_phase.is_submission_public,
            "disable_logs": self.challenge_phase.disable_logs,
        }
        response = self.client.patch(self.url, self.partial_update_data)
        self.assertEqual(response.data, expected)
        self.assertEqual(response.status_code, status.HTTP_200_OK)

    @override_settings(MEDIA_ROOT="/tmp/evalai")
    def test_particular_challenge_phase_update(self):

        self.update_test_annotation = SimpleUploadedFile(
            "update_test_sample_file.txt",
            b"Dummy update file content",
            content_type="text/plain",
        )
        self.data["test_annotation"] = self.update_test_annotation
        response = self.client.put(self.url, self.data, format="multipart")
        self.assertEqual(response.status_code, status.HTTP_200_OK)

    def test_particular_challenge_update_with_no_data(self):
        self.data = {"name": ""}
        response = self.client.put(self.url, self.data)
        self.assertEqual(response.status_code, status.HTTP_400_BAD_REQUEST)

    def test_particular_challenge_update_when_user_is_not_authenticated(self):
        self.client.force_authenticate(user=None)

        expected = {"error": "Authentication credentials were not provided."}

        response = self.client.post(self.url, {})
        self.assertEqual(list(response.data.values())[0], expected["error"])
        self.assertEqual(response.status_code, status.HTTP_401_UNAUTHORIZED)


class DeleteParticularChallengePhase(BaseChallengePhaseClass):
    def setUp(self):
        super(DeleteParticularChallengePhase, self).setUp()
        self.url = reverse_lazy(
            "challenges:get_challenge_phase_detail",
            kwargs={
                "challenge_pk": self.challenge.pk,
                "pk": self.challenge_phase.pk,
            },
        )

    def test_particular_challenge_delete(self):
        response = self.client.delete(self.url, {})
        self.assertEqual(response.status_code, status.HTTP_204_NO_CONTENT)

    def test_particular_challenge_delete_when_user_is_not_authenticated(self):
        self.client.force_authenticate(user=None)

        expected = {"error": "Authentication credentials were not provided."}

        response = self.client.post(self.url, {})
        self.assertEqual(list(response.data.values())[0], expected["error"])
        self.assertEqual(response.status_code, status.HTTP_401_UNAUTHORIZED)


class BaseChallengePhaseSplitClass(BaseAPITestClass):
    def setUp(self):
        super(BaseChallengePhaseSplitClass, self).setUp()
        try:
            os.makedirs("/tmp/evalai")
        except OSError:
            pass

        self.user2 = User.objects.create(
            username="someuser2",
            email="user2@test.com",
            password="secret_password2",
            is_staff=True,
        )

        self.participant_user = User.objects.create(
            username="someuser1",
            email="participant@test.com",
            password="secret_password1",
        )

        EmailAddress.objects.create(
            user=self.participant_user,
            email="participant@test.com",
            primary=True,
            verified=True,
        )

        EmailAddress.objects.create(
            user=self.user2,
            email="user2@test.com",
            primary=True,
            verified=True,
        )

        self.participant_team = ParticipantTeam.objects.create(
            team_name="Participant Team for get challenge phase split tests",
            created_by=self.participant_user,
        )

        self.participant = Participant.objects.create(
            user=self.participant_user,
            status=Participant.SELF,
            team=self.participant_team,
        )

        with self.settings(MEDIA_ROOT="/tmp/evalai"):
            self.challenge_phase = ChallengePhase.objects.create(
                name="Challenge Phase",
                description="Description for Challenge Phase",
                leaderboard_public=False,
                is_public=False,
                start_date=timezone.now() - timedelta(days=2),
                end_date=timezone.now() + timedelta(days=1),
                challenge=self.challenge,
                test_annotation=SimpleUploadedFile(
                    "test_sample_file.txt",
                    b"Dummy file content",
                    content_type="text/plain",
                ),
            )

        self.dataset_split = DatasetSplit.objects.create(
            name="Test Dataset Split", codename="test-split"
        )
        self.dataset_split_host = DatasetSplit.objects.create(
            name="Test Dataset Split host", codename="test-split-host"
        )

        self.leaderboard = Leaderboard.objects.create(
            schema=json.dumps({"hello": "world"})
        )

        self.challenge_phase_split = ChallengePhaseSplit.objects.create(
            dataset_split=self.dataset_split,
            challenge_phase=self.challenge_phase,
            leaderboard=self.leaderboard,
            visibility=ChallengePhaseSplit.PUBLIC,
            leaderboard_decimal_precision=2,
            is_leaderboard_order_descending=True,
            show_leaderboard_by_latest_submission=False,
        )

        self.challenge_phase_split_host = ChallengePhaseSplit.objects.create(
            dataset_split=self.dataset_split_host,
            challenge_phase=self.challenge_phase,
            leaderboard=self.leaderboard,
            visibility=ChallengePhaseSplit.HOST,
            show_leaderboard_by_latest_submission=False,
        )

    def tearDown(self):
        shutil.rmtree("/tmp/evalai")


class GetChallengePhaseSplitTest(BaseChallengePhaseSplitClass):
    def setUp(self):
        super(GetChallengePhaseSplitTest, self).setUp()
        self.url = reverse_lazy(
            "challenges:challenge_phase_split_list",
            kwargs={"challenge_pk": self.challenge.pk},
        )

    def test_get_challenge_phase_split(self):
        expected = [
            {
                "id": self.challenge_phase_split.id,
                "challenge_phase": self.challenge_phase.id,
                "challenge_phase_name": self.challenge_phase.name,
                "dataset_split": self.dataset_split.id,
                "dataset_split_name": self.dataset_split.name,
                "visibility": self.challenge_phase_split.visibility,
                "show_leaderboard_by_latest_submission": self.challenge_phase_split.show_leaderboard_by_latest_submission,
                "show_execution_time": False,
                "leaderboard_schema": self.challenge_phase_split.leaderboard.schema,
                "is_multi_metric_leaderboard": self.challenge_phase_split.is_multi_metric_leaderboard,
            }
        ]
        self.client.force_authenticate(user=self.participant_user)
        response = self.client.get(self.url, {})
        self.assertEqual(response.data, expected)
        self.assertEqual(response.status_code, status.HTTP_200_OK)

    def test_get_challenge_phase_split_when_challenge_phase_does_not_exist(
        self,
    ):
        self.url = reverse_lazy(
            "challenges:challenge_phase_split_list",
            kwargs={"challenge_pk": self.challenge.pk},
        )

        self.challenge.delete()

        expected = {"error": "Challenge does not exist"}
        response = self.client.get(self.url, {})
        self.assertEqual(response.data, expected)
        self.assertEqual(response.status_code, status.HTTP_406_NOT_ACCEPTABLE)

    def test_get_challenge_phase_split_when_user_is_challenge_host(self):
        self.url = reverse_lazy(
            "challenges:challenge_phase_split_list",
            kwargs={"challenge_pk": self.challenge.pk},
        )
        expected = [
            {
                "id": self.challenge_phase_split.id,
                "challenge_phase": self.challenge_phase.id,
                "challenge_phase_name": self.challenge_phase.name,
                "dataset_split": self.dataset_split.id,
                "dataset_split_name": self.dataset_split.name,
                "visibility": self.challenge_phase_split.visibility,
                "show_leaderboard_by_latest_submission": self.challenge_phase_split.show_leaderboard_by_latest_submission,
                "show_execution_time": False,
                "leaderboard_schema": self.challenge_phase_split.leaderboard.schema,
                "is_multi_metric_leaderboard": self.challenge_phase_split.is_multi_metric_leaderboard,
            },
            {
                "id": self.challenge_phase_split_host.id,
                "challenge_phase": self.challenge_phase.id,
                "challenge_phase_name": self.challenge_phase.name,
                "dataset_split": self.dataset_split_host.id,
                "dataset_split_name": self.dataset_split_host.name,
                "visibility": self.challenge_phase_split_host.visibility,
                "show_leaderboard_by_latest_submission": self.challenge_phase_split_host.show_leaderboard_by_latest_submission,
                "show_execution_time": False,
                "leaderboard_schema": self.challenge_phase_split_host.leaderboard.schema,
                "is_multi_metric_leaderboard": self.challenge_phase_split_host.is_multi_metric_leaderboard,
            },
        ]
        self.client.force_authenticate(user=self.user)
        response = self.client.get(self.url, {})
        self.assertEqual(response.data, expected)
        self.assertEqual(response.status_code, status.HTTP_200_OK)

    def test_get_challenge_phase_split_when_user_is_staff(self):
        self.url = reverse_lazy(
            "challenges:challenge_phase_split_list",
            kwargs={"challenge_pk": self.challenge.pk},
        )
        expected = [
            {
                "id": self.challenge_phase_split.id,
                "challenge_phase": self.challenge_phase.id,
                "challenge_phase_name": self.challenge_phase.name,
                "dataset_split": self.dataset_split.id,
                "dataset_split_name": self.dataset_split.name,
                "visibility": self.challenge_phase_split.visibility,
                "show_leaderboard_by_latest_submission": self.challenge_phase_split.show_leaderboard_by_latest_submission,
                "show_execution_time": False,
                "leaderboard_schema": self.challenge_phase_split.leaderboard.schema,
                "is_multi_metric_leaderboard": self.challenge_phase_split.is_multi_metric_leaderboard,
            },
            {
                "id": self.challenge_phase_split_host.id,
                "challenge_phase": self.challenge_phase.id,
                "challenge_phase_name": self.challenge_phase.name,
                "dataset_split": self.dataset_split_host.id,
                "dataset_split_name": self.dataset_split_host.name,
                "visibility": self.challenge_phase_split_host.visibility,
                "show_leaderboard_by_latest_submission": self.challenge_phase_split_host.show_leaderboard_by_latest_submission,
                "show_execution_time": False,
                "leaderboard_schema": self.challenge_phase_split_host.leaderboard.schema,
                "is_multi_metric_leaderboard": self.challenge_phase_split_host.is_multi_metric_leaderboard,
            },
        ]
        self.client.force_authenticate(user=self.user2)
        response = self.client.get(self.url, {})
        self.assertEqual(response.data, expected)
        self.assertEqual(response.status_code, status.HTTP_200_OK)


class CreateChallengeUsingZipFile(APITestCase):
    def setUp(self):
        self.client = APIClient(enforce_csrf_checks=True)

        self.user = User.objects.create(
            username="host", email="host@test.com", password="secret_password"
        )

        EmailAddress.objects.create(
            user=self.user, email="user@test.com", primary=True, verified=True
        )

        self.challenge_host_team = ChallengeHostTeam.objects.create(
            team_name="Test Challenge Host Team", created_by=self.user
        )

        self.path = join(
            settings.BASE_DIR, "examples", "example1", "test_zip_file"
        )

        self.challenge = Challenge.objects.create(
            title="Challenge Title",
            short_description="Short description of the challenge (preferably 140 characters)",
            description=open(join(self.path, "description.html"), "rb")
            .read()
            .decode("utf-8"),
            terms_and_conditions=open(
                join(self.path, "terms_and_conditions.html"), "rb"
            )
            .read()
            .decode("utf-8"),
            submission_guidelines=open(
                join(self.path, "submission_guidelines.html"), "rb"
            )
            .read()
            .decode("utf-8"),
            evaluation_details=open(
                join(self.path, "evaluation_details.html"), "rb"
            )
            .read()
            .decode("utf-8"),
            creator=self.challenge_host_team,
            published=False,
            enable_forum=True,
            anonymous_leaderboard=False,
            start_date=timezone.now() - timedelta(days=2),
            end_date=timezone.now() + timedelta(days=1),
        )
        self.challenge.slug = "{}-{}".format(
            self.challenge.title.replace(" ", "-").lower(), self.challenge.pk
        )[:199]
        self.challenge.save()

        with self.settings(MEDIA_ROOT="/tmp/evalai"):
            self.challenge_phase = ChallengePhase.objects.create(
                name="Challenge Phase",
                description=open(
                    join(self.path, "challenge_phase_description.html"), "rb"
                )
                .read()
                .decode("utf-8"),
                leaderboard_public=False,
                is_public=False,
                start_date=timezone.now() - timedelta(days=2),
                end_date=timezone.now() + timedelta(days=1),
                challenge=self.challenge,
                test_annotation=SimpleUploadedFile(
                    open(join(self.path, "test_annotation.txt"), "rb").name,
                    open(join(self.path, "test_annotation.txt"), "rb").read(),
                    content_type="text/plain",
                ),
            )
        self.dataset_split = DatasetSplit.objects.create(
            name="Name of the dataset split",
            codename="codename of dataset split",
        )

        self.leaderboard = Leaderboard.objects.create(
            schema=json.dumps(
                {
                    "labels": ["yes/no", "number", "others", "overall"],
                    "default_order_by": "overall",
                }
            )
        )

        self.challenge_phase_split = ChallengePhaseSplit.objects.create(
            dataset_split=self.dataset_split,
            challenge_phase=self.challenge_phase,
            leaderboard=self.leaderboard,
            visibility=ChallengePhaseSplit.PUBLIC,
        )

        self.zip_file = open(
            join(
                settings.BASE_DIR, "examples", "example1", "test_zip_file.zip"
            ),
            "rb",
        )

        self.test_zip_file = SimpleUploadedFile(
            self.zip_file.name,
            self.zip_file.read(),
            content_type="application/zip",
        )

        self.zip_configuration = ChallengeConfiguration.objects.create(
            user=self.user,
            challenge=self.challenge,
            zip_configuration=SimpleUploadedFile(
                self.zip_file.name,
                self.zip_file.read(),
                content_type="application/zip",
            ),
            stdout_file=None,
            stderr_file=None,
        )
        self.client.force_authenticate(user=self.user)

        self.input_zip_file = SimpleUploadedFile(
            "test_sample.zip",
            b"Dummy File Content",
            content_type="application/zip",
        )

    @responses.activate
    def test_create_challenge_using_zip_file_when_zip_file_is_not_uploaded(
        self,
    ):
        responses.add(responses.POST, settings.SLACK_WEB_HOOK_URL, status=200)
        self.url = reverse_lazy(
            "challenges:create_challenge_using_zip_file",
            kwargs={"challenge_host_team_pk": self.challenge_host_team.pk},
        )
        expected = {"zip_configuration": ["No file was submitted."]}
        response = self.client.post(self.url, {})
        self.assertEqual(response.data, expected)
        self.assertEqual(response.status_code, status.HTTP_400_BAD_REQUEST)

    @responses.activate
    def test_create_challenge_using_zip_file_when_zip_file_is_not_uploaded_successfully(
        self,
    ):
        responses.add(responses.POST, settings.SLACK_WEB_HOOK_URL, status=200)
        self.url = reverse_lazy(
            "challenges:create_challenge_using_zip_file",
            kwargs={"challenge_host_team_pk": self.challenge_host_team.pk},
        )

        expected = {
            "zip_configuration": [
                "The submitted data was not a file. Check the encoding type on the form."
            ]
        }
        response = self.client.post(
            self.url, {"zip_configuration": self.input_zip_file}
        )
        self.assertEqual(response.data, expected)
        self.assertEqual(response.status_code, status.HTTP_400_BAD_REQUEST)

    @responses.activate
    def test_create_challenge_using_zip_file_when_server_error_occurs(self):
        responses.add(responses.POST, settings.SLACK_WEB_HOOK_URL, status=200)
        self.url = reverse_lazy(
            "challenges:create_challenge_using_zip_file",
            kwargs={"challenge_host_team_pk": self.challenge_host_team.pk},
        )
        expected = {
            "error": "A server error occured while processing zip file. Please try again!"
        }
        response = self.client.post(
            self.url,
            {"zip_configuration": self.input_zip_file},
            format="multipart",
        )
        self.assertEqual(response.data, expected)
        self.assertEqual(response.status_code, status.HTTP_406_NOT_ACCEPTABLE)

    @responses.activate
    def test_create_challenge_using_zip_file_when_challenge_host_team_does_not_exists(
        self,
    ):
        responses.add(responses.POST, settings.SLACK_WEB_HOOK_URL, status=200)
        self.url = reverse_lazy(
            "challenges:create_challenge_using_zip_file",
            kwargs={
                "challenge_host_team_pk": self.challenge_host_team.pk + 10
            },
        )
        expected = {
            "detail": "ChallengeHostTeam {} does not exist".format(
                self.challenge_host_team.pk + 10
            )
        }
        response = self.client.post(
            self.url,
            {"zip_configuration": self.input_zip_file},
            format="multipart",
        )
        self.assertEqual(response.data, expected)
        self.assertEqual(response.status_code, status.HTTP_404_NOT_FOUND)

    @responses.activate
    def test_create_challenge_using_zip_file_when_user_is_not_authenticated(
        self,
    ):
        responses.add(responses.POST, settings.SLACK_WEB_HOOK_URL, status=200)
        self.url = reverse_lazy(
            "challenges:create_challenge_using_zip_file",
            kwargs={"challenge_host_team_pk": self.challenge_host_team.pk},
        )
        self.client.force_authenticate(user=None)

        expected = {"error": "Authentication credentials were not provided."}

        response = self.client.post(self.url, {})
        self.assertEqual(list(response.data.values())[0], expected["error"])
        self.assertEqual(response.status_code, status.HTTP_401_UNAUTHORIZED)

    @responses.activate
    def test_create_challenge_using_zip_file_when_max_concurrent_submissions_allowed_exists(
        self,
    ):
        challenge_phases = ChallengePhase.objects.all()
        for zipTestPhase in challenge_phases:
            max_concurrent_submissions_allowed_field = (
                zipTestPhase._meta.get_field(
                    "max_concurrent_submissions_allowed"
                )
            )
            max_con = (
                max_concurrent_submissions_allowed_field.value_from_object(
                    zipTestPhase
                )
            )
            self.assertTrue(max_con == 3)

    @responses.activate
    def test_create_challenge_using_zip_file_success(self):
        responses.add(responses.POST, settings.SLACK_WEB_HOOK_URL, status=200)
        self.url = reverse_lazy(
            "challenges:create_challenge_using_zip_file",
            kwargs={"challenge_host_team_pk": self.challenge_host_team.pk},
        )

        self.assertEqual(Challenge.objects.count(), 1)
        self.assertEqual(DatasetSplit.objects.count(), 1)
        self.assertEqual(Leaderboard.objects.count(), 1)
        self.assertEqual(ChallengePhaseSplit.objects.count(), 1)

        with mock.patch("challenges.views.requests.get") as m:
            resp = mock.Mock()
            resp.content = self.test_zip_file.read()
            resp.status_code = 200
            m.return_value = resp
            response = self.client.post(
                self.url,
                {"zip_configuration": self.input_zip_file},
                format="multipart",
            )
            self.assertEqual(response.status_code, status.HTTP_201_CREATED)

        self.assertEqual(Challenge.objects.count(), 2)
        self.assertEqual(DatasetSplit.objects.count(), 2)
        self.assertEqual(Leaderboard.objects.count(), 2)
        self.assertEqual(ChallengePhaseSplit.objects.count(), 2)


class GetAllSubmissionsTest(BaseAPITestClass):
    def setUp(self):
        super(GetAllSubmissionsTest, self).setUp()

        self.user5 = User.objects.create(
            username="otheruser",
            password="other_secret_password",
            email="user5@test.com",
        )

        self.user6 = User.objects.create(
            username="participant",
            password="secret password",
            email="user6@test.com",
        )

        self.user7 = User.objects.create(
            username="not a challenge host of challenge5",
            password="secret password",
        )

        EmailAddress.objects.create(
            user=self.user5,
            email="user5@test.com",
            primary=True,
            verified=True,
        )

        EmailAddress.objects.create(
            user=self.user6,
            email="user6@test.com",
            primary=True,
            verified=True,
        )

        EmailAddress.objects.create(
            user=self.user7,
            email="user7@test.com",
            primary=True,
            verified=True,
        )

        self.challenge_host_team7 = ChallengeHostTeam.objects.create(
            team_name="Other Test Challenge Host Team7", created_by=self.user7
        )
        self.challenge_host_team5 = ChallengeHostTeam.objects.create(
            team_name="Other Test Challenge Host Team5", created_by=self.user5
        )

        # Now allot self.user as also a host of self.challenge_host_team1
        self.challenge_host5 = ChallengeHost.objects.create(
            user=self.user5,
            team_name=self.challenge_host_team5,
            status=ChallengeHost.ACCEPTED,
            permissions=ChallengeHost.ADMIN,
        )

        self.participant_team6 = ParticipantTeam.objects.create(
            team_name="Participant Team 1 for Challenge5",
            created_by=self.user6,
        )

        self.participant_team7 = ParticipantTeam.objects.create(
            team_name="Participant Team 2 for Challenge5",
            created_by=self.user7,
        )

        self.participant6 = Participant.objects.create(
            user=self.user6,
            status=Participant.ACCEPTED,
            team=self.participant_team6,
        )

        self.challenge5 = Challenge.objects.create(
            title="Other Test Challenge",
            short_description="Short description for other test challenge",
            description="Description for other test challenge",
            terms_and_conditions="Terms and conditions for other test challenge",
            submission_guidelines="Submission guidelines for other test challenge",
            creator=self.challenge_host_team5,
            published=False,
            enable_forum=True,
            anonymous_leaderboard=False,
            start_date=timezone.now() - timedelta(days=2),
            end_date=timezone.now() + timedelta(days=1),
        )

        try:
            os.makedirs("/tmp/evalai")
        except OSError:
            pass

        with self.settings(MEDIA_ROOT="/tmp/evalai"):
            self.challenge5_phase1 = ChallengePhase.objects.create(
                name="Challenge Phase 1",
                description="Description for Challenge Phase 1",
                leaderboard_public=False,
                codename="Phase Code Name 1",
                is_public=True,
                start_date=timezone.now() - timedelta(days=2),
                end_date=timezone.now() + timedelta(days=1),
                challenge=self.challenge5,
                test_annotation=SimpleUploadedFile(
                    "test_sample_file.txt",
                    b"Dummy file content 1",
                    content_type="text/plain",
                ),
            )

        with self.settings(MEDIA_ROOT="/tmp/evalai"):
            self.challenge5_phase2 = ChallengePhase.objects.create(
                name="Challenge Phase 2",
                description="Description for Challenge Phase",
                leaderboard_public=False,
                codename="Phase Code Name 2",
                is_public=True,
                start_date=timezone.now() - timedelta(days=2),
                end_date=timezone.now() + timedelta(days=1),
                challenge=self.challenge5,
                test_annotation=SimpleUploadedFile(
                    "test_sample_file.txt",
                    b"Dummy file content 2",
                    content_type="text/plain",
                ),
            )

        with self.settings(MEDIA_ROOT="/tmp/evalai"):
            self.challenge5_phase3 = ChallengePhase.objects.create(
                name="Challenge Phase",
                description="Description for Challenge Phase",
                leaderboard_public=False,
                is_public=True,
                start_date=timezone.now() - timedelta(days=2),
                end_date=timezone.now() + timedelta(days=1),
                challenge=self.challenge5,
                test_annotation=SimpleUploadedFile(
                    "test_sample_file.txt",
                    b"Dummy file content",
                    content_type="text/plain",
                ),
            )

        with self.settings(MEDIA_ROOT="/tmp/evalai"):
            self.submission1 = Submission.objects.create(
                participant_team=self.participant_team6,
                challenge_phase=self.challenge5_phase3,
                created_by=self.challenge_host_team5.created_by,
                status="submitted",
                input_file=SimpleUploadedFile(
                    "test_sample_file.txt",
                    b"Dummy file content",
                    content_type="text/plain",
                ),
                method_name="Test Method 1",
                method_description="Test Description 1",
                project_url="http://testserver1/",
                publication_url="http://testserver1/",
                is_public=True,
                is_flagged=True,
            )

        with self.settings(MEDIA_ROOT="/tmp/evalai"):
            self.submission2 = Submission.objects.create(
                participant_team=self.participant_team6,
                challenge_phase=self.challenge5_phase1,
                created_by=self.challenge_host_team5.created_by,
                status="submitted",
                input_file=SimpleUploadedFile(
                    "test_sample_file.txt",
                    b"Dummy file content",
                    content_type="text/plain",
                ),
                method_name="Test Method 2",
                method_description="Test Description 2",
                project_url="http://testserver2/",
                publication_url="http://testserver2/",
                is_public=True,
                is_flagged=True,
            )

        with self.settings(MEDIA_ROOT="/tmp/evalai"):
            self.submission3 = Submission.objects.create(
                participant_team=self.participant_team6,
                challenge_phase=self.challenge5_phase1,
                created_by=self.challenge_host_team5.created_by,
                status="submitted",
                input_file=SimpleUploadedFile(
                    "test_sample_file.txt",
                    b"Dummy file content",
                    content_type="text/plain",
                ),
                method_name="Test Method 3",
                method_description="Test Description 3",
                project_url="http://testserver3/",
                publication_url="http://testserver3/",
                is_public=True,
                is_flagged=True,
            )

        self.client.force_authenticate(user=self.user6)

    def test_get_all_submissions_when_challenge_does_not_exist(self):
        self.url = reverse_lazy(
            "challenges:get_all_submissions_of_challenge",
            kwargs={
                "challenge_pk": self.challenge5.pk + 10,
                "challenge_phase_pk": self.challenge5_phase3.pk,
            },
        )
        expected = {
            "detail": "Challenge {} does not exist".format(
                self.challenge5.pk + 10
            )
        }
        response = self.client.get(self.url, {})
        self.assertEqual(response.data, expected)
        self.assertEqual(response.status_code, status.HTTP_404_NOT_FOUND)

    def test_get_all_submissions_when_challenge_phase_does_not_exist(self):
        self.url = reverse_lazy(
            "challenges:get_all_submissions_of_challenge",
            kwargs={
                "challenge_pk": self.challenge5.pk,
                "challenge_phase_pk": self.challenge5_phase3.pk + 10,
            },
        )
        expected = {
            "error": "Challenge Phase {} does not exist".format(
                self.challenge5_phase3.pk + 10
            )
        }
        response = self.client.get(self.url, {})
        self.assertEqual(response.data, expected)
        self.assertEqual(response.status_code, status.HTTP_404_NOT_FOUND)

    def test_get_all_submissions_when_user_is_host_of_challenge(self):
        self.url_phase1 = reverse_lazy(
            "challenges:get_all_submissions_of_challenge",
            kwargs={
                "challenge_pk": self.challenge5.pk,
                "challenge_phase_pk": self.challenge5_phase1.pk,
            },
        )
        self.url_phase2 = reverse_lazy(
            "challenges:get_all_submissions_of_challenge",
            kwargs={
                "challenge_pk": self.challenge5.pk,
                "challenge_phase_pk": self.challenge5_phase2.pk,
            },
        )
        self.client.force_authenticate(user=self.user5)
        submissions = [self.submission3, self.submission2]
        expected = []
        for submission in submissions:
            expected.append(
                {
                    "id": submission.id,
                    "participant_team": submission.participant_team.team_name,
                    "challenge_phase": submission.challenge_phase.name,
                    "created_by": submission.created_by.username,
                    "status": submission.status,
                    "is_public": submission.is_public,
                    "is_flagged": submission.is_flagged,
                    "submission_number": submission.submission_number,
                    "submitted_at": "{0}{1}".format(
                        submission.submitted_at.isoformat(), "Z"
                    ).replace("+00:00", ""),
                    "rerun_resumed_at": submission.rerun_resumed_at,
                    "execution_time": submission.execution_time,
                    "input_file": "http://testserver%s"
                    % (submission.input_file.url),
                    "submission_input_file": None,
                    "stdout_file": None,
                    "stderr_file": None,
                    "environment_log_file": None,
                    "submission_result_file": None,
                    "submission_metadata_file": None,
                    "participant_team_members_email_ids": ["user6@test.com"],
                    "participant_team_members_affiliations": [""],
                    "participant_team_members": [
                        {"username": "participant", "email": "user6@test.com"}
                    ],
                    "created_at": submission.created_at,
                    "method_name": submission.method_name,
                    "submission_metadata": None,
                    "method_description": submission.method_description,
                    "publication_url": submission.publication_url,
                    "project_url": submission.project_url,
                    "is_verified_by_host": False,
                }
            )
        response_phase1 = self.client.get(self.url_phase1, {})
        response_phase2 = self.client.get(self.url_phase2, {})
        self.assertEqual(response_phase1.data["results"], expected)
        self.assertEqual(response_phase1.status_code, status.HTTP_200_OK)
        self.assertEqual(response_phase2.data["results"], [])
        self.assertEqual(response_phase2.status_code, status.HTTP_200_OK)

    def test_get_all_submissions_when_user_is_participant_of_challenge(self):
        self.url = reverse_lazy(
            "challenges:get_all_submissions_of_challenge",
            kwargs={
                "challenge_pk": self.challenge5.pk,
                "challenge_phase_pk": self.challenge5_phase3.pk,
            },
        )
        self.client.force_authenticate(user=self.user6)
        expected = [
            {
                "id": self.submission1.id,
                "participant_team": self.submission1.participant_team.pk,
                "participant_team_name": self.submission1.participant_team.team_name,
                "execution_time": self.submission1.execution_time,
                "challenge_phase": self.submission1.challenge_phase.pk,
                "created_by": self.submission1.created_by.pk,
                "status": self.submission1.status,
                "input_file": "http://testserver%s"
                % (self.submission1.input_file.url),
                "submission_input_file": None,
                "method_name": self.submission1.method_name,
                "method_description": self.submission1.method_description,
                "project_url": self.submission1.project_url,
                "publication_url": self.submission1.publication_url,
                "stdout_file": None,
                "stderr_file": None,
                "submission_result_file": None,
                "started_at": self.submission1.started_at,
                "completed_at": self.submission1.completed_at,
                "submitted_at": "{0}{1}".format(
                    self.submission1.submitted_at.isoformat(), "Z"
                ).replace("+00:00", ""),
                "rerun_resumed_at": self.submission1.rerun_resumed_at,
                "is_public": self.submission1.is_public,
                "is_flagged": self.submission1.is_flagged,
                "ignore_submission": False,
                "when_made_public": self.submission1.when_made_public,
                "is_baseline": self.submission1.is_baseline,
                "job_name": self.submission1.job_name,
                "submission_metadata": None,
                "is_verified_by_host": False,
            }
        ]
        self.challenge5.participant_teams.add(self.participant_team6)
        self.challenge5.save()
        response = self.client.get(self.url, {})
        self.assertEqual(response.data["results"], expected)
        self.assertEqual(response.status_code, status.HTTP_200_OK)

    def test_get_all_submissions_when_user_is_neither_host_nor_participant_of_challenge(
        self,
    ):
        self.client.force_authenticate(user=self.user7)
        self.url = reverse_lazy(
            "challenges:get_all_submissions_of_challenge",
            kwargs={
                "challenge_pk": self.challenge5.pk,
                "challenge_phase_pk": self.challenge5_phase3.pk,
            },
        )
        expected = {
            "error": "You are neither host nor participant of the challenge!"
        }
        self.challenge5.participant_teams.add(self.participant_team6)
        self.challenge5.save()
        response = self.client.get(self.url, {})
        self.assertEqual(response.data, expected)
        self.assertEqual(response.status_code, status.HTTP_400_BAD_REQUEST)

    def test_get_all_challenges_submission_metrics(self):

        self.user8 = User.objects.create(
            username="admin_test",
            password="admin@123",
            is_staff=True,
        )

        EmailAddress.objects.create(
            user=self.user8,
            email="user8@test.com",
            primary=True,
            verified=True,
        )

        self.maxDiff = None

        url = reverse_lazy("challenges:get_all_challenges_submission_metrics")

        expected_response = {
            self.challenge.pk: {
                "archived": 0,
                "cancelled": 0,
                "failed": 0,
                "finished": 0,
                "partially_evaluated": 0,
                "resuming": 0,
                "running": 0,
                "queued": 0,
                "submitted": 0,
                "submitting": 0,
            },
            self.challenge5.pk: {
                "archived": 0,
                "cancelled": 0,
                "failed": 0,
                "finished": 0,
                "partially_evaluated": 0,
                "resuming": 0,
                "running": 0,
                "queued": 0,
                "submitted": 3,
                "submitting": 0,
            },
        }

        self.client.force_authenticate(user=self.user8)
        response = self.client.get(url)

        self.assertEqual(response.status_code, status.HTTP_200_OK)
        self.assertEqual(response.data, expected_response)


class DownloadAllSubmissionsFileTest(BaseAPITestClass):
    def setUp(self):
        super(DownloadAllSubmissionsFileTest, self).setUp()

        self.user1 = User.objects.create(
            username="otheruser1",
            password="other_secret_password",
            email="user1@test.com",
        )

        self.user2 = User.objects.create(
            username="otheruser2",
            password="other_secret_password",
            email="user2@test.com",
        )

        EmailAddress.objects.create(
            user=self.user1,
            email="user1@test.com",
            primary=True,
            verified=True,
        )

        EmailAddress.objects.create(
            user=self.user2,
            email="user2@test.com",
            primary=True,
            verified=True,
        )

        self.participant_team1 = ParticipantTeam.objects.create(
            team_name="Participant Team for Challenge8", created_by=self.user1
        )

        self.participant1 = Participant.objects.create(
            user=self.user1,
            status=Participant.ACCEPTED,
            team=self.participant_team1,
        )

        try:
            os.makedirs("/tmp/evalai")
        except OSError:
            pass

        with self.settings(MEDIA_ROOT="/tmp/evalai"):
            self.challenge_phase = ChallengePhase.objects.create(
                name="Challenge Phase",
                description="Description for Challenge Phase",
                leaderboard_public=False,
                is_public=True,
                start_date=timezone.now() - timedelta(days=2),
                end_date=timezone.now() + timedelta(days=1),
                challenge=self.challenge,
                test_annotation=SimpleUploadedFile(
                    "test_sample_file.txt",
                    b"Dummy file content",
                    content_type="text/plain",
                ),
            )
        with self.settings(MEDIA_ROOT="/tmp/evalai"):
            self.submission = Submission.objects.create(
                participant_team=self.participant_team1,
                challenge_phase=self.challenge_phase,
                created_by=self.participant_team1.created_by,
                status="submitted",
                input_file=SimpleUploadedFile(
                    "test_sample_file.txt",
                    b"Dummy file content",
                    content_type="text/plain",
                ),
                method_name="Test Method",
                method_description="Test Description",
                project_url="http://testserver/",
                publication_url="http://testserver/",
                is_public=True,
            )

        self.file_type_csv = "csv"

        self.file_type_pdf = "pdf"

    def test_download_all_submissions_when_challenge_does_not_exist(self):
        self.url = reverse_lazy(
            "challenges:download_all_submissions",
            kwargs={
                "challenge_pk": self.challenge.pk + 10,
                "challenge_phase_pk": self.challenge_phase.pk,
                "file_type": self.file_type_csv,
            },
        )
        expected = {
            "detail": "Challenge {} does not exist".format(
                self.challenge.pk + 10
            )
        }
        response = self.client.get(self.url, {})
        self.assertEqual(response.data, expected)
        self.assertEqual(response.status_code, status.HTTP_404_NOT_FOUND)

    def test_download_all_submissions_when_challenge_phase_does_not_exist(
        self,
    ):
        self.url = reverse_lazy(
            "challenges:download_all_submissions",
            kwargs={
                "challenge_pk": self.challenge.pk,
                "challenge_phase_pk": self.challenge_phase.pk + 10,
                "file_type": self.file_type_csv,
            },
        )
        expected = {
            "error": "Challenge Phase {} does not exist".format(
                self.challenge_phase.pk + 10
            )
        }
        response = self.client.get(self.url, {})
        self.assertEqual(response.data, expected)
        self.assertEqual(response.status_code, status.HTTP_404_NOT_FOUND)

    def test_download_all_submissions_when_file_type_is_not_csv(self):
        self.url = reverse_lazy(
            "challenges:download_all_submissions",
            kwargs={
                "challenge_pk": self.challenge.pk,
                "challenge_phase_pk": self.challenge_phase.pk,
                "file_type": self.file_type_pdf,
            },
        )
        expected = {"error": "The file type requested is not valid!"}
        response = self.client.get(self.url, {})
        self.assertEqual(response.data, expected)
        self.assertEqual(response.status_code, status.HTTP_400_BAD_REQUEST)

    def test_download_all_submissions_when_user_is_challenge_host(self):
        self.url = reverse_lazy(
            "challenges:download_all_submissions",
            kwargs={
                "challenge_pk": self.challenge.pk,
                "challenge_phase_pk": self.challenge_phase.pk,
                "file_type": self.file_type_csv,
            },
        )
        response = self.client.get(self.url, {})
        self.assertEqual(response.status_code, status.HTTP_200_OK)

    def test_download_all_submissions_for_host_with_custom_fields(self):
        self.url = reverse_lazy(
            "challenges:download_all_submissions",
            kwargs={
                "challenge_pk": self.challenge.pk,
                "challenge_phase_pk": self.challenge_phase.pk,
                "file_type": self.file_type_csv,
            },
        )
        submissions = Submission.objects.filter(
            challenge_phase__challenge=self.challenge
        ).order_by("-submitted_at")
        submissions = ChallengeSubmissionManagementSerializer(
            submissions, many=True
        )
        expected = io.StringIO()
        expected_submissions = csv.writer(expected)
        expected_submissions.writerow(
            ["id", "Team Members", "Team Members Email Id", "Challenge Phase"]
        )
        self.data = [
            "participant_team_members",
            "participant_team_members_email",
            "challenge_phase",
        ]
        for submission in submissions.data:
            row = [submission["id"]]
            for field in self.data:
                if field == "participant_team_members":
                    row.append(
                        ",".join(
                            username["username"]
                            for username in submission[
                                "participant_team_members"
                            ]
                        )
                    )
                elif field == "participant_team_members_email":
                    row.append(
                        ",".join(
                            email["email"]
                            for email in submission["participant_team_members"]
                        )
                    )
                elif field == "created_at":
                    row.append(
                        submission["created_at"].strftime("%m/%d/%Y %H:%M:%S")
                    )
                else:
                    row.append(submission[field])
            expected_submissions.writerow(row)
        response = self.client.post(self.url, self.data)
        self.assertEqual(response.content.decode("utf-8"), expected.getvalue())
        self.assertEqual(response.status_code, status.HTTP_200_OK)

    def test_download_all_submissions_when_user_is_challenge_participant(self):
        self.url = reverse_lazy(
            "challenges:download_all_submissions",
            kwargs={
                "challenge_pk": self.challenge.pk,
                "challenge_phase_pk": self.challenge_phase.pk,
                "file_type": self.file_type_csv,
            },
        )

        self.challenge.participant_teams.add(self.participant_team1)
        self.challenge.save()
        response = self.client.get(self.url, {})
        self.assertEqual(response.status_code, status.HTTP_200_OK)

    def test_download_all_submissions_when_user_is_neither_a_challenge_host_nor_a_participant(
        self,
    ):
        self.url = reverse_lazy(
            "challenges:download_all_submissions",
            kwargs={
                "challenge_pk": self.challenge.pk,
                "challenge_phase_pk": self.challenge_phase.pk,
                "file_type": self.file_type_csv,
            },
        )

        self.client.force_authenticate(user=self.user2)

        expected = {
            "error": "You are neither host nor participant of the challenge!"
        }
        response = self.client.get(self.url, {})
        self.assertEqual(response.data, expected)
        self.assertEqual(response.status_code, status.HTTP_400_BAD_REQUEST)


class CreateLeaderboardTest(BaseAPITestClass):
    def setUp(self):
        super(CreateLeaderboardTest, self).setUp()
        self.url = reverse_lazy("challenges:create_leaderboard")
        self.data = [
            {"schema": {"key": "value"}},
            {"schema": {"key2": "value2"}},
        ]

    def test_create_leaderboard_with_all_data(self):
        self.url = reverse_lazy("challenges:create_leaderboard")
        response = self.client.post(self.url, self.data)
        self.assertEqual(response.status_code, status.HTTP_201_CREATED)

    def test_create_leaderboard_with_no_data(self):
        self.url = reverse_lazy("challenges:create_leaderboard")
        self.data = []
        response = self.client.post(self.url, self.data)
        self.assertEqual(response.status_code, status.HTTP_400_BAD_REQUEST)


class GetOrUpdateLeaderboardTest(BaseAPITestClass):
    def setUp(self):
        super(GetOrUpdateLeaderboardTest, self).setUp()
        self.leaderboard = Leaderboard.objects.create(
            schema=json.dumps(
                {
                    "labels": ["yes/no", "number", "others", "overall"],
                    "default_order_by": "overall",
                }
            )
        )

        self.url = reverse_lazy(
            "challenges:get_or_update_leaderboard",
            kwargs={"leaderboard_pk": self.leaderboard.pk},
        )
        self.data = {"schema": {"key": "updated schema"}}

    def test_get_or_update_leaderboard_when_leaderboard_doesnt_exist(self):
        self.url = reverse_lazy(
            "challenges:get_or_update_leaderboard",
            kwargs={"leaderboard_pk": self.leaderboard.pk + 10},
        )
        expected = {
            "detail": "Leaderboard {} does not exist".format(
                self.leaderboard.pk + 10
            )
        }
        response = self.client.patch(self.url, self.data)
        self.assertEqual(response.data, expected)
        self.assertEqual(response.status_code, status.HTTP_404_NOT_FOUND)

    def test_get_leaderboard(self):
        self.url = reverse_lazy(
            "challenges:get_or_update_leaderboard",
            kwargs={"leaderboard_pk": self.leaderboard.pk},
        )
        expected = {
            "id": self.leaderboard.pk,
            "schema": self.leaderboard.schema,
            "config_id": None,
        }
        response = self.client.get(self.url)
        self.assertEqual(response.data, expected)
        self.assertEqual(response.status_code, status.HTTP_200_OK)

    def test_update_leaderboard_with_all_data(self):
        self.url = reverse_lazy(
            "challenges:get_or_update_leaderboard",
            kwargs={"leaderboard_pk": self.leaderboard.pk},
        )
        self.data["schema"] = json.dumps(self.data["schema"])
        response = self.client.patch(self.url, self.data)
        self.assertEqual(response.status_code, status.HTTP_200_OK)

    def test_update_leaderboard_with_no_data(self):
        self.url = reverse_lazy(
            "challenges:get_or_update_leaderboard",
            kwargs={"leaderboard_pk": self.leaderboard.pk},
        )
        del self.data["schema"]
        response = self.client.patch(self.url, self.data)
        self.assertEqual(response.status_code, status.HTTP_200_OK)


class CreateDatasetSplitTest(BaseAPITestClass):
    def setUp(self):
        super(CreateDatasetSplitTest, self).setUp()
        self.url = reverse_lazy("challenges:create_dataset_split")

        self.data = [
            {"name": "Dataset Split1", "codename": "Dataset split codename1"},
            {"name": "Dataset split2", "codename": "Dataset split codename2"},
        ]

    def test_create_dataset_split_with_all_data(self):
        self.url = reverse_lazy("challenges:create_dataset_split")
        response = self.client.post(self.url, self.data)
        self.assertEqual(response.status_code, status.HTTP_201_CREATED)

    def test_create_dataset_split_with_no_data(self):
        self.url = reverse_lazy("challenges:create_dataset_split")
        self.data = []
        response = self.client.post(self.url, self.data)
        self.assertEqual(response.status_code, status.HTTP_400_BAD_REQUEST)


class GetOrUpdateDatasetSplitTest(BaseAPITestClass):
    def setUp(self):
        super(GetOrUpdateDatasetSplitTest, self).setUp()
        self.dataset_split = DatasetSplit.objects.create(
            name="Name of the dataset split",
            codename="codename of dataset split",
        )

        self.url = reverse_lazy(
            "challenges:get_or_update_dataset_split",
            kwargs={"dataset_split_pk": self.dataset_split.pk},
        )
        self.data = {
            "name": "Updated Name of dataset split",
            "codename": "Updated codename of dataset split",
        }

    def test_get_or_update_dataset_split_when_dataset_split_doesnt_exist(self):
        self.url = reverse_lazy(
            "challenges:get_or_update_dataset_split",
            kwargs={"dataset_split_pk": self.dataset_split.pk + 10},
        )
        expected = {
            "detail": "DatasetSplit {} does not exist".format(
                self.dataset_split.pk + 10
            )
        }
        response = self.client.patch(self.url, self.data)
        self.assertEqual(response.data, expected)
        self.assertEqual(response.status_code, status.HTTP_404_NOT_FOUND)

    def test_get_dataset_split(self):
        self.url = reverse_lazy(
            "challenges:get_or_update_dataset_split",
            kwargs={"dataset_split_pk": self.dataset_split.pk},
        )
        expected = {
            "id": self.dataset_split.pk,
            "name": self.dataset_split.name,
            "codename": self.dataset_split.codename,
            "config_id": None,
        }
        response = self.client.get(self.url)
        self.assertEqual(response.data, expected)
        self.assertEqual(response.status_code, status.HTTP_200_OK)

    def test_update_dataset_split_with_all_data(self):
        self.url = reverse_lazy(
            "challenges:get_or_update_dataset_split",
            kwargs={"dataset_split_pk": self.dataset_split.pk},
        )
        response = self.client.patch(self.url, self.data)
        self.assertEqual(response.status_code, status.HTTP_200_OK)

    def test_update_dataset_split_with_no_data(self):
        self.url = reverse_lazy(
            "challenges:get_or_update_dataset_split",
            kwargs={"dataset_split_pk": self.dataset_split.pk},
        )
        del self.data["codename"]
        response = self.client.patch(self.url, self.data)
        self.assertEqual(response.status_code, status.HTTP_200_OK)


class CreateChallengePhaseSplitTest(BaseChallengePhaseSplitClass):
    def setUp(self):
        super(CreateChallengePhaseSplitTest, self).setUp()
        self.url = reverse_lazy("challenges:create_challenge_phase_split")

        self.data = [
            {
                "dataset_split": self.dataset_split.pk,
                "challenge_phase": self.challenge_phase.pk,
                "leaderboard": self.leaderboard.pk,
                "visibility": 1,
            },
            {
                "dataset_split": self.dataset_split.pk,
                "challenge_phase": self.challenge_phase.pk,
                "leaderboard": self.leaderboard.pk,
                "visibility": 3,
            },
        ]

    def test_create_challenge_phase_split_with_all_data(self):
        self.url = reverse_lazy("challenges:create_challenge_phase_split")
        response = self.client.post(self.url, self.data)
        self.assertEqual(response.status_code, status.HTTP_201_CREATED)

    def test_create_dataset_split_with_no_data(self):
        self.url = reverse_lazy("challenges:create_challenge_phase_split")
        self.data = []
        response = self.client.post(self.url, self.data)
        self.assertEqual(response.status_code, status.HTTP_400_BAD_REQUEST)


class GetOrUpdateChallengePhaseSplitTest(BaseChallengePhaseSplitClass):
    def setUp(self):
        super(GetOrUpdateChallengePhaseSplitTest, self).setUp()
        self.url = reverse_lazy(
            "challenges:get_or_update_dataset_split",
            kwargs={"challenge_phase_split_pk": self.challenge_phase_split.pk},
        )
        self.leaderboard1 = Leaderboard.objects.create(
            schema=json.dumps(
                {
                    "labels": ["yes/no", "number", "others", "overall"],
                    "default_order_by": "overall",
                }
            )
        )
        self.data = {"leaderboard": self.leaderboard1.pk}

    def test_get_or_update_dataset_split_when_dataset_split_doesnt_exist(self):
        self.url = reverse_lazy(
            "challenges:get_or_update_challenge_phase_split",
            kwargs={
                "challenge_phase_split_pk": self.challenge_phase_split.pk + 10
            },
        )
        expected = {
            "detail": "ChallengePhaseSplit {} does not exist".format(
                self.challenge_phase_split.pk + 10
            )
        }
        response = self.client.patch(self.url, self.data)
        self.assertEqual(response.data, expected)
        self.assertEqual(response.status_code, status.HTTP_404_NOT_FOUND)

    def test_get_dataset_split(self):
        self.url = reverse_lazy(
            "challenges:get_or_update_challenge_phase_split",
            kwargs={"challenge_phase_split_pk": self.challenge_phase_split.pk},
        )
        expected = {
            "id": self.challenge_phase_split.pk,
            "dataset_split": self.dataset_split.pk,
            "leaderboard": self.leaderboard.pk,
            "challenge_phase": self.challenge_phase.pk,
            "visibility": self.challenge_phase_split.visibility,
            "leaderboard_decimal_precision": self.challenge_phase_split.leaderboard_decimal_precision,
            "is_leaderboard_order_descending": self.challenge_phase_split.is_leaderboard_order_descending,
            "show_leaderboard_by_latest_submission": self.challenge_phase_split.show_leaderboard_by_latest_submission,
            "show_execution_time": False,
        }
        response = self.client.get(self.url)
        self.assertEqual(response.data, expected)
        self.assertEqual(response.status_code, status.HTTP_200_OK)

    def test_update_challenge_phase_split_with_all_data(self):
        self.url = reverse_lazy(
            "challenges:get_or_update_challenge_phase_split",
            kwargs={"challenge_phase_split_pk": self.challenge_phase_split.pk},
        )
        response = self.client.patch(self.url, self.data)
        self.assertEqual(response.status_code, status.HTTP_200_OK)

    def test_update_dataset_split_with_no_data(self):
        self.url = reverse_lazy(
            "challenges:get_or_update_challenge_phase_split",
            kwargs={"challenge_phase_split_pk": self.challenge_phase_split.pk},
        )
        del self.data["leaderboard"]
        response = self.client.patch(self.url, self.data)
        self.assertEqual(response.status_code, status.HTTP_200_OK)


class StarChallengesTest(BaseAPITestClass):
    def setUp(self):
        super(StarChallengesTest, self).setUp()
        self.url = reverse_lazy(
            "challenges:star_challenge",
            kwargs={"challenge_pk": self.challenge.pk},
        )
        self.user2 = User.objects.create(
            username="someuser2",
            email="user2@test.com",
            password="secret_password",
        )

        EmailAddress.objects.create(
            user=self.user2,
            email="user2@test.com",
            primary=True,
            verified=True,
        )

        self.challenge1 = Challenge.objects.create(
            title="Test Challenge1",
            short_description="Short description for test challenge1",
            description="Description for test challenge1",
            terms_and_conditions="Terms and conditions for test challenge1",
            submission_guidelines="Submission guidelines for test challenge1",
            creator=self.challenge_host_team,
            published=False,
            enable_forum=True,
            anonymous_leaderboard=False,
            start_date=timezone.now() - timedelta(days=2),
            end_date=timezone.now() + timedelta(days=1),
            approved_by_admin=False,
        )

        self.star_challenge = StarChallenge.objects.create(
            user=self.user, challenge=self.challenge, is_starred=True
        )
        self.client.force_authenticate(user=self.user)

    def test_star_challenge_when_challenge_does_not_exist(self):
        self.url = reverse_lazy(
            "challenges:star_challenge",
            kwargs={"challenge_pk": self.challenge.pk + 10},
        )

        expected = {
            "detail": "Challenge {} does not exist".format(
                self.challenge.pk + 10
            )
        }
        response = self.client.post(self.url, {})
        self.assertEqual(response.data, expected)
        self.assertEqual(response.status_code, status.HTTP_404_NOT_FOUND)

    def test_get_challenge_when_user_has_starred(self):
        self.url = reverse_lazy(
            "challenges:star_challenge",
            kwargs={"challenge_pk": self.challenge.pk},
        )
        expected = {
            "user": self.user.pk,
            "challenge": self.challenge.pk,
            "count": 1,
            "is_starred": True,
        }
        response = self.client.get(self.url, {})
        self.assertEqual(response.data, expected)
        self.assertEqual(response.status_code, status.HTTP_200_OK)

    def test_get_challenge_when_user_hasnt_starred(self):
        self.url = reverse_lazy(
            "challenges:star_challenge",
            kwargs={"challenge_pk": self.challenge.pk},
        )
        self.client.force_authenticate(user=self.user2)
        expected = {"is_starred": False, "count": 1}
        response = self.client.get(self.url, {})
        self.assertEqual(response.data, expected)
        self.assertEqual(response.status_code, status.HTTP_200_OK)

    def test_get_challenge_when_no_user_has_starred_or_unstarred_it(self):
        self.url = reverse_lazy(
            "challenges:star_challenge",
            kwargs={"challenge_pk": self.challenge1.pk},
        )
        expected = {"is_starred": False, "count": 0}
        response = self.client.get(self.url, {})
        self.assertEqual(response.data, expected)
        self.assertEqual(response.status_code, status.HTTP_200_OK)

    def test_unstar_challenge(self):
        self.url = reverse_lazy(
            "challenges:star_challenge",
            kwargs={"challenge_pk": self.challenge.pk},
        )
        self.star_challenge.is_starred = False
        expected = {
            "user": self.user.pk,
            "challenge": self.challenge.pk,
            "count": 0,
            "is_starred": self.star_challenge.is_starred,
        }
        response = self.client.post(self.url, {})
        self.assertEqual(response.data, expected)
        self.assertEqual(response.status_code, status.HTTP_200_OK)

    def test_star_challenge(self):
        self.url = reverse_lazy(
            "challenges:star_challenge",
            kwargs={"challenge_pk": self.challenge.pk},
        )
        self.star_challenge.delete()
        expected = {
            "user": self.user.pk,
            "challenge": self.challenge.pk,
            "count": 1,
            "is_starred": True,
        }
        response = self.client.post(self.url, {})
        self.assertEqual(response.data, expected)
        self.assertEqual(response.status_code, status.HTTP_201_CREATED)


class GetChallengePhaseByPkTest(BaseChallengePhaseClass):
    def setUp(self):
        super(GetChallengePhaseByPkTest, self).setUp()
        self.url = reverse_lazy(
            "challenges:get_challenge_phase_by_pk",
            kwargs={"pk": self.challenge_phase.pk},
        )

    def test_get_challenge_phase_by_pk(self):
        expected = {
            "id": self.challenge_phase.id,
            "name": self.challenge_phase.name,
            "description": self.challenge_phase.description,
            "leaderboard_public": self.challenge_phase.leaderboard_public,
            "start_date": "{0}{1}".format(
                self.challenge_phase.start_date.isoformat(), "Z"
            ).replace("+00:00", ""),
            "end_date": "{0}{1}".format(
                self.challenge_phase.end_date.isoformat(), "Z"
            ).replace("+00:00", ""),
            "challenge": self.challenge_phase.challenge.pk,
            "max_submissions_per_day": self.challenge_phase.max_submissions_per_day,
            "max_submissions_per_month": self.challenge_phase.max_submissions_per_month,
            "max_submissions": self.challenge_phase.max_submissions,
            "max_concurrent_submissions_allowed": self.challenge_phase.max_concurrent_submissions_allowed,
            "is_public": self.challenge_phase.is_public,
            "is_active": True,
            "codename": self.challenge_phase.codename,
            "slug": self.challenge_phase.slug,
            "is_restricted_to_select_one_submission": self.challenge_phase.is_restricted_to_select_one_submission,
            "submission_meta_attributes": None,
            "is_partial_submission_evaluation_enabled": self.challenge_phase.is_partial_submission_evaluation_enabled,
            "allowed_submission_file_types": self.challenge_phase.allowed_submission_file_types,
            "default_submission_meta_attributes": self.challenge_phase.default_submission_meta_attributes,
            "allowed_email_ids": self.challenge_phase.allowed_email_ids,
            "is_submission_public": self.challenge_phase.is_submission_public,
            "disable_logs": self.challenge_phase.disable_logs,
        }
        response = self.client.get(self.url, {})
        self.assertEqual(response.data, expected)
        self.assertEqual(response.status_code, status.HTTP_200_OK)

    def test_get_challenge_phase_by_pk_if_pk_does_not_exist(self):
        self.url = reverse_lazy(
            "challenges:get_challenge_phase_by_pk",
            kwargs={"pk": self.challenge_phase.pk + 2},
        )
        expected = {
            "detail": "ChallengePhase {} does not exist".format(
                self.challenge_phase.pk + 2
            )
        }
        response = self.client.get(self.url, {})
        self.assertEqual(response.data, expected)
        self.assertEqual(response.status_code, status.HTTP_404_NOT_FOUND)


class GetChallengePhasesByChallengePkTest(BaseChallengePhaseClass):
    def setUp(self):
        super(GetChallengePhasesByChallengePkTest, self).setUp()
        self.url = reverse_lazy(
            "challenges:get_challenge_phases_by_challenge_pk",
            kwargs={"challenge_pk": self.challenge.pk},
        )

        self.user1 = User.objects.create(
            username="someuser1",
            email="user1@test.com",
            password="secret_psassword",
        )

        EmailAddress.objects.create(
            user=self.user1,
            email="user1@test.com",
            primary=True,
            verified=True,
        )

    def test_get_challenge_phases_by_challenge_pk(self):
        expected = [
            {
                "id": self.private_challenge_phase.id,
                "name": self.private_challenge_phase.name,
                "description": self.private_challenge_phase.description,
                "leaderboard_public": self.private_challenge_phase.leaderboard_public,
                "start_date": "{0}{1}".format(
                    self.private_challenge_phase.start_date.isoformat(), "Z"
                ).replace("+00:00", ""),
                "end_date": "{0}{1}".format(
                    self.private_challenge_phase.end_date.isoformat(), "Z"
                ).replace("+00:00", ""),
                "challenge": self.private_challenge_phase.challenge.pk,
                "max_submissions_per_day": self.private_challenge_phase.max_submissions_per_day,
                "max_submissions_per_month": self.private_challenge_phase.max_submissions_per_month,
                "max_submissions": self.private_challenge_phase.max_submissions,
                "max_concurrent_submissions_allowed": self.private_challenge_phase.max_concurrent_submissions_allowed,
                "is_public": self.private_challenge_phase.is_public,
                "is_active": True,
                "is_submission_public": self.private_challenge_phase.is_submission_public,
                "annotations_uploaded_using_cli": self.private_challenge_phase.annotations_uploaded_using_cli,
                "codename": self.private_challenge_phase.codename,
                "test_annotation": "http://testserver%s"
                % (self.private_challenge_phase.test_annotation.url),
                "slug": self.private_challenge_phase.slug,
                "environment_image": self.private_challenge_phase.environment_image,
                "is_restricted_to_select_one_submission": self.private_challenge_phase.is_restricted_to_select_one_submission,
                "submission_meta_attributes": None,
                "is_partial_submission_evaluation_enabled": self.private_challenge_phase.is_partial_submission_evaluation_enabled,
                "config_id": None,
                "allowed_submission_file_types": self.challenge_phase.allowed_submission_file_types,
                "default_submission_meta_attributes": self.private_challenge_phase.default_submission_meta_attributes,
                "allowed_email_ids": self.challenge_phase.allowed_email_ids,
                "disable_logs": self.private_challenge_phase.disable_logs,
            },
            {
                "id": self.challenge_phase.id,
                "name": self.challenge_phase.name,
                "description": self.challenge_phase.description,
                "leaderboard_public": self.challenge_phase.leaderboard_public,
                "start_date": "{0}{1}".format(
                    self.challenge_phase.start_date.isoformat(), "Z"
                ).replace("+00:00", ""),
                "end_date": "{0}{1}".format(
                    self.challenge_phase.end_date.isoformat(), "Z"
                ).replace("+00:00", ""),
                "challenge": self.challenge_phase.challenge.pk,
                "max_submissions_per_day": self.challenge_phase.max_submissions_per_day,
                "max_submissions_per_month": self.challenge_phase.max_submissions_per_month,
                "max_submissions": self.challenge_phase.max_submissions,
                "max_concurrent_submissions_allowed": self.challenge_phase.max_concurrent_submissions_allowed,
                "is_public": self.challenge_phase.is_public,
                "is_active": True,
                "is_submission_public": self.challenge_phase.is_submission_public,
                "annotations_uploaded_using_cli": self.challenge_phase.annotations_uploaded_using_cli,
                "codename": self.challenge_phase.codename,
                "test_annotation": "http://testserver%s"
                % (self.challenge_phase.test_annotation.url),
                "slug": self.challenge_phase.slug,
                "environment_image": self.challenge_phase.environment_image,
                "is_restricted_to_select_one_submission": self.challenge_phase.is_restricted_to_select_one_submission,
                "submission_meta_attributes": None,
                "is_partial_submission_evaluation_enabled": self.challenge_phase.is_partial_submission_evaluation_enabled,
                "config_id": None,
                "allowed_submission_file_types": self.challenge_phase.allowed_submission_file_types,
                "default_submission_meta_attributes": self.challenge_phase.default_submission_meta_attributes,
                "allowed_email_ids": self.challenge_phase.allowed_email_ids,
                "disable_logs": self.challenge_phase.disable_logs,
            },
        ]
        response = self.client.get(self.url, {})
        actual_sorted = sorted(response.data, key=lambda x: x["id"])
        expected_sorted = sorted(expected, key=lambda x: x["id"])
        self.assertEqual(actual_sorted, expected_sorted)
        self.assertEqual(response.status_code, status.HTTP_200_OK)

    def test_get_challenge_phases_by_challenge_pk_when_challenge_does_not_exist(
        self,
    ):
        self.url = reverse_lazy(
            "challenges:get_challenge_phases_by_challenge_pk",
            kwargs={"challenge_pk": self.challenge.pk + 10},
        )

        expected = {
            "detail": "Challenge {} does not exist".format(
                self.challenge.pk + 10
            )
        }
        response = self.client.get(self.url, {})
        self.assertEqual(response.data, expected)
        self.assertEqual(response.status_code, status.HTTP_404_NOT_FOUND)

    def test_get_challenge_phases_by_challenge_pk_when_user_is_not_challenge_host(
        self,
    ):
        """
        This is the case in which a user is not a challenge host
        """
        self.client.force_authenticate(user=self.user1)
        expected = {
            "error": "Sorry, you are not authorized to access these challenge phases."
        }
        response = self.client.get(self.url, {})
        self.assertEqual(response.data, expected)
        self.assertEqual(response.status_code, status.HTTP_401_UNAUTHORIZED)


class GetAWSCredentialsForParticipantTeamTest(BaseChallengePhaseClass):
    def setUp(self):
        super(GetAWSCredentialsForParticipantTeamTest, self).setUp()
        self.url = reverse_lazy(
            "challenges:star_challenge",
            kwargs={"challenge_pk": self.challenge.pk},
        )

        self.user1 = User.objects.create(
            username="otheruser1",
            password="other_secret_password",
            email="user1@test.com",
        )

        self.user2 = User.objects.create(
            username="otheruser2",
            password="other_secret_password",
            email="user2@test.com",
        )

        EmailAddress.objects.create(
            user=self.user1,
            email="user1@test.com",
            primary=True,
            verified=True,
        )

        EmailAddress.objects.create(
            user=self.user2,
            email="user2@test.com",
            primary=True,
            verified=True,
        )

        self.participant_team = ParticipantTeam.objects.create(
            team_name="Participant Team for Challenge8", created_by=self.user1
        )

        self.participant1 = Participant.objects.create(
            user=self.user1,
            status=Participant.ACCEPTED,
            team=self.participant_team,
        )
        self.challenge.participant_teams.add(self.participant_team)
        self.client.force_authenticate(user=self.user1)
        self.challenge.is_docker_based = True
        self.challenge.save()

    def test_get_aws_credentials_when_challenge_is_not_docker_based(self):
        self.challenge.is_docker_based = False
        self.challenge.save()

        self.url = reverse_lazy(
            "challenges:get_aws_credentials_for_participant_team",
            kwargs={"phase_pk": self.challenge_phase.pk},
        )
        expected = {"error": "Sorry, this is not a docker based challenge."}
        response = self.client.get(self.url, {})
        self.assertEqual(response.data, expected)
        self.assertEqual(response.status_code, status.HTTP_400_BAD_REQUEST)

    def test_get_aws_credentials_when_not_participated(self):
        self.url = reverse_lazy(
            "challenges:get_aws_credentials_for_participant_team",
            kwargs={"phase_pk": self.challenge_phase.pk},
        )
        expected = {"error": "You have not participated in this challenge."}
        self.client.force_authenticate(user=self.user2)
        response = self.client.get(self.url, {})
        self.assertEqual(response.data, expected)
        self.assertEqual(response.status_code, status.HTTP_400_BAD_REQUEST)

    def test_get_aws_credentials(self):
        self.url = reverse_lazy(
            "challenges:get_aws_credentials_for_participant_team",
            kwargs={"phase_pk": self.challenge_phase.pk},
        )
        response = self.client.get(self.url, {})
        data = response.data
        self.assertEqual(response.status_code, status.HTTP_200_OK)
        # Check if all fields for cli exists
        self.assertTrue("federated_user" in data["success"])
        self.assertTrue("docker_repository_uri" in data["success"])
        federated_user = data["success"]["federated_user"]
        self.assertTrue("AccessKeyId" in federated_user["Credentials"])
        self.assertTrue("SecretAccessKey" in federated_user["Credentials"])
        self.assertTrue("SessionToken" in federated_user["Credentials"])


@mock_s3
class PresignedURLAnnotationTest(BaseChallengePhaseClass):
    def setUp(self):
        super(PresignedURLAnnotationTest, self).setUp()

    @mock.patch("challenges.utils.get_aws_credentials_for_challenge")
    def test_get_annotation_presigned_url(self, mock_get_aws_creds):
        self.url = reverse_lazy(
            "challenges:get_annotation_file_presigned_url",
            kwargs={"challenge_phase_pk": self.challenge_phase.pk},
        )

        expected = {
            "presigned_urls": [
                {
                    "partNumber": 1,
                    "url": "https://test-bucket.s3.amazonaws.com/media/annotation_files/",
                }
            ]
        }

        self.client.force_authenticate(user=self.challenge_host.user)
        mock_get_aws_creds.return_value = {
            "AWS_ACCESS_KEY_ID": "dummy-key",
            "AWS_SECRET_ACCESS_KEY": "dummy-access-key",
            "AWS_STORAGE_BUCKET_NAME": "test-bucket",
            "AWS_REGION": "us-east-1",
        }
        client = boto3.client("s3")
        client.create_bucket(Bucket="test-bucket")

        num_file_chunks = 1
        response = self.client.post(
            self.url,
            data={
                "num_file_chunks": num_file_chunks,
                "file_name": "media/submissions/dummy.txt",
            },
        )
        self.assertEqual(
            len(response.data["presigned_urls"]),
            len(expected["presigned_urls"]),
        )
        self.assertEqual(response.status_code, status.HTTP_200_OK)

    @override_settings(MEDIA_ROOT="/tmp/evalai")
    @mock.patch("challenges.utils.get_aws_credentials_for_challenge")
    def test_finish_annotation_file_upload(self, mock_get_aws_creds):
        # Create a annotation using multipart upload
        self.url = reverse_lazy(
            "challenges:get_annotation_file_presigned_url",
            kwargs={"challenge_phase_pk": self.challenge_phase.pk},
        )

        self.client.force_authenticate(user=self.challenge_host.user)
        mock_get_aws_creds.return_value = {
            "AWS_ACCESS_KEY_ID": "dummy-key",
            "AWS_SECRET_ACCESS_KEY": "dummy-access-key",
            "AWS_STORAGE_BUCKET_NAME": "test-bucket",
            "AWS_REGION": "us-east-1",
        }
        client = boto3.client("s3")
        client.create_bucket(Bucket="test-bucket")

        num_file_chunks = 1
        response = self.client.post(
            self.url,
            data={
                "num_file_chunks": num_file_chunks,
                "file_name": "media/submissions/dummy.txt",
            },
        )

        expected = {
            "upload_id": response.data["upload_id"],
            "challenge_phase_pk": self.challenge_phase.pk,
        }

        # Upload submission in parts to mocked S3 bucket
        parts = []

        presigned_url_object = response.data["presigned_urls"][0]
        part = presigned_url_object["partNumber"]
        url = presigned_url_object["url"]
        file_data = self.challenge_phase.test_annotation.read()

        response = requests.put(url, data=file_data)

        self.assertEqual(response.status_code, status.HTTP_200_OK)

        etag = response.headers["ETag"]
        parts.append({"ETag": etag, "PartNumber": part})

        # Finish multipart upload
        self.url = reverse_lazy(
            "challenges:finish_annotation_file_upload",
            kwargs={"challenge_phase_pk": self.challenge_phase.pk},
        )

        response = self.client.post(
            self.url,
            data={
                "parts": json.dumps(parts),
                "upload_id": expected["upload_id"],
            },
        )

        self.assertEqual(response.data, expected)
        self.assertEqual(response.status_code, status.HTTP_201_CREATED)


class TestAllowedEmailIds(BaseChallengePhaseClass):
    def test_get_or_update_allowed_email_ids_success(self):
        self.url = reverse_lazy(
            "challenges:get_or_update_allowed_email_ids",
            kwargs={
                "challenge_pk": self.challenge.pk,
                "phase_pk": self.challenge_phase.pk,
            },
        )
        expected = {
            "allowed_email_ids": self.challenge_phase.allowed_email_ids,
        }
        response = self.client.get(self.url, {}, format="json")
        self.assertEqual(response.data, expected)
        self.assertEqual(response.status_code, status.HTTP_200_OK)

    def test_get_or_update_allowed_email_ids_patch_success(self):
        self.url = reverse_lazy(
            "challenges:get_or_update_allowed_email_ids",
            kwargs={
                "challenge_pk": self.challenge.pk,
                "phase_pk": self.challenge_phase.pk,
            },
        )
        expected = ["user1@example.com", "user2@example.com"]
        expected.extend(self.challenge_phase.allowed_email_ids)
        allowed_email_ids = ["user1@example.com", "user2@example.com"]
        data = {
            "allowed_email_ids": allowed_email_ids,
        }
        response = self.client.patch(self.url, data)
        self.assertCountEqual(response.data["allowed_email_ids"], expected)
        self.assertEqual(response.status_code, status.HTTP_200_OK)

    def test_get_or_update_allowed_email_ids_delete_success(self):
        self.url = reverse_lazy(
            "challenges:get_or_update_allowed_email_ids",
            kwargs={
                "challenge_pk": self.challenge.pk,
                "phase_pk": self.challenge_phase.pk,
            },
        )
        allowed_email_ids = ["user1@example.com", "user2@example.com"]
        data = {
            "allowed_email_ids": allowed_email_ids,
        }
        self.client.patch(self.url, data)
        expected = {
            "allowed_email_ids": self.challenge_phase.allowed_email_ids,
        }
        response = self.client.delete(self.url, data)
        self.assertCountEqual(response.data, expected)
        self.assertEqual(response.status_code, status.HTTP_200_OK)

    def test_update_allowed_email_ids_with_invalid_input(self):
        self.url = reverse_lazy(
            "challenges:get_or_update_allowed_email_ids",
            kwargs={
                "challenge_pk": self.challenge.pk,
                "phase_pk": self.challenge_phase.pk,
            },
        )
        allowed_email_ids = "user1@example.com"
        data = {
            "allowed_email_ids": allowed_email_ids,
        }
        response = self.client.patch(self.url, data)
        self.assertEqual(response.status_code, status.HTTP_400_BAD_REQUEST)
        self.assertEqual(
            response.data["error"], "Field allowed_email_ids should be a list."
        )

    def test_update_allowed_email_ids_when_input_is_none(self):
        self.url = reverse_lazy(
            "challenges:get_or_update_allowed_email_ids",
            kwargs={
                "challenge_pk": self.challenge.pk,
                "phase_pk": self.challenge_phase.pk,
            },
        )
        data = {
            "allowed_email_ids": None,
        }
        response = self.client.patch(self.url, data)
        self.assertEqual(response.status_code, status.HTTP_400_BAD_REQUEST)
        self.assertEqual(
            response.data["error"], "Field allowed_email_ids is missing."
        )

    def test_get_allowed_email_ids_when_challenge_phase_does_not_exist(self):
        self.url = reverse_lazy(
            "challenges:get_or_update_allowed_email_ids",
            kwargs={
                "challenge_pk": self.challenge.pk,
                "phase_pk": self.challenge_phase.pk + 1000,
            },
        )
        expected = {
            "error": "Challenge phase {} does not exist for challenge {}".format(
                self.challenge_phase.pk + 1000, self.challenge.pk
            )
        }
        response = self.client.get(self.url, {}, json)
        self.assertEqual(response.data, expected)
        self.assertEqual(response.status_code, status.HTTP_406_NOT_ACCEPTABLE)

    def test_get_allowed_email_ids_when_challange_does_not_exist(self):
        self.url = reverse_lazy(
            "challenges:get_or_update_allowed_email_ids",
            kwargs={
                "challenge_pk": self.challenge.pk + 1000,
                "phase_pk": self.challenge_phase.pk,
            },
        )
        response = self.client.get(self.url, {}, json)
        self.assertEqual(response.status_code, status.HTTP_404_NOT_FOUND)


class ChallengeSendApprovalRequestTest(BaseAPITestClass):
    def setUp(self):
        super(ChallengeSendApprovalRequestTest, self).setUp()

    @responses.activate
    def test_request_challenge_approval_when_challenge_has_finished_submissions(
        self,
    ):
        responses.add(
            responses.POST,
            settings.APPROVAL_WEBHOOK_URL,
            body=b"ok",
            status=200,
            content_type="text/plain",
        )

        url = reverse_lazy(
            "challenges:request_challenge_approval_by_pk",
            kwargs={"challenge_pk": self.challenge.pk},
        )
        response = self.client.get(url)

        self.assertEqual(response.status_code, status.HTTP_200_OK)
        self.assertEqual(response.data, {"message": "Approval request sent!"})

    def test_request_challenge_approval_when_challenge_has_unfinished_submissions(
        self,
    ):
        self.user1 = User.objects.create(
            username="otheruser1",
            password="other_secret_password",
            email="user1@test.com",
        )

        EmailAddress.objects.create(
            user=self.user1,
            email="user1@test.com",
            primary=True,
            verified=True,
        )

        self.participant_team1 = ParticipantTeam.objects.create(
            team_name="Participant Team for Challenge8", created_by=self.user1
        )

        self.participant1 = Participant.objects.create(
            user=self.user1,
            status=Participant.ACCEPTED,
            team=self.participant_team1,
        )

        with self.settings(MEDIA_ROOT="/tmp/evalai"):
            self.challenge_phase = ChallengePhase.objects.create(
                name="Challenge Phase",
                description="Description for Challenge Phase",
                leaderboard_public=False,
                is_public=True,
                start_date=timezone.now() - timedelta(days=2),
                end_date=timezone.now() + timedelta(days=1),
                challenge=self.challenge,
                test_annotation=SimpleUploadedFile(
                    "test_sample_file.txt",
                    b"Dummy file content",
                    content_type="text/plain",
                ),
            )

        url = reverse_lazy(
            "challenges:request_challenge_approval_by_pk",
            kwargs={"challenge_pk": self.challenge.pk},
        )
        response = self.client.get(url)

        self.assertEqual(response.status_code, status.HTTP_406_NOT_ACCEPTABLE)
        self.assertEqual(
            response.data,
            {
                "error": "The following challenge phases do not have finished submissions: Challenge Phase"
            },
        )


class CreateOrUpdateGithubChallengeTest(APITestCase):
    def setUp(self):
        self.client = APIClient(enforce_csrf_checks=True)

        self.user = User.objects.create(
            username="host", email="host@test.com", password="secret_password"
        )

        EmailAddress.objects.create(
            user=self.user, email="user@test.com", primary=True, verified=True
        )

        self.challenge_host_team = ChallengeHostTeam.objects.create(
            team_name="Test Challenge Host Team", created_by=self.user
        )

        self.zip_file = open(
            join(
                settings.BASE_DIR, "examples", "example1", "test_zip_file.zip"
            ),
            "rb",
        )
        self.test_zip_file = SimpleUploadedFile(
            self.zip_file.name,
            self.zip_file.read(),
            content_type="application/zip",
        )

        self.input_zip_file = SimpleUploadedFile(
            "test_sample.zip",
            b"Dummy File Content",
            content_type="application/zip",
        )

        self.client.force_authenticate(user=self.user)

    def test_create_challenge_using_github_success(self):
        self.url = reverse_lazy(
            "challenges:create_or_update_github_challenge",
            kwargs={"challenge_host_team_pk": self.challenge_host_team.pk},
        )

        with mock.patch("challenges.views.requests.get") as m:
            resp = mock.Mock()
            resp.content = self.test_zip_file.read()
            resp.status_code = 200
            m.return_value = resp
            response = self.client.post(
                self.url,
                {
                    "GITHUB_REPOSITORY": "https://github.com/yourusername/repository",
                    "zip_configuration": self.input_zip_file,
                },
                format="multipart",
            )
            expected = {
                "Success": "Challenge Challenge Title has been created successfully and sent for review to EvalAI Admin."
            }

            self.assertEqual(response.status_code, 201)
            self.assertEqual(response.json(), expected)
        self.assertEqual(Challenge.objects.count(), 1)
        self.assertEqual(DatasetSplit.objects.count(), 1)
        self.assertEqual(Leaderboard.objects.count(), 1)
        self.assertEqual(ChallengePhaseSplit.objects.count(), 1)

    def test_create_challenge_using_github_when_challenge_host_team_does_not_exist(
        self,
    ):
        self.url = reverse_lazy(
            "challenges:create_or_update_github_challenge",
            kwargs={
                "challenge_host_team_pk": self.challenge_host_team.pk + 10
            },
        )
        expected = {
            "detail": "ChallengeHostTeam {} does not exist".format(
                self.challenge_host_team.pk + 10
            )
        }
        response = self.client.post(
            self.url,
            {
                "GITHUB_REPOSITORY": "https://github.com/yourusername/repository",
                "zip_configuration": self.input_zip_file,
            },
            format="multipart",
        )
        self.assertEqual(response.data, expected)
        self.assertEqual(response.status_code, status.HTTP_404_NOT_FOUND)

    def test_create_challenge_using_github_when_user_is_not_authenticated(
        self,
    ):
        self.url = reverse_lazy(
            "challenges:create_or_update_github_challenge",
            kwargs={"challenge_host_team_pk": self.challenge_host_team.pk},
        )
        self.client.force_authenticate(user=None)
        expected = {"error": "Authentication credentials were not provided."}
        response = self.client.post(self.url, {})
        self.assertEqual(list(response.data.values())[0], expected["error"])
        self.assertEqual(response.status_code, status.HTTP_401_UNAUTHORIZED)


class ValidateChallengeTest(APITestCase):
    def setUp(self):
        self.client = APIClient(enforce_csrf_checks=True)

        self.user = User.objects.create(
            username="host", email="host@test.com", password="secret_password"
        )

        EmailAddress.objects.create(
            user=self.user, email="user@test.com", primary=True, verified=True
        )

        self.challenge_host_team = ChallengeHostTeam.objects.create(
            team_name="Test Challenge Host Team", created_by=self.user
        )

        self.zip_file = open(
            join(
                settings.BASE_DIR, "examples", "example1", "test_zip_file.zip"
            ),
            "rb",
        )
        self.test_zip_file = SimpleUploadedFile(
            self.zip_file.name,
            self.zip_file.read(),
            content_type="application/zip",
        )
        self.zip_incorect_file = open(
            join(
                settings.BASE_DIR,
                "examples",
                "example3",
                "incorrect_zip_file.zip",
            ),
            "rb",
        )
        self.test_zip_incorrect_file = SimpleUploadedFile(
            self.zip_incorect_file.name,
            self.zip_incorect_file.read(),
            content_type="application/zip",
        )

        self.input_zip_file = SimpleUploadedFile(
            "test_sample.zip",
            b"Dummy File Content",
            content_type="application/zip",
        )

        self.client.force_authenticate(user=self.user)

    def test_validate_challenge_using_success(self):
        self.url = reverse_lazy(
            "challenges:validate_challenge_config",
            kwargs={"challenge_host_team_pk": self.challenge_host_team.pk},
        )

        with mock.patch("challenges.views.requests.get") as m:
            resp = mock.Mock()
            resp.content = self.test_zip_file.read()
            resp.status_code = 200
            m.return_value = resp
            response = self.client.post(
                self.url,
                {
                    "GITHUB_REPOSITORY": "https://github.com/yourusername/repository",
                    "zip_configuration": self.input_zip_file,
                },
                format="multipart",
            )
            expected = {
                "Success": "The challenge config has been validated successfully"
            }

            self.assertEqual(response.status_code, 200)
            self.assertEqual(response.json(), expected)

    def test_validate_challenge_using_failure(self):
        self.maxDiff = None
        self.url = reverse_lazy(
            "challenges:validate_challenge_config",
            kwargs={"challenge_host_team_pk": self.challenge_host_team.pk},
        )

        with mock.patch("challenges.views.requests.get") as m:
            resp = mock.Mock()
            resp.content = self.test_zip_incorrect_file.read()
            resp.status_code = 200

            m.return_value = resp
            response = self.client.post(
                self.url,
                {
                    "GITHUB_REPOSITORY": "https://github.com/yourusername/repository",
                    "zip_configuration": self.input_zip_file,
                },
                format="multipart",
            )
            expected = {
                "error": "Please add the challenge title\n"
                "Please add the challenge description\n"
                "Please add the evaluation details\n"
                "Please add the terms and conditions.\n"
                "Please add the submission guidelines.\n"
                "ERROR: There is no key for the evaluation script in the YAML file. Please add it and then try again!\n"
                "ERROR: Please add the start_date and end_date.\n"
                "ERROR: The 'default_order_by' value 'aa' in the schema for the leaderboard with ID: 1 is not a valid label.\n"
                "ERROR: No codename found for the challenge phase. Please add a codename and try again!\n"
                " ERROR: There is no key for description in phase Dev Phase.\n"
                "ERROR: Please add the start_date and end_date in challenge phase 1.\n"
                "ERROR: Please enter the following fields for the submission meta attribute in challenge phase 1: description, type\n"
                "ERROR: Challenge phase 1 has the following schema errors:\n"
                " {'description': [ErrorDetail(string='This field is required.', code='required')], 'max_submissions_per_month': [ErrorDetail(string='This field may not be null.', code='null')]}\n"
                "ERROR: Invalid leaderboard id 1 found in challenge phase split 1.\n"
                "ERROR: Invalid phased id 1 found in challenge phase split 1.\n"
                "ERROR: Invalid leaderboard id 1 found in challenge phase split 2.\n"
                "ERROR: Invalid leaderboard id 1 found in challenge phase split 3."
            }

            self.assertEqual(response.status_code, 400)
            self.assertEqual(response.json(), expected)


class TestLeaderboardData(BaseAPITestClass):
    def setUp(self):
        super(TestLeaderboardData, self).setUp()
        self.challenge_phase = ChallengePhase.objects.create(
            name="Challenge Phase",
            description="Description for Challenge Phase",
            leaderboard_public=False,
            is_public=True,
            start_date=timezone.now() - timedelta(days=2),
            end_date=timezone.now() + timedelta(days=1),
            challenge=self.challenge,
            test_annotation=SimpleUploadedFile(
                "test_sample_file.txt",
                b"Dummy file content",
                content_type="text/plain",
            ),
        )

        self.leaderboard = Leaderboard.objects.create(
            schema=json.dumps(
                {
                    "labels": ["yes/no", "number", "others", "overall"],
                    "default_order_by": "overall",
                }
            )
        )

        self.submission = Submission.objects.create(
            participant_team=self.participant_team,
            challenge_phase=self.challenge_phase,
            created_by=self.challenge_host_team.created_by,
            status="submitted",
            input_file=SimpleUploadedFile(
                "test_sample_file.txt",
                b"Dummy file content",
                content_type="text/plain",
            ),
            method_name="Test Method 1",
            method_description="Test Description 1",
            project_url="http://testserver1/",
            publication_url="http://testserver1/",
            is_public=True,
            is_flagged=True,
        )

        self.dataset_split = DatasetSplit.objects.create(
            name="Test Dataset Split", codename="test-split"
        )

        self.challenge_phase_split = ChallengePhaseSplit.objects.create(
            dataset_split=self.dataset_split,
            challenge_phase=self.challenge_phase,
            leaderboard=self.leaderboard,
            visibility=ChallengePhaseSplit.PUBLIC,
            leaderboard_decimal_precision=2,
            is_leaderboard_order_descending=True,
            show_leaderboard_by_latest_submission=False,
        )

        self.leaderboard_data = LeaderboardData.objects.create(
            challenge_phase_split=self.challenge_phase_split,
            submission=self.submission,
            leaderboard=self.leaderboard,
            result=[0.5, 0.6, 0.7, 0.8],
            error="",
        )
        self.user.is_staff = True
        self.user.save()

    def test_get_leaderboard_data_success(self):
        self.url = reverse_lazy(
            "challenges:get_leaderboard_data",
            kwargs={"challenge_phase_split_pk": self.challenge_phase_split.pk},
        )
        response = self.client.get(self.url)
        self.assertEqual(response.status_code, status.HTTP_200_OK)

    def test_get_leaderboard_data_when_not_staff(self):
        self.url = reverse_lazy(
            "challenges:get_leaderboard_data",
            kwargs={"challenge_phase_split_pk": self.challenge_phase_split.pk},
        )
        self.user.is_staff = False
        self.user.save()
        expected = {
            "error": "Sorry, you are not authorized to access this resource!"
        }
        response = self.client.get(self.url)
        self.assertEqual(response.data, expected)
        self.assertEqual(response.status_code, status.HTTP_401_UNAUTHORIZED)

    def test_modify_leaderboard_data_when_not_staff(self):
        self.url = reverse_lazy("challenges:modify_leaderboard_data")
        self.user.is_staff = False
        self.user.save()
        expected = {
            "error": "Sorry, you are not authorized to access this resource!"
        }
        response = self.client.put(self.url)
        self.assertEqual(response.data, expected)
        self.assertEqual(response.status_code, status.HTTP_401_UNAUTHORIZED)

    def test_modify_leaderboard_data_success(self):
        self.url = reverse_lazy("challenges:modify_leaderboard_data")
        data = {"leaderboard_data": self.leaderboard_data.pk, "is_disabled": 0}
        expected = {"message": "Leaderboard data updated successfully!"}
        response = self.client.put(self.url, data)
        self.assertEqual(response.data, expected)
        self.assertEqual(response.status_code, status.HTTP_200_OK)

    def test_modify_leaderboard_data_with_other_parameters(self):
        self.url = reverse_lazy("challenges:modify_leaderboard_data")
        data = {
            "leaderboard": self.leaderboard.pk,
            "challenge_phase_split": self.challenge_phase_split.pk,
            "submission": self.submission.pk,
            "is_disabled": 0,
        }
        expected = {"message": "Leaderboard data updated successfully!"}
        response = self.client.put(self.url, data)
        self.assertEqual(response.data, expected)
        self.assertEqual(response.status_code, status.HTTP_200_OK)


class TestUpdateChallengeApproval(BaseAPITestClass):
    def setUp(self):
        settings.AWS_SES_REGION_NAME = "us-east-1"
        settings.AWS_SES_REGION_ENDPOINT = "email.us-east-1.amazonaws.com"
        return super().setUp()

    def test_update_challenge_approval_when_challenge_exists(self):
        self.user.is_staff = True
        self.user.save()
        self.url = reverse_lazy("challenges:update_challenge_approval")
        expected = {"message": "Challenge updated successfully!"}
        response = self.client.post(
            self.url,
            {"challenge_pk": self.challenge.pk, "approved_by_admin": True},
        )
        self.assertEqual(response.data, expected)
        self.assertEqual(response.status_code, status.HTTP_200_OK)

    def test_update_challenge_approval_when_not_a_staff(self):
        self.url = reverse_lazy("challenges:update_challenge_approval")
        self.user.is_staff = False
        self.user.save()
        expected = {
            "error": "Sorry, you are not authorized to access this resource!"
        }
        response = self.client.post(
            self.url,
            {"challenge_pk": self.challenge.pk, "approved_by_admin": True},
        )
        self.assertEqual(response.data, expected)
        self.assertEqual(response.status_code, status.HTTP_401_UNAUTHORIZED)


class TestUpdateChallengeAttributes(BaseAPITestClass):
    def setUp(self):
        settings.AWS_SES_REGION_NAME = "us-east-1"
        settings.AWS_SES_REGION_ENDPOINT = "email.us-east-1.amazonaws.com"
        return super().setUp()

    def test_update_challenge_attributes_when_challenge_exists(self):
        self.url = reverse_lazy("challenges:update_challenge_attributes")
        self.user.is_staff = True
        self.user.save()

        expected = {
            "message": f"Challenge attributes updated successfully for challenge with primary key {self.challenge.pk}!"
        }

        response = self.client.post(
            self.url,
            {
                "challenge_pk": self.challenge.pk,
                "title": "Updated Title",
                "description": "Updated Description",
                "approved_by_admin": True,
                "ephemeral_storage": 25,
            },
        )

        self.assertEqual(response.data, expected)
        self.assertEqual(response.status_code, status.HTTP_200_OK)

    def test_update_challenge_attributes_when_not_a_staff(self):
        self.url = reverse_lazy("challenges:update_challenge_attributes")
        self.user.is_staff = False
        self.user.save()
        expected = {
            "error": "Sorry, you are not authorized to access this resource!"
        }

        response = self.client.post(
            self.url,
            {
                "challenge_pk": self.challenge.pk,
                "title": "Updated Title",
                "description": "Updated Description",
                "approved_by_admin": True,
                "ephemeral_storage": 25,
            },
        )

        self.assertEqual(response.data, expected)
        self.assertEqual(response.status_code, status.HTTP_401_UNAUTHORIZED)<|MERGE_RESOLUTION|>--- conflicted
+++ resolved
@@ -204,11 +204,8 @@
                 "worker_image_url": self.challenge.worker_image_url,
                 "worker_instance_type": self.challenge.worker_instance_type,
                 "sqs_retention_period": self.challenge.sqs_retention_period,
-<<<<<<< HEAD
+                "github_repository": self.challenge.github_repository,
                 "disable_private_submission": self.challenge.disable_private_submission,
-=======
-                "github_repository": self.challenge.github_repository,
->>>>>>> 98336e0b
             }
         ]
 
@@ -580,11 +577,8 @@
             "worker_image_url": self.challenge.worker_image_url,
             "worker_instance_type": self.challenge.worker_instance_type,
             "sqs_retention_period": self.challenge.sqs_retention_period,
-<<<<<<< HEAD
+            "github_repository": self.challenge.github_repository,
             "disable_private_submission": self.challenge.disable_private_submission,
-=======
-            "github_repository": self.challenge.github_repository,
->>>>>>> 98336e0b
         }
         response = self.client.get(self.url, {})
         self.assertEqual(response.data, expected)
@@ -687,11 +681,8 @@
             "worker_image_url": self.challenge.worker_image_url,
             "worker_instance_type": self.challenge.worker_instance_type,
             "sqs_retention_period": self.challenge.sqs_retention_period,
-<<<<<<< HEAD
+            "github_repository": self.challenge.github_repository,
             "disable_private_submission": self.challenge.disable_private_submission,
-=======
-            "github_repository": self.challenge.github_repository,
->>>>>>> 98336e0b
         }
         response = self.client.put(
             self.url, {"title": new_title, "description": new_description}
@@ -820,11 +811,8 @@
             "worker_image_url": self.challenge.worker_image_url,
             "worker_instance_type": self.challenge.worker_instance_type,
             "sqs_retention_period": self.challenge.sqs_retention_period,
-<<<<<<< HEAD
+            "github_repository": self.challenge.github_repository,
             "disable_private_submission": self.challenge.disable_private_submission,
-=======
-            "github_repository": self.challenge.github_repository,
->>>>>>> 98336e0b
         }
         response = self.client.patch(self.url, self.partial_update_data)
         self.assertEqual(response.data, expected)
@@ -902,11 +890,8 @@
             "worker_image_url": self.challenge.worker_image_url,
             "worker_instance_type": self.challenge.worker_instance_type,
             "sqs_retention_period": self.challenge.sqs_retention_period,
-<<<<<<< HEAD
+            "github_repository": self.challenge.github_repository,
             "disable_private_submission": self.challenge.disable_private_submission,
-=======
-            "github_repository": self.challenge.github_repository,
->>>>>>> 98336e0b
         }
         response = self.client.put(self.url, self.data)
         self.assertEqual(response.data, expected)
@@ -1503,11 +1488,8 @@
                 "worker_image_url": self.challenge3.worker_image_url,
                 "worker_instance_type": self.challenge3.worker_instance_type,
                 "sqs_retention_period": self.challenge3.sqs_retention_period,
-<<<<<<< HEAD
+                "github_repository": self.challenge3.github_repository,
                 "disable_private_submission": self.challenge.disable_private_submission,
-=======
-                "github_repository": self.challenge3.github_repository,
->>>>>>> 98336e0b
             }
         ]
         response = self.client.get(self.url, {}, format="json")
@@ -1586,21 +1568,18 @@
                 "job_memory": self.challenge2.job_memory,
                 "uses_ec2_worker": self.challenge2.uses_ec2_worker,
                 "evaluation_module_error": self.challenge2.evaluation_module_error,
-<<<<<<< HEAD
+                "ec2_storage": self.challenge2.ec2_storage,
+                "ephemeral_storage": self.challenge2.ephemeral_storage,
+                "worker_image_url": self.challenge2.worker_image_url,
+                "worker_instance_type": self.challenge2.worker_instance_type,
+                "sqs_retention_period": self.challenge2.sqs_retention_period,
+                "github_repository": self.challenge2.github_repository,
                 "ec2_storage": self.challenge.ec2_storage,
                 "ephemeral_storage": self.challenge.ephemeral_storage,
                 "worker_image_url": self.challenge.worker_image_url,
                 "worker_instance_type": self.challenge.worker_instance_type,
                 "sqs_retention_period": self.challenge.sqs_retention_period,
                 "disable_private_submission": self.challenge.disable_private_submission,
-=======
-                "ec2_storage": self.challenge2.ec2_storage,
-                "ephemeral_storage": self.challenge2.ephemeral_storage,
-                "worker_image_url": self.challenge2.worker_image_url,
-                "worker_instance_type": self.challenge2.worker_instance_type,
-                "sqs_retention_period": self.challenge2.sqs_retention_period,
-                "github_repository": self.challenge2.github_repository,
->>>>>>> 98336e0b
             }
         ]
         response = self.client.get(self.url, {}, format="json")
@@ -1684,11 +1663,8 @@
                 "worker_image_url": self.challenge4.worker_image_url,
                 "worker_instance_type": self.challenge4.worker_instance_type,
                 "sqs_retention_period": self.challenge4.sqs_retention_period,
-<<<<<<< HEAD
+                "github_repository": self.challenge4.github_repository,
                 "disable_private_submission": self.challenge4.disable_private_submission,
-=======
-                "github_repository": self.challenge4.github_repository,
->>>>>>> 98336e0b
             }
         ]
         response = self.client.get(self.url, {}, format="json")
@@ -1762,7 +1738,17 @@
                 "queue": self.challenge4.queue,
                 "worker_cpu_cores": 512,
                 "worker_memory": 1024,
-<<<<<<< HEAD
+                "cpu_only_jobs": self.challenge4.cpu_only_jobs,
+                "job_cpu_cores": self.challenge4.job_cpu_cores,
+                "job_memory": self.challenge4.job_memory,
+                "uses_ec2_worker": self.challenge4.uses_ec2_worker,
+                "evaluation_module_error": self.challenge4.evaluation_module_error,
+                "ec2_storage": self.challenge4.ec2_storage,
+                "ephemeral_storage": self.challenge4.ephemeral_storage,
+                "worker_image_url": self.challenge4.worker_image_url,
+                "worker_instance_type": self.challenge4.worker_instance_type,
+                "sqs_retention_period": self.challenge4.sqs_retention_period,
+                "github_repository": self.challenge4.github_repository,
                 "cpu_only_jobs": self.challenge3.cpu_only_jobs,
                 "job_cpu_cores": self.challenge3.job_cpu_cores,
                 "job_memory": self.challenge3.job_memory,
@@ -1774,19 +1760,6 @@
                 "worker_instance_type": self.challenge3.worker_instance_type,
                 "sqs_retention_period": self.challenge3.sqs_retention_period,
                 "disable_private_submission": self.challenge.disable_private_submission,
-=======
-                "cpu_only_jobs": self.challenge4.cpu_only_jobs,
-                "job_cpu_cores": self.challenge4.job_cpu_cores,
-                "job_memory": self.challenge4.job_memory,
-                "uses_ec2_worker": self.challenge4.uses_ec2_worker,
-                "evaluation_module_error": self.challenge4.evaluation_module_error,
-                "ec2_storage": self.challenge4.ec2_storage,
-                "ephemeral_storage": self.challenge4.ephemeral_storage,
-                "worker_image_url": self.challenge4.worker_image_url,
-                "worker_instance_type": self.challenge4.worker_instance_type,
-                "sqs_retention_period": self.challenge4.sqs_retention_period,
-                "github_repository": self.challenge4.github_repository,
->>>>>>> 98336e0b
             },
             {
                 "id": self.challenge3.pk,
@@ -1854,11 +1827,8 @@
                 "worker_image_url": self.challenge3.worker_image_url,
                 "worker_instance_type": self.challenge3.worker_instance_type,
                 "sqs_retention_period": self.challenge3.sqs_retention_period,
-<<<<<<< HEAD
+                "github_repository": self.challenge3.github_repository,
                 "disable_private_submission": self.challenge.disable_private_submission,
-=======
-                "github_repository": self.challenge3.github_repository,
->>>>>>> 98336e0b
             },
             {
                 "id": self.challenge2.pk,
@@ -1926,11 +1896,8 @@
                 "worker_image_url": self.challenge2.worker_image_url,
                 "worker_instance_type": self.challenge2.worker_instance_type,
                 "sqs_retention_period": self.challenge2.sqs_retention_period,
-<<<<<<< HEAD
+                "github_repository": self.challenge2.github_repository,
                 "disable_private_submission": self.challenge2.disable_private_submission,
-=======
-                "github_repository": self.challenge2.github_repository,
->>>>>>> 98336e0b
             },
         ]
         response = self.client.get(self.url, {}, format="json")
@@ -2070,11 +2037,8 @@
                 "worker_image_url": self.challenge3.worker_image_url,
                 "worker_instance_type": self.challenge3.worker_instance_type,
                 "sqs_retention_period": self.challenge3.sqs_retention_period,
-<<<<<<< HEAD
+                "github_repository": self.challenge3.github_repository,
                 "disable_private_submission": self.challenge.disable_private_submission,
-=======
-                "github_repository": self.challenge3.github_repository,
->>>>>>> 98336e0b
             }
         ]
         response = self.client.get(self.url, {}, format="json")
@@ -2239,11 +2203,8 @@
             "worker_image_url": self.challenge3.worker_image_url,
             "worker_instance_type": self.challenge3.worker_instance_type,
             "sqs_retention_period": self.challenge3.sqs_retention_period,
-<<<<<<< HEAD
+            "github_repository": self.challenge3.github_repository,
             "disable_private_submission": self.challenge.disable_private_submission,
-=======
-            "github_repository": self.challenge3.github_repository,
->>>>>>> 98336e0b
         }
 
         response = self.client.get(self.url, {})
@@ -2335,11 +2296,8 @@
             "worker_image_url": self.challenge4.worker_image_url,
             "worker_instance_type": self.challenge4.worker_instance_type,
             "sqs_retention_period": self.challenge4.sqs_retention_period,
-<<<<<<< HEAD
+            "github_repository": self.challenge4.github_repository,
             "disable_private_submission": self.challenge.disable_private_submission,
-=======
-            "github_repository": self.challenge4.github_repository,
->>>>>>> 98336e0b
         }
 
         self.client.force_authenticate(user=self.user1)
@@ -2493,11 +2451,8 @@
                 "worker_image_url": self.challenge2.worker_image_url,
                 "worker_instance_type": self.challenge2.worker_instance_type,
                 "sqs_retention_period": self.challenge2.sqs_retention_period,
-<<<<<<< HEAD
+                "github_repository": self.challenge2.github_repository,
                 "disable_private_submission": self.challenge.disable_private_submission,
-=======
-                "github_repository": self.challenge2.github_repository,
->>>>>>> 98336e0b
             }
         ]
 
@@ -2577,11 +2532,8 @@
                 "worker_image_url": self.challenge2.worker_image_url,
                 "worker_instance_type": self.challenge2.worker_instance_type,
                 "sqs_retention_period": self.challenge2.sqs_retention_period,
-<<<<<<< HEAD
+                "github_repository": self.challenge2.github_repository,
                 "disable_private_submission": self.challenge.disable_private_submission,
-=======
-                "github_repository": self.challenge2.github_repository,
->>>>>>> 98336e0b
             }
         ]
 
@@ -2661,11 +2613,8 @@
                 "worker_image_url": self.challenge2.worker_image_url,
                 "worker_instance_type": self.challenge2.worker_instance_type,
                 "sqs_retention_period": self.challenge2.sqs_retention_period,
-<<<<<<< HEAD
+                "github_repository": self.challenge2.github_repository,
                 "disable_private_submission": self.challenge.disable_private_submission,
-=======
-                "github_repository": self.challenge2.github_repository,
->>>>>>> 98336e0b
             }
         ]
 
@@ -2743,11 +2692,8 @@
                 "worker_image_url": self.challenge.worker_image_url,
                 "worker_instance_type": self.challenge.worker_instance_type,
                 "sqs_retention_period": self.challenge.sqs_retention_period,
-<<<<<<< HEAD
+                "github_repository": self.challenge.github_repository,
                 "disable_private_submission": self.challenge.disable_private_submission,
-=======
-                "github_repository": self.challenge.github_repository,
->>>>>>> 98336e0b
             },
             {
                 "id": self.challenge2.pk,
@@ -2815,11 +2761,8 @@
                 "worker_image_url": self.challenge2.worker_image_url,
                 "worker_instance_type": self.challenge2.worker_instance_type,
                 "sqs_retention_period": self.challenge2.sqs_retention_period,
-<<<<<<< HEAD
+                "github_repository": self.challenge2.github_repository,
                 "disable_private_submission": self.challenge.disable_private_submission,
-=======
-                "github_repository": self.challenge2.github_repository,
->>>>>>> 98336e0b
             },
         ]
 
