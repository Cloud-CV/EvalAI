--- conflicted
+++ resolved
@@ -1922,11 +1922,8 @@
                 "max_submissions": self.challenge_phase.max_submissions,
                 "max_concurrent_submissions_allowed": self.challenge_phase.max_concurrent_submissions_allowed,
                 "slug": self.challenge_phase.slug,
-<<<<<<< HEAD
                 "allowed_submission_file_types": self.challenge_phase.allowed_submission_file_types,
-=======
                 "is_restricted_to_select_one_submission": self.challenge_phase.is_restricted_to_select_one_submission,
->>>>>>> 3ecbdad3
             },
             {
                 "id": self.private_challenge_phase.id,
@@ -1948,11 +1945,8 @@
                 "max_submissions": self.private_challenge_phase.max_submissions,
                 "max_concurrent_submissions_allowed": self.private_challenge_phase.max_concurrent_submissions_allowed,
                 "slug": self.private_challenge_phase.slug,
-<<<<<<< HEAD
                 "allowed_submission_file_types": self.challenge_phase.allowed_submission_file_types,
-=======
-                "is_restricted_to_select_one_submission": self.challenge_phase.is_restricted_to_select_one_submission
->>>>>>> 3ecbdad3
+                "is_restricted_to_select_one_submission": self.challenge_phase.is_restricted_to_select_one_submission,
             },
         ]
 
@@ -1982,11 +1976,8 @@
                 "max_submissions_per_month": self.challenge_phase.max_submissions_per_month,
                 "max_concurrent_submissions_allowed": self.challenge_phase.max_concurrent_submissions_allowed,
                 "slug": self.challenge_phase.slug,
-<<<<<<< HEAD
                 "allowed_submission_file_types": self.challenge_phase.allowed_submission_file_types,
-=======
-                "is_restricted_to_select_one_submission": self.challenge_phase.is_restricted_to_select_one_submission
->>>>>>> 3ecbdad3
+                "is_restricted_to_select_one_submission": self.challenge_phase.is_restricted_to_select_one_submission,
             }
         ]
         self.client.force_authenticate(user=None)
@@ -2026,11 +2017,8 @@
                 "max_submissions": self.challenge_phase.max_submissions,
                 "max_concurrent_submissions_allowed": self.challenge_phase.max_concurrent_submissions_allowed,
                 "slug": self.challenge_phase.slug,
-<<<<<<< HEAD
                 "allowed_submission_file_types": self.challenge_phase.allowed_submission_file_types,
-=======
-                "is_restricted_to_select_one_submission": self.challenge_phase.is_restricted_to_select_one_submission
->>>>>>> 3ecbdad3
+                "is_restricted_to_select_one_submission": self.challenge_phase.is_restricted_to_select_one_submission,
             },
             {
                 "id": self.private_challenge_phase.id,
@@ -2052,11 +2040,8 @@
                 "max_submissions": self.private_challenge_phase.max_submissions,
                 "max_concurrent_submissions_allowed": self.challenge_phase.max_concurrent_submissions_allowed,
                 "slug": self.private_challenge_phase.slug,
-<<<<<<< HEAD
                 "allowed_submission_file_types": self.challenge_phase.allowed_submission_file_types,
-=======
-                "is_restricted_to_select_one_submission": self.challenge_phase.is_restricted_to_select_one_submission
->>>>>>> 3ecbdad3
+                "is_restricted_to_select_one_submission": self.challenge_phase.is_restricted_to_select_one_submission,
             },
         ]
 
@@ -2398,11 +2383,8 @@
             "max_submissions_per_month": self.challenge_phase.max_submissions_per_month,
             "max_concurrent_submissions_allowed": self.challenge_phase.max_concurrent_submissions_allowed,
             "slug": self.challenge_phase.slug,
-<<<<<<< HEAD
             "allowed_submission_file_types": self.challenge_phase.allowed_submission_file_types,
-=======
             "is_restricted_to_select_one_submission": self.challenge_phase.is_restricted_to_select_one_submission,
->>>>>>> 3ecbdad3
         }
         self.client.force_authenticate(user=self.participant_user)
         response = self.client.get(self.url, {})
@@ -2490,11 +2472,8 @@
             "max_submissions_per_month": self.challenge_phase.max_submissions_per_month,
             "max_concurrent_submissions_allowed": self.challenge_phase.max_concurrent_submissions_allowed,
             "slug": self.challenge_phase.slug,
-<<<<<<< HEAD
             "allowed_submission_file_types": self.challenge_phase.allowed_submission_file_types,
-=======
             "is_restricted_to_select_one_submission": self.challenge_phase.is_restricted_to_select_one_submission,
->>>>>>> 3ecbdad3
         }
         response = self.client.put(
             self.url, {"name": new_name, "description": new_description}
@@ -2589,11 +2568,8 @@
             "max_submissions_per_month": self.challenge_phase.max_submissions_per_month,
             "max_concurrent_submissions_allowed": self.challenge_phase.max_concurrent_submissions_allowed,
             "slug": self.challenge_phase.slug,
-<<<<<<< HEAD
             "allowed_submission_file_types": self.challenge_phase.allowed_submission_file_types,
-=======
             "is_restricted_to_select_one_submission": self.challenge_phase.is_restricted_to_select_one_submission,
->>>>>>> 3ecbdad3
         }
         response = self.client.patch(self.url, self.partial_update_data)
         self.assertEqual(response.data, expected)
@@ -4085,11 +4061,8 @@
             "is_active": True,
             "codename": self.challenge_phase.codename,
             "slug": self.challenge_phase.slug,
-<<<<<<< HEAD
             "allowed_submission_file_types": self.challenge_phase.allowed_submission_file_types,
-=======
             "is_restricted_to_select_one_submission": self.challenge_phase.is_restricted_to_select_one_submission,
->>>>>>> 3ecbdad3
         }
         response = self.client.get(self.url, {})
         self.assertEqual(response.data, expected)
