--- conflicted
+++ resolved
@@ -3772,26 +3772,6 @@
         self.assertEqual(response.status_code, status.HTTP_201_CREATED)
 
 
-<<<<<<< HEAD
-class GetAWSCredentialsForParticipantTeamTest(BaseChallengePhaseClass):
-    def setUp(self):
-        super(GetAWSCredentialsForParticipantTeamTest, self).setUp()
-        self.url = reverse_lazy(
-            "challenges:star_challenge",
-            kwargs={"challenge_pk": self.challenge.pk},
-        )
-
-        self.user1 = User.objects.create(
-            username="otheruser1",
-            password="other_secret_password",
-            email="user1@test.com",
-        )
-
-        self.user2 = User.objects.create(
-            username="otheruser2",
-            password="other_secret_password",
-            email="user2@test.com",
-=======
 class GetChallengePhaseByPkTest(BaseChallengePhaseClass):
 
     def setUp(self):
@@ -3842,7 +3822,6 @@
             username="someuser1",
             email="user1@test.com",
             password="secret_psassword",
->>>>>>> e91c595d
         )
 
         EmailAddress.objects.create(
@@ -3852,72 +3831,6 @@
             verified=True,
         )
 
-<<<<<<< HEAD
-        EmailAddress.objects.create(
-            user=self.user2,
-            email="user2@test.com",
-            primary=True,
-            verified=True,
-        )
-
-        self.participant_team = ParticipantTeam.objects.create(
-            team_name="Participant Team for Challenge8", created_by=self.user1
-        )
-
-        self.participant1 = Participant.objects.create(
-            user=self.user1,
-            status=Participant.ACCEPTED,
-            team=self.participant_team,
-        )
-        self.challenge.participant_teams.add(self.participant_team)
-        self.client.force_authenticate(user=self.user1)
-        self.challenge.is_docker_based = True
-        self.challenge.save()
-
-    def test_get_aws_credentials_when_challenge_is_not_docker_based(self):
-        self.challenge.is_docker_based = False
-        self.challenge.save()
-
-        self.url = reverse_lazy(
-            "challenges:get_aws_credentials_for_participant_team",
-            kwargs={"phase_pk": self.challenge_phase.pk},
-        )
-        expected = {
-            "error": "Sorry, this is not a docker based challenge."
-        }
-        response = self.client.get(self.url, {})
-        self.assertEqual(response.data, expected)
-        self.assertEqual(response.status_code, status.HTTP_400_BAD_REQUEST)
-
-    def test_get_aws_credentials_when_not_participated(self):
-        self.url = reverse_lazy(
-            "challenges:get_aws_credentials_for_participant_team",
-            kwargs={"phase_pk": self.challenge_phase.pk},
-        )
-        expected = {
-            "error": "You have not participated in this challenge."
-        }
-        self.client.force_authenticate(user=self.user2)
-        response = self.client.get(self.url, {})
-        self.assertEqual(response.data, expected)
-        self.assertEqual(response.status_code, status.HTTP_400_BAD_REQUEST)
-
-    def test_get_aws_credentials(self):
-        self.url = reverse_lazy(
-            "challenges:get_aws_credentials_for_participant_team",
-            kwargs={"phase_pk": self.challenge_phase.pk},
-        )
-        response = self.client.get(self.url, {})
-        data = response.data
-        self.assertEqual(response.status_code, status.HTTP_200_OK)
-        # Check if all fields for cli exists
-        self.assertTrue("federated_user" in data["success"])
-        self.assertTrue("docker_repository_uri" in data["success"])
-        federated_user = data["success"]["federated_user"]
-        self.assertTrue("AccessKeyId" in federated_user["Credentials"])
-        self.assertTrue("SecretAccessKey" in federated_user["Credentials"])
-        self.assertTrue("SessionToken" in federated_user["Credentials"])
-=======
     def test_get_challenge_phases_by_challenge_pk(self):
         expected = [
             {
@@ -3995,4 +3908,96 @@
         response = self.client.get(self.url, {})
         self.assertEqual(response.data, expected)
         self.assertEqual(response.status_code, status.HTTP_401_UNAUTHORIZED)
->>>>>>> e91c595d
+
+
+class GetAWSCredentialsForParticipantTeamTest(BaseChallengePhaseClass):
+    def setUp(self):
+        super(GetAWSCredentialsForParticipantTeamTest, self).setUp()
+        self.url = reverse_lazy(
+            "challenges:star_challenge",
+            kwargs={"challenge_pk": self.challenge.pk},
+        )
+
+        self.user1 = User.objects.create(
+            username="otheruser1",
+            password="other_secret_password",
+            email="user1@test.com",
+        )
+
+        self.user2 = User.objects.create(
+            username="otheruser2",
+            password="other_secret_password",
+            email="user2@test.com",
+        )
+
+        EmailAddress.objects.create(
+            user=self.user1,
+            email="user1@test.com",
+            primary=True,
+            verified=True,
+        )
+
+        EmailAddress.objects.create(
+            user=self.user2,
+            email="user2@test.com",
+            primary=True,
+            verified=True,
+        )
+
+        self.participant_team = ParticipantTeam.objects.create(
+            team_name="Participant Team for Challenge8", created_by=self.user1
+        )
+
+        self.participant1 = Participant.objects.create(
+            user=self.user1,
+            status=Participant.ACCEPTED,
+            team=self.participant_team,
+        )
+        self.challenge.participant_teams.add(self.participant_team)
+        self.client.force_authenticate(user=self.user1)
+        self.challenge.is_docker_based = True
+        self.challenge.save()
+
+    def test_get_aws_credentials_when_challenge_is_not_docker_based(self):
+        self.challenge.is_docker_based = False
+        self.challenge.save()
+
+        self.url = reverse_lazy(
+            "challenges:get_aws_credentials_for_participant_team",
+            kwargs={"phase_pk": self.challenge_phase.pk},
+        )
+        expected = {
+            "error": "Sorry, this is not a docker based challenge."
+        }
+        response = self.client.get(self.url, {})
+        self.assertEqual(response.data, expected)
+        self.assertEqual(response.status_code, status.HTTP_400_BAD_REQUEST)
+
+    def test_get_aws_credentials_when_not_participated(self):
+        self.url = reverse_lazy(
+            "challenges:get_aws_credentials_for_participant_team",
+            kwargs={"phase_pk": self.challenge_phase.pk},
+        )
+        expected = {
+            "error": "You have not participated in this challenge."
+        }
+        self.client.force_authenticate(user=self.user2)
+        response = self.client.get(self.url, {})
+        self.assertEqual(response.data, expected)
+        self.assertEqual(response.status_code, status.HTTP_400_BAD_REQUEST)
+
+    def test_get_aws_credentials(self):
+        self.url = reverse_lazy(
+            "challenges:get_aws_credentials_for_participant_team",
+            kwargs={"phase_pk": self.challenge_phase.pk},
+        )
+        response = self.client.get(self.url, {})
+        data = response.data
+        self.assertEqual(response.status_code, status.HTTP_200_OK)
+        # Check if all fields for cli exists
+        self.assertTrue("federated_user" in data["success"])
+        self.assertTrue("docker_repository_uri" in data["success"])
+        federated_user = data["success"]["federated_user"]
+        self.assertTrue("AccessKeyId" in federated_user["Credentials"])
+        self.assertTrue("SecretAccessKey" in federated_user["Credentials"])
+        self.assertTrue("SessionToken" in federated_user["Credentials"])