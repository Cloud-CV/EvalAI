import json
import os
import shutil

from datetime import timedelta
from os.path import join

from django.core.files.uploadedfile import SimpleUploadedFile
from django.core.urlresolvers import reverse_lazy
from django.conf import settings
from django.contrib.auth.models import User
from django.test import override_settings
from django.utils import timezone
import mock

from allauth.account.models import EmailAddress
from rest_framework import status
from rest_framework.test import APITestCase, APIClient

from challenges.models import (
    Challenge,
    ChallengeConfiguration,
    ChallengePhase,
    ChallengePhaseSplit,
    DatasetSplit,
    Leaderboard,
    StarChallenge,
)
from participants.models import Participant, ParticipantTeam
from hosts.models import ChallengeHost, ChallengeHostTeam
from jobs.models import Submission


class BaseAPITestClass(APITestCase):
    def setUp(self):
        self.client = APIClient(enforce_csrf_checks=True)

        self.user = User.objects.create(
            username="someuser",
            email="user@test.com",
            password="secret_password",
        )

        EmailAddress.objects.create(
            user=self.user, email="user@test.com", primary=True, verified=True
        )

        self.participant_user = User.objects.create(
            username="someparticipantuser",
            email="participantuser@test.com",
            password="secret_password",
        )

        EmailAddress.objects.create(
            user=self.participant_user,
            email="participantuser@test.com",
            primary=True,
            verified=True,
        )

        self.challenge_host_team = ChallengeHostTeam.objects.create(
            team_name="Test Challenge Host Team", created_by=self.user
        )

        self.challenge = Challenge.objects.create(
            title="Test Challenge",
            short_description="Short description for test challenge",
            description="Description for test challenge",
            terms_and_conditions="Terms and conditions for test challenge",
            submission_guidelines="Submission guidelines for test challenge",
            creator=self.challenge_host_team,
            published=False,
            enable_forum=True,
            anonymous_leaderboard=False,
            start_date=timezone.now() - timedelta(days=2),
            end_date=timezone.now() + timedelta(days=1),
            approved_by_admin=False,
        )
        self.challenge.slug = "{}-{}".format(
            self.challenge.title.replace(" ", "-").lower(), self.challenge.pk
        )[:199]
        self.challenge.save()

        self.challenge_host = ChallengeHost.objects.create(
            user=self.user,
            team_name=self.challenge_host_team,
            status=ChallengeHost.ACCEPTED,
            permissions=ChallengeHost.ADMIN,
        )

        self.participant_team = ParticipantTeam.objects.create(
            team_name="Participant Team for Challenge", created_by=self.user
        )

        self.client.force_authenticate(user=self.user)


class GetChallengeTest(BaseAPITestClass):
    url = reverse_lazy("challenges:get_challenge_list")

    def setUp(self):
        super(GetChallengeTest, self).setUp()

        self.disabled_challenge = Challenge.objects.create(
            title="Disabled Challenge",
            short_description="Short description for disabled challenge",
            description="Description for disabled challenge",
            terms_and_conditions="Terms and conditions for disabled challenge",
            submission_guidelines="Submission guidelines for disabled challenge",
            creator=self.challenge_host_team,
            published=False,
            enable_forum=True,
            is_disabled=True,
            leaderboard_description=None,
            anonymous_leaderboard=False,
            start_date=timezone.now() - timedelta(days=2),
            end_date=timezone.now() + timedelta(days=1),
            approved_by_admin=False,
        )

        self.url = reverse_lazy(
            "challenges:get_challenge_list",
            kwargs={"challenge_host_team_pk": self.challenge_host_team.pk},
        )

    def test_get_challenge(self):
        expected = [
            {
                "id": self.challenge.pk,
                "title": self.challenge.title,
                "description": self.challenge.description,
                "short_description": self.challenge.short_description,
                "terms_and_conditions": self.challenge.terms_and_conditions,
                "submission_guidelines": self.challenge.submission_guidelines,
                "evaluation_details": self.challenge.evaluation_details,
                "image": None,
                "start_date": "{0}{1}".format(
                    self.challenge.start_date.isoformat(), "Z"
                ).replace("+00:00", ""),
                "end_date": "{0}{1}".format(
                    self.challenge.end_date.isoformat(), "Z"
                ).replace("+00:00", ""),
                "creator": {
                    "id": self.challenge.creator.pk,
                    "team_name": self.challenge.creator.team_name,
                    "created_by": self.challenge.creator.created_by.username,
                    "team_url": self.challenge.creator.team_url,
                },
                "published": self.challenge.published,
                "enable_forum": self.challenge.enable_forum,
                "leaderboard_description": self.challenge.leaderboard_description,
                "anonymous_leaderboard": self.challenge.anonymous_leaderboard,
                "is_active": True,
                "allowed_email_domains": [],
                "blocked_email_domains": [],
                "approved_by_admin": False,
                "forum_url": self.challenge.forum_url,
                "is_docker_based": self.challenge.is_docker_based,
                "slug": self.challenge.slug,
                "max_docker_image_size": self.challenge.max_docker_image_size,
            }
        ]

        response = self.client.get(self.url, {})
        self.assertEqual(response.data["results"], expected)
        self.assertEqual(response.status_code, status.HTTP_200_OK)

    def test_particular_challenge_host_team_for_challenge_does_not_exist(self):
        self.url = reverse_lazy(
            "challenges:get_challenge_list",
            kwargs={"challenge_host_team_pk": self.challenge_host_team.pk + 1},
        )
        expected = {"error": "ChallengeHostTeam does not exist"}
        response = self.client.get(self.url, {})
        self.assertEqual(response.data, expected)
        self.assertEqual(response.status_code, status.HTTP_406_NOT_ACCEPTABLE)


class CreateChallengeTest(BaseAPITestClass):
    def setUp(self):
        super(CreateChallengeTest, self).setUp()
        self.url = reverse_lazy(
            "challenges:get_challenge_list",
            kwargs={"challenge_host_team_pk": self.challenge_host_team.pk},
        )
        self.data = {
            "title": "New Test Challenge",
            "short_description": "Short description for new test challenge",
            "description": "Description for new test challenge",
            "terms_and_conditions": "Terms and conditions for new test challenge",
            "submission_guidelines": "Submission guidelines for new test challenge",
            "creator": {
                "id": self.challenge_host_team.pk,
                "team_name": self.challenge_host_team.team_name,
                "created_by": self.challenge_host_team.created_by.pk,
            },
            "published": False,
            "enable_forum": True,
            "leaderboard_description": "Lorem ipsum dolor sit amet, consectetur adipiscing elit.",
            "anonymous_leaderboard": False,
            "start_date": timezone.now() - timedelta(days=2),
            "end_date": timezone.now() + timedelta(days=1),
        }

    def test_create_challenge_with_all_data(self):
        response = self.client.post(self.url, self.data)
        self.assertEqual(response.status_code, status.HTTP_201_CREATED)

    def test_create_challenge_with_no_data(self):
        del self.data["title"]
        response = self.client.post(self.url, self.data)
        self.assertEqual(response.status_code, status.HTTP_400_BAD_REQUEST)

    def test_check_challenge_host_team_ownership(self):
        del self.data["creator"]
        self.challenge_host.delete()
        response = self.client.post(self.url, self.data)
        self.assertEqual(response.status_code, status.HTTP_401_UNAUTHORIZED)


class GetParticularChallenge(BaseAPITestClass):
    def setUp(self):
        super(GetParticularChallenge, self).setUp()
        self.url = reverse_lazy(
            "challenges:get_challenge_detail",
            kwargs={
                "challenge_host_team_pk": self.challenge_host_team.pk,
                "challenge_pk": self.challenge.pk,
            },
        )

    def test_get_particular_challenge(self):
        expected = {
            "id": self.challenge.pk,
            "title": self.challenge.title,
            "short_description": self.challenge.short_description,
            "description": self.challenge.description,
            "terms_and_conditions": self.challenge.terms_and_conditions,
            "submission_guidelines": self.challenge.submission_guidelines,
            "evaluation_details": self.challenge.evaluation_details,
            "image": None,
            "start_date": "{0}{1}".format(
                self.challenge.start_date.isoformat(), "Z"
            ).replace("+00:00", ""),
            "end_date": "{0}{1}".format(
                self.challenge.end_date.isoformat(), "Z"
            ).replace("+00:00", ""),
            "creator": {
                "id": self.challenge.creator.pk,
                "team_name": self.challenge.creator.team_name,
                "created_by": self.challenge.creator.created_by.username,
                "team_url": self.challenge.creator.team_url,
            },
            "published": self.challenge.published,
            "enable_forum": self.challenge.enable_forum,
            "leaderboard_description": self.challenge.leaderboard_description,
            "anonymous_leaderboard": self.challenge.anonymous_leaderboard,
            "is_active": True,
            "allowed_email_domains": [],
            "blocked_email_domains": [],
            "approved_by_admin": False,
            "forum_url": self.challenge.forum_url,
            "is_docker_based": self.challenge.is_docker_based,
            "slug": self.challenge.slug,
            "max_docker_image_size": self.challenge.max_docker_image_size,
        }
        response = self.client.get(self.url, {})
        self.assertEqual(response.data, expected)
        self.assertEqual(response.status_code, status.HTTP_200_OK)

    def test_update_challenge_when_user_is_not_its_creator(self):
        self.user1 = User.objects.create(
            username="someuser1",
            email="user1@test.com",
            password="secret_psassword",
        )

        EmailAddress.objects.create(
            user=self.user1,
            email="user1@test.com",
            primary=True,
            verified=True,
        )

        self.client.force_authenticate(user=self.user1)

        expected = {
            "detail": "Sorry, you are not allowed to perform this operation!"
        }

        response = self.client.put(
            self.url, {"title": "Rose Challenge", "description": "Version 2.0"}
        )
        self.assertEqual(response.data, expected)
        self.assertEqual(response.status_code, status.HTTP_403_FORBIDDEN)

    def test_update_challenge_when_user_is_its_creator(self):
        new_title = "Rose Challenge"
        new_description = "New description."
        expected = {
            "id": self.challenge.pk,
            "title": new_title,
            "short_description": self.challenge.short_description,
            "description": new_description,
            "terms_and_conditions": self.challenge.terms_and_conditions,
            "submission_guidelines": self.challenge.submission_guidelines,
            "evaluation_details": self.challenge.evaluation_details,
            "image": None,
            "start_date": "{0}{1}".format(
                self.challenge.start_date.isoformat(), "Z"
            ).replace("+00:00", ""),
            "end_date": "{0}{1}".format(
                self.challenge.end_date.isoformat(), "Z"
            ).replace("+00:00", ""),
            "creator": {
                "id": self.challenge.creator.pk,
                "team_name": self.challenge.creator.team_name,
                "created_by": self.challenge.creator.created_by.username,
                "team_url": self.challenge.creator.team_url,
            },
            "published": self.challenge.published,
            "enable_forum": self.challenge.enable_forum,
            "leaderboard_description": self.challenge.leaderboard_description,
            "anonymous_leaderboard": self.challenge.anonymous_leaderboard,
            "is_active": True,
            "allowed_email_domains": [],
            "blocked_email_domains": [],
            "approved_by_admin": False,
            "forum_url": self.challenge.forum_url,
            "is_docker_based": self.challenge.is_docker_based,
            "slug": "{}-{}".format(
                new_title.replace(" ", "-").lower(), self.challenge.pk
            )[:199],
            "max_docker_image_size": self.challenge.max_docker_image_size,
        }
        response = self.client.put(
            self.url, {"title": new_title, "description": new_description}
        )
        self.assertEqual(response.data, expected)
        self.assertEqual(response.status_code, status.HTTP_200_OK)

    def test_particular_challenge_does_not_exist(self):
        self.url = reverse_lazy(
            "challenges:get_challenge_detail",
            kwargs={
                "challenge_host_team_pk": self.challenge_host_team.pk,
                "challenge_pk": self.challenge.pk + 1,
            },
        )
        expected = {"error": "Challenge does not exist"}
        response = self.client.get(self.url, {})
        self.assertEqual(response.data, expected)
        self.assertEqual(response.status_code, status.HTTP_406_NOT_ACCEPTABLE)

    def test_particular_challenge_host_team_for_challenge_does_not_exist(self):
        self.url = reverse_lazy(
            "challenges:get_challenge_detail",
            kwargs={
                "challenge_host_team_pk": self.challenge_host_team.pk + 1,
                "challenge_pk": self.challenge.pk,
            },
        )
        expected = {"error": "ChallengeHostTeam does not exist"}
        response = self.client.get(self.url, {})
        self.assertEqual(response.data, expected)
        self.assertEqual(response.status_code, status.HTTP_406_NOT_ACCEPTABLE)


class UpdateParticularChallenge(BaseAPITestClass):
    def setUp(self):
        super(UpdateParticularChallenge, self).setUp()
        self.url = reverse_lazy(
            "challenges:get_challenge_detail",
            kwargs={
                "challenge_host_team_pk": self.challenge_host_team.pk,
                "challenge_pk": self.challenge.pk,
            },
        )

        self.partial_update_challenge_title = "Partial Update Test Challenge"
        self.update_challenge_title = "Update Test Challenge"
        self.update_submission_guidelines = "Update Submission Guidelines"
        self.data = {
            "title": self.update_challenge_title,
            "submission_guidelines": self.update_submission_guidelines,
        }

    def test_particular_challenge_partial_update(self):
        self.partial_update_data = {
            "title": self.partial_update_challenge_title
        }
        expected = {
            "id": self.challenge.pk,
            "title": self.partial_update_challenge_title,
            "short_description": self.challenge.short_description,
            "description": self.challenge.description,
            "terms_and_conditions": self.challenge.terms_and_conditions,
            "submission_guidelines": self.challenge.submission_guidelines,
            "evaluation_details": self.challenge.evaluation_details,
            "image": None,
            "start_date": None,
            "end_date": None,
            "creator": {
                "id": self.challenge.creator.pk,
                "team_name": self.challenge.creator.team_name,
                "created_by": self.challenge.creator.created_by.username,
                "team_url": self.challenge.creator.team_url,
            },
            "published": self.challenge.published,
            "enable_forum": self.challenge.enable_forum,
            "leaderboard_description": self.challenge.leaderboard_description,
            "anonymous_leaderboard": self.challenge.anonymous_leaderboard,
            "is_active": True,
            "start_date": "{0}{1}".format(
                self.challenge.start_date.isoformat(), "Z"
            ).replace("+00:00", ""),
            "end_date": "{0}{1}".format(
                self.challenge.end_date.isoformat(), "Z"
            ).replace("+00:00", ""),
            "allowed_email_domains": [],
            "blocked_email_domains": [],
            "approved_by_admin": False,
            "forum_url": self.challenge.forum_url,
            "is_docker_based": self.challenge.is_docker_based,
            "slug": "{}-{}".format(
                self.partial_update_challenge_title.replace(" ", "-").lower(),
                self.challenge.pk,
            )[:199],
            "max_docker_image_size": self.challenge.max_docker_image_size,
        }
        response = self.client.patch(self.url, self.partial_update_data)
        self.assertEqual(response.data, expected)
        self.assertEqual(response.status_code, status.HTTP_200_OK)

    def test_particular_challenge_update(self):
        expected = {
            "id": self.challenge.pk,
            "title": self.update_challenge_title,
            "short_description": self.challenge.short_description,
            "description": self.challenge.description,
            "terms_and_conditions": self.challenge.terms_and_conditions,
            "submission_guidelines": self.update_submission_guidelines,
            "evaluation_details": self.challenge.evaluation_details,
            "image": None,
            "start_date": None,
            "end_date": None,
            "creator": {
                "id": self.challenge.creator.pk,
                "team_name": self.challenge.creator.team_name,
                "created_by": self.challenge.creator.created_by.username,
                "team_url": self.challenge.creator.team_url,
            },
            "published": self.challenge.published,
            "enable_forum": self.challenge.enable_forum,
            "leaderboard_description": self.challenge.leaderboard_description,
            "anonymous_leaderboard": self.challenge.anonymous_leaderboard,
            "is_active": True,
            "start_date": "{0}{1}".format(
                self.challenge.start_date.isoformat(), "Z"
            ).replace("+00:00", ""),
            "end_date": "{0}{1}".format(
                self.challenge.end_date.isoformat(), "Z"
            ).replace("+00:00", ""),
            "allowed_email_domains": [],
            "blocked_email_domains": [],
            "approved_by_admin": False,
            "forum_url": self.challenge.forum_url,
            "is_docker_based": self.challenge.is_docker_based,
            "slug": "{}-{}".format(
                self.update_challenge_title.replace(" ", "-").lower(),
                self.challenge.pk,
            )[:199],
            "max_docker_image_size": self.challenge.max_docker_image_size,
        }
        response = self.client.put(self.url, self.data)
        self.assertEqual(response.data, expected)
        self.assertEqual(response.status_code, status.HTTP_200_OK)

    def test_particular_challenge_update_with_no_data(self):
        self.data = {"title": ""}
        response = self.client.put(self.url, self.data)
        self.assertEqual(response.status_code, status.HTTP_400_BAD_REQUEST)


class DeleteParticularChallenge(BaseAPITestClass):
    def setUp(self):
        super(DeleteParticularChallenge, self).setUp()
        self.url = reverse_lazy(
            "challenges:get_challenge_detail",
            kwargs={
                "challenge_host_team_pk": self.challenge_host_team.pk,
                "challenge_pk": self.challenge.pk,
            },
        )

    def test_particular_challenge_delete(self):
        response = self.client.delete(self.url, {})
        self.assertEqual(response.status_code, status.HTTP_204_NO_CONTENT)


class MapChallengeAndParticipantTeam(BaseAPITestClass):
    def setUp(self):
        super(MapChallengeAndParticipantTeam, self).setUp()
        self.url = reverse_lazy(
            "challenges:add_participant_team_to_challenge",
            kwargs={
                "challenge_pk": self.challenge.pk,
                "participant_team_pk": self.participant_team.pk,
            },
        )

        # user who create a challenge host team
        self.user2 = User.objects.create(
            username="someuser2",
            email="user@example2.com",
            password="some_secret_password",
        )
        # user who maps a participant team to a challenge
        self.user3 = User.objects.create(
            username="someuser3",
            email="user@example3.com",
            password="some_secret_password",
        )

        # user invited to the participant team
        self.user4 = User.objects.create(
            username="someuser4",
            email="user@example4.com",
            password="some_secret_password",
        )

        self.challenge_host_team2 = ChallengeHostTeam.objects.create(
            team_name="Some Test Challenge Host Team", created_by=self.user2
        )

        self.challenge_host2 = ChallengeHost.objects.create(
            user=self.user2,
            team_name=self.challenge_host_team2,
            status=ChallengeHost.ACCEPTED,
            permissions=ChallengeHost.ADMIN,
        )

        self.challenge_host3 = ChallengeHost.objects.create(
            user=self.user3,
            team_name=self.challenge_host_team2,
            status=ChallengeHost.ACCEPTED,
            permissions=ChallengeHost.ADMIN,
        )

        self.challenge2 = Challenge.objects.create(
            title="Some Test Challenge",
            short_description="Short description for some test challenge",
            description="Description for some test challenge",
            terms_and_conditions="Terms and conditions for some test challenge",
            submission_guidelines="Submission guidelines for some test challenge",
            creator=self.challenge_host_team2,
            published=False,
            enable_forum=True,
            leaderboard_description="Pellentesque at dictum odio, sit amet fringilla sem",
            anonymous_leaderboard=False,
            start_date=timezone.now() - timedelta(days=2),
            end_date=timezone.now() + timedelta(days=1),
            allowed_email_domains=[],
            blocked_email_domains=[],
            approved_by_admin=False,
        )

        self.participant_team2 = ParticipantTeam.objects.create(
            team_name="Some Participant Team", created_by=self.user3
        )

        self.participant_team3 = ParticipantTeam.objects.create(
            team_name="Some Participant Team by User 4", created_by=self.user4
        )

        self.participant2 = Participant.objects.create(
            user=self.user3,
            status=Participant.SELF,
            team=self.participant_team2,
        )

        self.participant3 = Participant.objects.create(
            user=self.user4,
            status=Participant.ACCEPTED,
            team=self.participant_team2,
        )

        self.participant4 = Participant.objects.create(
            user=self.user4,
            status=Participant.SELF,
            team=self.participant_team3,
        )

    def test_map_challenge_and_participant_team_together(self):
        response = self.client.post(self.url, {})
        self.assertEqual(response.status_code, status.HTTP_201_CREATED)
        # to check when the api is hit again
        expected = {
            "error": "Team already exists",
            "challenge_id": self.challenge.pk,
            "participant_team_id": self.participant_team.pk,
        }
        response = self.client.post(self.url, {})
        self.assertEqual(response.data, expected)
        self.assertEqual(response.status_code, status.HTTP_200_OK)

    def test_particular_challenge_for_mapping_with_participant_team_does_not_exist(
        self
    ):
        self.url = reverse_lazy(
            "challenges:add_participant_team_to_challenge",
            kwargs={
                "challenge_pk": self.challenge.pk + 2,
                "participant_team_pk": self.participant_team.pk,
            },
        )
        expected = {"error": "Challenge does not exist"}
        response = self.client.post(self.url, {})
        self.assertEqual(response.data, expected)
        self.assertEqual(response.status_code, status.HTTP_406_NOT_ACCEPTABLE)

    def test_participant_team_for_mapping_with_past_challenge(self):
        self.challenge2.end_date = timezone.now() - timedelta(days=1)
        self.challenge2.save()
        self.url = reverse_lazy(
            "challenges:add_participant_team_to_challenge",
            kwargs={
                "challenge_pk": self.challenge2.pk,
                "participant_team_pk": self.participant_team3.pk,
            },
        )
        expected = {
            "error": "Sorry, cannot accept participant team since challenge is not active."
        }
        response = self.client.post(self.url, {})
        self.assertEqual(response.data, expected)
        self.assertEqual(response.status_code, status.HTTP_406_NOT_ACCEPTABLE)

    def test_participant_team_for_mapping_with_future_challenge(self):
        self.challenge2.start_date = timezone.now() + timedelta(days=3)
        self.challenge2.save()
        self.url = reverse_lazy(
            "challenges:add_participant_team_to_challenge",
            kwargs={
                "challenge_pk": self.challenge2.pk,
                "participant_team_pk": self.participant_team3.pk,
            },
        )
        expected = {
            "error": "Sorry, cannot accept participant team since challenge is not active."
        }
        response = self.client.post(self.url, {})
        self.assertEqual(response.data, expected)
        self.assertEqual(response.status_code, status.HTTP_406_NOT_ACCEPTABLE)

    def test_particular_participant_team_for_mapping_with_challenge_does_not_exist(
        self
    ):
        self.url = reverse_lazy(
            "challenges:add_participant_team_to_challenge",
            kwargs={
                "challenge_pk": self.challenge.pk,
                "participant_team_pk": self.participant_team.pk + 3,
            },
        )
        expected = {"error": "ParticipantTeam does not exist"}
        response = self.client.post(self.url, {})
        self.assertEqual(response.data, expected)
        self.assertEqual(response.status_code, status.HTTP_406_NOT_ACCEPTABLE)

    def test_add_participant_team_to_challenge_when_some_members_have_already_participated(
        self
    ):
        self.url = reverse_lazy(
            "challenges:add_participant_team_to_challenge",
            kwargs={
                "challenge_pk": self.challenge.pk,
                "participant_team_pk": self.participant_team2.pk,
            },
        )

        self.client.post(self.url, {})

        expected = {
            "error": "Sorry, other team member(s) have already participated in the Challenge."
            " Please participate with a different team!",
            "challenge_id": self.challenge.pk,
            "participant_team_id": self.participant_team3.pk,
        }

        # submitting the request again as a new team
        self.url = reverse_lazy(
            "challenges:add_participant_team_to_challenge",
            kwargs={
                "challenge_pk": self.challenge.pk,
                "participant_team_pk": self.participant_team3.pk,
            },
        )

        response = self.client.post(self.url, {})
        self.assertEqual(response.data, expected)
        self.assertEqual(response.status_code, status.HTTP_406_NOT_ACCEPTABLE)

    def test_participation_when_participant_is_in_blocked_list(self):
        self.challenge2.blocked_email_domains.extend(["test", "test1"])
        self.challenge2.save()
        self.url = reverse_lazy(
            "challenges:add_participant_team_to_challenge",
            kwargs={
                "challenge_pk": self.challenge2.pk,
                "participant_team_pk": self.participant_team3.pk,
            },
        )

        response = self.client.post(self.url, {})
        message = "Sorry, users with {} email domain(s) are not allowed to participate in this challenge."
        expected = {"error": message.format("test/test1")}
        self.assertEqual(response.data, expected)
        self.assertEqual(response.status_code, status.HTTP_406_NOT_ACCEPTABLE)

    def test_participation_when_participant_is_not_in_allowed_list(self):
        self.challenge2.allowed_email_domains.extend(["example1", "example2"])
        self.challenge2.save()
        self.url = reverse_lazy(
            "challenges:add_participant_team_to_challenge",
            kwargs={
                "challenge_pk": self.challenge2.pk,
                "participant_team_pk": self.participant_team3.pk,
            },
        )

        response = self.client.post(self.url, {})
        message = "Sorry, users with {} email domain(s) are only allowed to participate in this challenge."
        expected = {"error": message.format("example1/example2")}

        self.assertEqual(response.data, expected)
        self.assertEqual(response.status_code, status.HTTP_406_NOT_ACCEPTABLE)

    def test_participation_when_participant_is_in_allowed_list(self):
        self.challenge2.allowed_email_domains.append("test")
        self.challenge2.save()
        self.url = reverse_lazy(
            "challenges:add_participant_team_to_challenge",
            kwargs={
                "challenge_pk": self.challenge2.pk,
                "participant_team_pk": self.participant_team3.pk,
            },
        )
        response = self.client.post(self.url, {})
        self.assertEqual(response.status_code, status.HTTP_201_CREATED)


class DisableChallengeTest(BaseAPITestClass):
    def setUp(self):
        super(DisableChallengeTest, self).setUp()

        self.user1 = User.objects.create(
            username="otheruser", password="other_secret_password"
        )

        self.challenge_host_team1 = ChallengeHostTeam.objects.create(
            team_name="Other Test Challenge Host Team", created_by=self.user1
        )

        self.challenge2 = Challenge.objects.create(
            title="Other Test Challenge",
            short_description="Short description for other test challenge",
            description="Description for other test challenge",
            terms_and_conditions="Terms and conditions for other test challenge",
            submission_guidelines="Submission guidelines for other test challenge",
            creator=self.challenge_host_team1,
            published=False,
            enable_forum=True,
            anonymous_leaderboard=False,
            start_date=timezone.now() - timedelta(days=2),
            end_date=timezone.now() + timedelta(days=1),
        )

        self.url = reverse_lazy(
            "challenges:disable_challenge",
            kwargs={"challenge_pk": self.challenge.pk},
        )

    def test_disable_a_challenge(self):
        response = self.client.post(self.url, {})
        self.assertEqual(response.status_code, status.HTTP_204_NO_CONTENT)

    def test_particular_challenge_for_disable_does_not_exist(self):
        self.url = reverse_lazy(
            "challenges:disable_challenge",
            kwargs={"challenge_pk": self.challenge.pk + 2},
        )
        response = self.client.post(self.url, {})
        self.assertEqual(response.status_code, status.HTTP_403_FORBIDDEN)

    def test_when_user_does_not_have_permission_to_disable_particular_challenge(
        self
    ):
        self.url = reverse_lazy(
            "challenges:disable_challenge",
            kwargs={"challenge_pk": self.challenge2.pk},
        )
        expected = {
            "error": "Sorry, you are not allowed to perform this operation!"
        }
        response = self.client.post(self.url, {})
        self.assertEqual(list(response.data.values())[0], expected["error"])
        self.assertEqual(response.status_code, status.HTTP_403_FORBIDDEN)

    def test_disable_challenge_when_user_is_not_creator(self):
        self.url = reverse_lazy(
            "challenges:disable_challenge",
            kwargs={"challenge_pk": self.challenge2.pk},
        )
        # Now allot self.user as also a host of self.challenge_host_team1
        self.challenge_host = ChallengeHost.objects.create(
            user=self.user,
            team_name=self.challenge_host_team1,
            status=ChallengeHost.ACCEPTED,
            permissions=ChallengeHost.ADMIN,
        )

        expected = {
            "error": "Sorry, you are not allowed to perform this operation!"
        }
        response = self.client.post(self.url, {})
        self.assertEqual(list(response.data.values())[0], expected["error"])
        self.assertEqual(response.status_code, status.HTTP_403_FORBIDDEN)

    def test_disable_a_challenge_when_user_is_not_authenticated(self):
        self.client.force_authenticate(user=None)

        expected = {"error": "Authentication credentials were not provided."}

        response = self.client.post(self.url, {})
        self.assertEqual(list(response.data.values())[0], expected["error"])
        self.assertEqual(response.status_code, status.HTTP_401_UNAUTHORIZED)


class GetAllChallengesTest(BaseAPITestClass):
    url = reverse_lazy("challenges:get_all_challenges")

    def setUp(self):
        super(GetAllChallengesTest, self).setUp()
        self.url = reverse_lazy(
            "challenges:get_all_challenges", kwargs={"challenge_time": "PAST"}
        )

        # Present challenge
        self.challenge2 = Challenge.objects.create(
            title="Test Challenge 2",
            short_description="Short description for test challenge 2",
            description="Description for test challenge 2",
            terms_and_conditions="Terms and conditions for test challenge 2",
            submission_guidelines="Submission guidelines for test challenge 2",
            creator=self.challenge_host_team,
            published=True,
            enable_forum=True,
            approved_by_admin=True,
            anonymous_leaderboard=False,
            start_date=timezone.now() - timedelta(days=2),
            end_date=timezone.now() + timedelta(days=1),
        )

        # Past Challenge challenge
        self.challenge3 = Challenge.objects.create(
            title="Test Challenge 3",
            short_description="Short description for test challenge 3",
            description="Description for test challenge 3",
            terms_and_conditions="Terms and conditions for test challenge 3",
            submission_guidelines="Submission guidelines for test challenge 3",
            creator=self.challenge_host_team,
            published=True,
            enable_forum=True,
            approved_by_admin=True,
            leaderboard_description="Donec sollicitudin, nisi vel tempor semper, nulla odio dapibus felis",
            anonymous_leaderboard=False,
            start_date=timezone.now() - timedelta(days=2),
            end_date=timezone.now() - timedelta(days=1),
        )

        # Future challenge
        self.challenge4 = Challenge.objects.create(
            title="Test Challenge 4",
            short_description="Short description for test challenge 4",
            description="Description for test challenge 4",
            terms_and_conditions="Terms and conditions for test challenge 4",
            submission_guidelines="Submission guidelines for test challenge 4",
            creator=self.challenge_host_team,
            published=True,
            enable_forum=True,
            approved_by_admin=True,
            anonymous_leaderboard=False,
            start_date=timezone.now() + timedelta(days=2),
            end_date=timezone.now() + timedelta(days=1),
        )

        # Disabled challenge
        self.challenge5 = Challenge.objects.create(
            title="Test Challenge 5",
            short_description="Short description for test challenge 5",
            description="Description for test challenge 5",
            terms_and_conditions="Terms and conditions for test challenge 5",
            submission_guidelines="Submission guidelines for test challenge 5",
            creator=self.challenge_host_team,
            published=True,
            enable_forum=True,
            approved_by_admin=True,
            leaderboard_description=None,
            anonymous_leaderboard=False,
            start_date=timezone.now() + timedelta(days=2),
            end_date=timezone.now() + timedelta(days=1),
            is_disabled=True,
        )

    def test_get_past_challenges(self):
        expected = [
            {
                "id": self.challenge3.pk,
                "title": self.challenge3.title,
                "short_description": self.challenge3.short_description,
                "description": self.challenge3.description,
                "terms_and_conditions": self.challenge3.terms_and_conditions,
                "submission_guidelines": self.challenge3.submission_guidelines,
                "evaluation_details": self.challenge3.evaluation_details,
                "image": None,
                "start_date": "{0}{1}".format(
                    self.challenge3.start_date.isoformat(), "Z"
                ).replace("+00:00", ""),
                "end_date": "{0}{1}".format(
                    self.challenge3.end_date.isoformat(), "Z"
                ).replace("+00:00", ""),
                "creator": {
                    "id": self.challenge3.creator.pk,
                    "team_name": self.challenge3.creator.team_name,
                    "created_by": self.challenge3.creator.created_by.username,
                    "team_url": self.challenge3.creator.team_url,
                },
                "published": self.challenge3.published,
                "enable_forum": self.challenge3.enable_forum,
                "leaderboard_description": self.challenge3.leaderboard_description,
                "anonymous_leaderboard": self.challenge3.anonymous_leaderboard,
                "is_active": False,
                "allowed_email_domains": [],
                "blocked_email_domains": [],
                "approved_by_admin": True,
                "forum_url": self.challenge3.forum_url,
                "is_docker_based": self.challenge3.is_docker_based,
                "slug": self.challenge3.slug,
                "max_docker_image_size": self.challenge3.max_docker_image_size,
            }
        ]
        response = self.client.get(self.url, {}, format="json")
        self.assertEqual(response.status_code, status.HTTP_200_OK)
        self.assertEqual(response.data["results"], expected)

    def test_get_present_challenges(self):
        self.url = reverse_lazy(
            "challenges:get_all_challenges",
            kwargs={"challenge_time": "PRESENT"},
        )

        expected = [
            {
                "id": self.challenge2.pk,
                "title": self.challenge2.title,
                "short_description": self.challenge2.short_description,
                "description": self.challenge2.description,
                "terms_and_conditions": self.challenge2.terms_and_conditions,
                "submission_guidelines": self.challenge2.submission_guidelines,
                "evaluation_details": self.challenge2.evaluation_details,
                "image": None,
                "start_date": "{0}{1}".format(
                    self.challenge2.start_date.isoformat(), "Z"
                ).replace("+00:00", ""),
                "end_date": "{0}{1}".format(
                    self.challenge2.end_date.isoformat(), "Z"
                ).replace("+00:00", ""),
                "creator": {
                    "id": self.challenge2.creator.pk,
                    "team_name": self.challenge2.creator.team_name,
                    "created_by": self.challenge2.creator.created_by.username,
                    "team_url": self.challenge2.creator.team_url,
                },
                "published": self.challenge2.published,
                "enable_forum": self.challenge2.enable_forum,
                "leaderboard_description": self.challenge2.leaderboard_description,
                "anonymous_leaderboard": self.challenge2.anonymous_leaderboard,
                "is_active": True,
                "allowed_email_domains": [],
                "blocked_email_domains": [],
                "approved_by_admin": True,
                "forum_url": self.challenge2.forum_url,
                "is_docker_based": self.challenge2.is_docker_based,
                "slug": self.challenge2.slug,
                "max_docker_image_size": self.challenge2.max_docker_image_size,
            }
        ]
        response = self.client.get(self.url, {}, format="json")
        self.assertEqual(response.status_code, status.HTTP_200_OK)
        self.assertEqual(response.data["results"], expected)

    def test_get_future_challenges(self):
        self.url = reverse_lazy(
            "challenges:get_all_challenges",
            kwargs={"challenge_time": "FUTURE"},
        )

        expected = [
            {
                "id": self.challenge4.pk,
                "title": self.challenge4.title,
                "short_description": self.challenge4.short_description,
                "description": self.challenge4.description,
                "terms_and_conditions": self.challenge4.terms_and_conditions,
                "submission_guidelines": self.challenge4.submission_guidelines,
                "evaluation_details": self.challenge4.evaluation_details,
                "image": None,
                "start_date": "{0}{1}".format(
                    self.challenge4.start_date.isoformat(), "Z"
                ).replace("+00:00", ""),
                "end_date": "{0}{1}".format(
                    self.challenge4.end_date.isoformat(), "Z"
                ).replace("+00:00", ""),
                "creator": {
                    "id": self.challenge4.creator.pk,
                    "team_name": self.challenge4.creator.team_name,
                    "created_by": self.challenge4.creator.created_by.username,
                    "team_url": self.challenge4.creator.team_url,
                },
                "published": self.challenge4.published,
                "enable_forum": self.challenge4.enable_forum,
                "leaderboard_description": self.challenge4.leaderboard_description,
                "anonymous_leaderboard": self.challenge4.anonymous_leaderboard,
                "is_active": False,
                "allowed_email_domains": [],
                "blocked_email_domains": [],
                "approved_by_admin": True,
                "forum_url": self.challenge4.forum_url,
                "is_docker_based": self.challenge4.is_docker_based,
                "slug": self.challenge4.slug,
                "max_docker_image_size": self.challenge4.max_docker_image_size,
            }
        ]
        response = self.client.get(self.url, {}, format="json")
        self.assertEqual(response.status_code, status.HTTP_200_OK)
        self.assertEqual(response.data["results"], expected)

    def test_get_all_challenges(self):
        self.url = reverse_lazy(
            "challenges:get_all_challenges", kwargs={"challenge_time": "ALL"}
        )

        expected = [
            {
                "id": self.challenge4.pk,
                "title": self.challenge4.title,
                "short_description": self.challenge4.short_description,
                "description": self.challenge4.description,
                "terms_and_conditions": self.challenge4.terms_and_conditions,
                "submission_guidelines": self.challenge4.submission_guidelines,
                "evaluation_details": self.challenge4.evaluation_details,
                "image": None,
                "start_date": "{0}{1}".format(
                    self.challenge4.start_date.isoformat(), "Z"
                ).replace("+00:00", ""),
                "end_date": "{0}{1}".format(
                    self.challenge4.end_date.isoformat(), "Z"
                ).replace("+00:00", ""),
                "creator": {
                    "id": self.challenge4.creator.pk,
                    "team_name": self.challenge4.creator.team_name,
                    "created_by": self.challenge4.creator.created_by.username,
                    "team_url": self.challenge4.creator.team_url,
                },
                "published": self.challenge4.published,
                "enable_forum": self.challenge4.enable_forum,
                "leaderboard_description": self.challenge4.leaderboard_description,
                "anonymous_leaderboard": self.challenge4.anonymous_leaderboard,
                "is_active": False,
                "allowed_email_domains": [],
                "blocked_email_domains": [],
                "approved_by_admin": True,
                "forum_url": self.challenge4.forum_url,
                "is_docker_based": self.challenge4.is_docker_based,
                "slug": self.challenge4.slug,
                "max_docker_image_size": self.challenge4.max_docker_image_size,
            },
            {
                "id": self.challenge3.pk,
                "title": self.challenge3.title,
                "short_description": self.challenge3.short_description,
                "description": self.challenge3.description,
                "terms_and_conditions": self.challenge3.terms_and_conditions,
                "submission_guidelines": self.challenge3.submission_guidelines,
                "evaluation_details": self.challenge3.evaluation_details,
                "image": None,
                "start_date": "{0}{1}".format(
                    self.challenge3.start_date.isoformat(), "Z"
                ).replace("+00:00", ""),
                "end_date": "{0}{1}".format(
                    self.challenge3.end_date.isoformat(), "Z"
                ).replace("+00:00", ""),
                "creator": {
                    "id": self.challenge3.creator.pk,
                    "team_name": self.challenge3.creator.team_name,
                    "created_by": self.challenge3.creator.created_by.username,
                    "team_url": self.challenge3.creator.team_url,
                },
                "published": self.challenge3.published,
                "enable_forum": self.challenge3.enable_forum,
                "leaderboard_description": self.challenge3.leaderboard_description,
                "anonymous_leaderboard": self.challenge3.anonymous_leaderboard,
                "is_active": False,
                "allowed_email_domains": [],
                "blocked_email_domains": [],
                "approved_by_admin": True,
                "forum_url": self.challenge3.forum_url,
                "is_docker_based": self.challenge3.is_docker_based,
                "slug": self.challenge3.slug,
                "max_docker_image_size": self.challenge3.max_docker_image_size,
            },
            {
                "id": self.challenge2.pk,
                "title": self.challenge2.title,
                "short_description": self.challenge2.short_description,
                "description": self.challenge2.description,
                "terms_and_conditions": self.challenge2.terms_and_conditions,
                "submission_guidelines": self.challenge2.submission_guidelines,
                "evaluation_details": self.challenge2.evaluation_details,
                "image": None,
                "start_date": "{0}{1}".format(
                    self.challenge2.start_date.isoformat(), "Z"
                ).replace("+00:00", ""),
                "end_date": "{0}{1}".format(
                    self.challenge2.end_date.isoformat(), "Z"
                ).replace("+00:00", ""),
                "creator": {
                    "id": self.challenge2.creator.pk,
                    "team_name": self.challenge2.creator.team_name,
                    "created_by": self.challenge2.creator.created_by.username,
                    "team_url": self.challenge2.creator.team_url,
                },
                "published": self.challenge2.published,
                "enable_forum": self.challenge2.enable_forum,
                "leaderboard_description": self.challenge2.leaderboard_description,
                "anonymous_leaderboard": self.challenge2.anonymous_leaderboard,
                "is_active": True,
                "allowed_email_domains": [],
                "blocked_email_domains": [],
                "approved_by_admin": True,
                "forum_url": self.challenge2.forum_url,
                "is_docker_based": self.challenge2.is_docker_based,
                "slug": self.challenge2.slug,
                "max_docker_image_size": self.challenge2.max_docker_image_size,
            },
        ]
        response = self.client.get(self.url, {}, format="json")
        self.assertEqual(response.status_code, status.HTTP_200_OK)
        self.assertEqual(response.data["results"], expected)

    def test_incorrent_url_pattern_challenges(self):
        self.url = reverse_lazy(
            "challenges:get_all_challenges",
            kwargs={"challenge_time": "INCORRECT"},
        )
        expected = {"error": "Wrong url pattern!"}
        response = self.client.get(self.url, {}, format="json")
        self.assertEqual(response.status_code, status.HTTP_406_NOT_ACCEPTABLE)
        self.assertEqual(response.data, expected)


class GetFeaturedChallengesTest(BaseAPITestClass):
    url = reverse_lazy("challenges:get_featured_challenges")

    def setUp(self):
        super(GetFeaturedChallengesTest, self).setUp()
        self.url = reverse_lazy("challenges:get_featured_challenges")

        # Not a featured challenge
        self.challenge2 = Challenge.objects.create(
            title="Test Challenge 2",
            short_description="Short description for test challenge 2",
            description="Description for test challenge 2",
            terms_and_conditions="Terms and conditions for test challenge 2",
            submission_guidelines="Submission guidelines for test challenge 2",
            creator=self.challenge_host_team,
            published=True,
            enable_forum=True,
            approved_by_admin=True,
            anonymous_leaderboard=False,
            start_date=timezone.now() - timedelta(days=2),
            end_date=timezone.now() + timedelta(days=1),
        )

        # Featured challenge
        self.challenge3 = Challenge.objects.create(
            title="Test Challenge 3",
            short_description="Short description for test challenge 3",
            description="Description for test challenge 3",
            terms_and_conditions="Terms and conditions for test challenge 3",
            submission_guidelines="Submission guidelines for test challenge 3",
            creator=self.challenge_host_team,
            published=True,
            enable_forum=True,
            approved_by_admin=True,
            leaderboard_description=None,
            anonymous_leaderboard=False,
            start_date=timezone.now() - timedelta(days=2),
            end_date=timezone.now() - timedelta(days=1),
            featured=True,
        )

    def test_get_featured_challenges(self):
        expected = [
            {
                "id": self.challenge3.pk,
                "title": self.challenge3.title,
                "short_description": self.challenge3.short_description,
                "description": self.challenge3.description,
                "terms_and_conditions": self.challenge3.terms_and_conditions,
                "submission_guidelines": self.challenge3.submission_guidelines,
                "evaluation_details": self.challenge3.evaluation_details,
                "image": None,
                "start_date": "{0}{1}".format(
                    self.challenge3.start_date.isoformat(), "Z"
                ).replace("+00:00", ""),
                "end_date": "{0}{1}".format(
                    self.challenge3.end_date.isoformat(), "Z"
                ).replace("+00:00", ""),
                "creator": {
                    "id": self.challenge3.creator.pk,
                    "team_name": self.challenge3.creator.team_name,
                    "created_by": self.challenge3.creator.created_by.username,
                    "team_url": self.challenge3.creator.team_url,
                },
                "published": self.challenge3.published,
                "enable_forum": self.challenge3.enable_forum,
                "leaderboard_description": self.challenge3.leaderboard_description,
                "anonymous_leaderboard": self.challenge3.anonymous_leaderboard,
                "is_active": False,
                "allowed_email_domains": self.challenge3.allowed_email_domains,
                "blocked_email_domains": self.challenge3.blocked_email_domains,
                "approved_by_admin": True,
                "forum_url": self.challenge3.forum_url,
                "is_docker_based": self.challenge3.is_docker_based,
                "slug": self.challenge3.slug,
                "max_docker_image_size": self.challenge3.max_docker_image_size,
            }
        ]
        response = self.client.get(self.url, {}, format="json")
        self.assertEqual(response.status_code, status.HTTP_200_OK)
        self.assertEqual(response.data["results"], expected)


class GetChallengeByPk(BaseAPITestClass):
    def setUp(self):
        super(GetChallengeByPk, self).setUp()

        self.user1 = User.objects.create(
            username="user1",
            email="user1@test.com",
            password="secret_password",
        )

        EmailAddress.objects.create(
            user=self.user1,
            email="user1@test.com",
            primary=True,
            verified=True,
        )

        self.challenge3 = Challenge.objects.create(
            title="Test Challenge 3",
            short_description="Short description for test challenge 3",
            description="Description for test challenge 3",
            terms_and_conditions="Terms and conditions for test challenge 3",
            submission_guidelines="Submission guidelines for test challenge 3",
            creator=self.challenge_host_team,
            published=False,
            enable_forum=True,
            anonymous_leaderboard=False,
            start_date=timezone.now() - timedelta(days=2),
            end_date=timezone.now() + timedelta(days=1),
            approved_by_admin=False,
        )

        self.challenge4 = Challenge.objects.create(
            title="Test Challenge 4",
            short_description="Short description for test challenge 4",
            description="Description for test challenge 4",
            terms_and_conditions="Terms and conditions for test challenge 4",
            submission_guidelines="Submission guidelines for test challenge 4",
            creator=self.challenge_host_team,
            published=True,
            enable_forum=True,
            leaderboard_description="Curabitur nec placerat libero.",
            anonymous_leaderboard=False,
            start_date=timezone.now() - timedelta(days=2),
            end_date=timezone.now() + timedelta(days=1),
            is_disabled=False,
            approved_by_admin=True,
        )

        self.challenge5 = Challenge.objects.create(
            title="Test Challenge 5",
            short_description="Short description for test challenge 5",
            description="Description for test challenge 5",
            terms_and_conditions="Terms and conditions for test challenge 5",
            submission_guidelines="Submission guidelines for test challenge 5",
            creator=self.challenge_host_team,
            published=False,
            enable_forum=True,
            leaderboard_description=None,
            anonymous_leaderboard=False,
            start_date=timezone.now() - timedelta(days=2),
            end_date=timezone.now() + timedelta(days=1),
            is_disabled=True,
        )

    def test_get_challenge_by_pk_when_challenge_does_not_exists(self):
        self.url = reverse_lazy(
            "challenges:get_challenge_by_pk",
            kwargs={"pk": self.challenge3.pk + 10},
        )
        expected = {"error": "Challenge does not exist!"}
        response = self.client.get(self.url, {})
        self.assertEqual(response.data, expected)
        self.assertEqual(response.status_code, status.HTTP_406_NOT_ACCEPTABLE)

    def test_get_challenge_by_pk_when_user_is_challenge_host(self):
        self.url = reverse_lazy(
            "challenges:get_challenge_by_pk", kwargs={"pk": self.challenge3.pk}
        )
        expected = {
            "id": self.challenge3.pk,
            "title": self.challenge3.title,
            "short_description": self.challenge3.short_description,
            "description": self.challenge3.description,
            "terms_and_conditions": self.challenge3.terms_and_conditions,
            "submission_guidelines": self.challenge3.submission_guidelines,
            "evaluation_details": self.challenge3.evaluation_details,
            "image": None,
            "start_date": "{0}{1}".format(
                self.challenge3.start_date.isoformat(), "Z"
            ).replace("+00:00", ""),
            "end_date": "{0}{1}".format(
                self.challenge3.end_date.isoformat(), "Z"
            ).replace("+00:00", ""),
            "creator": {
                "id": self.challenge3.creator.pk,
                "team_name": self.challenge3.creator.team_name,
                "created_by": self.challenge3.creator.created_by.username,
                "team_url": self.challenge3.creator.team_url,
            },
            "published": self.challenge3.published,
            "enable_forum": self.challenge3.enable_forum,
            "leaderboard_description": self.challenge3.leaderboard_description,
            "anonymous_leaderboard": self.challenge3.anonymous_leaderboard,
            "is_active": True,
            "allowed_email_domains": [],
            "blocked_email_domains": [],
            "approved_by_admin": self.challenge3.approved_by_admin,
            "forum_url": self.challenge3.forum_url,
            "is_docker_based": self.challenge3.is_docker_based,
            "slug": self.challenge3.slug,
            "max_docker_image_size": self.challenge3.max_docker_image_size,
        }

        response = self.client.get(self.url, {})
        self.assertEqual(response.data, expected)
        self.assertEqual(response.status_code, status.HTTP_200_OK)

    def test_get_challenge_by_pk_when_user_is_not_challenge_host(self):
        """
        This is a corner case in which a user is not a challenge host
        but tries but access the challenge created by challenge host.
        """
        self.url = reverse_lazy(
            "challenges:get_challenge_by_pk", kwargs={"pk": self.challenge3.pk}
        )
        self.client.force_authenticate(user=self.user1)
        expected = {"error": "Challenge does not exist!"}

        response = self.client.get(self.url, {})
        self.assertEqual(response.data, expected)
        self.assertEqual(response.status_code, status.HTTP_406_NOT_ACCEPTABLE)

    def test_get_challenge_by_pk_when_user_is_participant(self):
        self.url = reverse_lazy(
            "challenges:get_challenge_by_pk", kwargs={"pk": self.challenge4.pk}
        )
        expected = {
            "id": self.challenge4.pk,
            "title": self.challenge4.title,
            "short_description": self.challenge4.short_description,
            "description": self.challenge4.description,
            "terms_and_conditions": self.challenge4.terms_and_conditions,
            "submission_guidelines": self.challenge4.submission_guidelines,
            "evaluation_details": self.challenge4.evaluation_details,
            "image": None,
            "start_date": "{0}{1}".format(
                self.challenge4.start_date.isoformat(), "Z"
            ).replace("+00:00", ""),
            "end_date": "{0}{1}".format(
                self.challenge4.end_date.isoformat(), "Z"
            ).replace("+00:00", ""),
            "creator": {
                "id": self.challenge4.creator.pk,
                "team_name": self.challenge4.creator.team_name,
                "created_by": self.challenge4.creator.created_by.username,
                "team_url": self.challenge4.creator.team_url,
            },
            "published": self.challenge4.published,
            "enable_forum": self.challenge4.enable_forum,
            "leaderboard_description": self.challenge4.leaderboard_description,
            "anonymous_leaderboard": self.challenge4.anonymous_leaderboard,
            "is_active": True,
            "allowed_email_domains": [],
            "blocked_email_domains": [],
            "approved_by_admin": self.challenge4.approved_by_admin,
            "forum_url": self.challenge4.forum_url,
            "is_docker_based": self.challenge4.is_docker_based,
            "slug": self.challenge4.slug,
            "max_docker_image_size": self.challenge4.max_docker_image_size,
        }

        self.client.force_authenticate(user=self.user1)
        response = self.client.get(self.url, {})
        self.assertEqual(response.data, expected)
        self.assertEqual(response.status_code, status.HTTP_200_OK)

    def test_get_challenge_by_pk_when_challenge_is_disabled(self):
        self.url = reverse_lazy(
            "challenges:get_challenge_by_pk", kwargs={"pk": self.challenge5.pk}
        )
        expected = {"error": "Sorry, the challenge was removed!"}
        response = self.client.get(self.url, {})
        self.assertEqual(response.data, expected)
        self.assertEqual(response.status_code, status.HTTP_406_NOT_ACCEPTABLE)


class GetChallengeBasedOnTeams(BaseAPITestClass):
    def setUp(self):
        super(GetChallengeBasedOnTeams, self).setUp()

        self.challenge_host_team2 = ChallengeHostTeam.objects.create(
            team_name="Some Test Challenge Host Team", created_by=self.user
        )

        self.challenge_host2 = ChallengeHost.objects.create(
            user=self.user,
            team_name=self.challenge_host_team2,
            status=ChallengeHost.ACCEPTED,
            permissions=ChallengeHost.ADMIN,
        )

        self.challenge = Challenge.objects.create(
            title="Test Challenge",
            short_description="Short description for test challenge",
            description="Description for test challenge",
            terms_and_conditions="Terms and conditions for test challenge",
            submission_guidelines="Submission guidelines for test challenge",
            creator=self.challenge_host_team,
            published=True,
            enable_forum=True,
            leaderboard_description=None,
            anonymous_leaderboard=False,
            start_date=timezone.now() - timedelta(days=2),
            end_date=timezone.now() + timedelta(days=1),
            approved_by_admin=True,
        )

        self.challenge2 = Challenge.objects.create(
            title="Some Test Challenge",
            short_description="Short description for some test challenge",
            description="Description for some test challenge",
            terms_and_conditions="Terms and conditions for some test challenge",
            submission_guidelines="Submission guidelines for some test challenge",
            creator=self.challenge_host_team2,
            published=True,
            enable_forum=True,
            anonymous_leaderboard=False,
            start_date=timezone.now() - timedelta(days=2),
            end_date=timezone.now() + timedelta(days=1),
            approved_by_admin=True,
        )

        self.participant_team2 = ParticipantTeam.objects.create(
            team_name="Some Participant Team", created_by=self.user
        )

        self.participant2 = Participant.objects.create(
            user=self.user,
            status=Participant.SELF,
            team=self.participant_team2,
        )

        self.challenge2.participant_teams.add(self.participant_team2)

    def test_get_challenge_when_host_team_is_given(self):
        self.url = reverse_lazy("challenges:get_challenges_based_on_teams")

        expected = [
            {
                "id": self.challenge2.pk,
                "title": self.challenge2.title,
                "short_description": self.challenge2.short_description,
                "description": self.challenge2.description,
                "terms_and_conditions": self.challenge2.terms_and_conditions,
                "submission_guidelines": self.challenge2.submission_guidelines,
                "evaluation_details": self.challenge2.evaluation_details,
                "image": None,
                "start_date": "{0}{1}".format(
                    self.challenge2.start_date.isoformat(), "Z"
                ).replace("+00:00", ""),
                "end_date": "{0}{1}".format(
                    self.challenge2.end_date.isoformat(), "Z"
                ).replace("+00:00", ""),
                "creator": {
                    "id": self.challenge2.creator.pk,
                    "team_name": self.challenge2.creator.team_name,
                    "created_by": self.challenge2.creator.created_by.username,
                    "team_url": self.challenge2.creator.team_url,
                },
                "published": self.challenge2.published,
                "enable_forum": self.challenge2.enable_forum,
                "leaderboard_description": self.challenge2.leaderboard_description,
                "anonymous_leaderboard": self.challenge2.anonymous_leaderboard,
                "is_active": True,
                "allowed_email_domains": [],
                "blocked_email_domains": [],
                "approved_by_admin": True,
                "forum_url": self.challenge2.forum_url,
                "is_docker_based": self.challenge2.is_docker_based,
                "slug": self.challenge2.slug,
                "max_docker_image_size": self.challenge2.max_docker_image_size,
            }
        ]

        response = self.client.get(
            self.url, {"host_team": self.challenge_host_team2.pk}
        )
        self.assertEqual(response.data["results"], expected)
        self.assertEqual(response.status_code, status.HTTP_200_OK)

    def test_get_challenge_when_participant_team_is_given(self):
        self.url = reverse_lazy("challenges:get_challenges_based_on_teams")

        expected = [
            {
                "id": self.challenge2.pk,
                "title": self.challenge2.title,
                "short_description": self.challenge2.short_description,
                "description": self.challenge2.description,
                "terms_and_conditions": self.challenge2.terms_and_conditions,
                "submission_guidelines": self.challenge2.submission_guidelines,
                "evaluation_details": self.challenge2.evaluation_details,
                "image": None,
                "start_date": "{0}{1}".format(
                    self.challenge2.start_date.isoformat(), "Z"
                ).replace("+00:00", ""),
                "end_date": "{0}{1}".format(
                    self.challenge2.end_date.isoformat(), "Z"
                ).replace("+00:00", ""),
                "creator": {
                    "id": self.challenge2.creator.pk,
                    "team_name": self.challenge2.creator.team_name,
                    "created_by": self.challenge2.creator.created_by.username,
                    "team_url": self.challenge2.creator.team_url,
                },
                "published": self.challenge2.published,
                "enable_forum": self.challenge2.enable_forum,
                "leaderboard_description": self.challenge2.leaderboard_description,
                "anonymous_leaderboard": self.challenge2.anonymous_leaderboard,
                "is_active": True,
                "allowed_email_domains": [],
                "blocked_email_domains": [],
                "approved_by_admin": True,
                "forum_url": self.challenge2.forum_url,
                "is_docker_based": self.challenge2.is_docker_based,
                "slug": self.challenge2.slug,
                "max_docker_image_size": self.challenge2.max_docker_image_size,
            }
        ]

        response = self.client.get(
            self.url, {"participant_team": self.participant_team2.pk}
        )
        self.assertEqual(response.data["results"], expected)
        self.assertEqual(response.status_code, status.HTTP_200_OK)

    def test_get_challenge_when_mode_is_participant(self):
        self.url = reverse_lazy("challenges:get_challenges_based_on_teams")

        expected = [
            {
                "id": self.challenge2.pk,
                "title": self.challenge2.title,
                "short_description": self.challenge2.short_description,
                "description": self.challenge2.description,
                "terms_and_conditions": self.challenge2.terms_and_conditions,
                "submission_guidelines": self.challenge2.submission_guidelines,
                "evaluation_details": self.challenge2.evaluation_details,
                "image": None,
                "start_date": "{0}{1}".format(
                    self.challenge2.start_date.isoformat(), "Z"
                ).replace("+00:00", ""),
                "end_date": "{0}{1}".format(
                    self.challenge2.end_date.isoformat(), "Z"
                ).replace("+00:00", ""),
                "creator": {
                    "id": self.challenge2.creator.pk,
                    "team_name": self.challenge2.creator.team_name,
                    "created_by": self.challenge2.creator.created_by.username,
                    "team_url": self.challenge2.creator.team_url,
                },
                "published": self.challenge2.published,
                "enable_forum": self.challenge2.enable_forum,
                "leaderboard_description": self.challenge2.leaderboard_description,
                "anonymous_leaderboard": self.challenge2.anonymous_leaderboard,
                "is_active": True,
                "allowed_email_domains": [],
                "blocked_email_domains": [],
                "approved_by_admin": True,
                "forum_url": self.challenge2.forum_url,
                "is_docker_based": self.challenge2.is_docker_based,
                "slug": self.challenge2.slug,
                "max_docker_image_size": self.challenge2.max_docker_image_size,
            }
        ]

        response = self.client.get(self.url, {"mode": "participant"})
        self.assertEqual(response.data["results"], expected)
        self.assertEqual(response.status_code, status.HTTP_200_OK)

    def test_get_challenge_when_mode_is_host(self):
        self.url = reverse_lazy("challenges:get_challenges_based_on_teams")

        expected = [
            {
                "id": self.challenge.pk,
                "title": self.challenge.title,
                "short_description": self.challenge.short_description,
                "description": self.challenge.description,
                "terms_and_conditions": self.challenge.terms_and_conditions,
                "submission_guidelines": self.challenge.submission_guidelines,
                "evaluation_details": self.challenge.evaluation_details,
                "image": None,
                "start_date": "{0}{1}".format(
                    self.challenge.start_date.isoformat(), "Z"
                ).replace("+00:00", ""),
                "end_date": "{0}{1}".format(
                    self.challenge.end_date.isoformat(), "Z"
                ).replace("+00:00", ""),
                "creator": {
                    "id": self.challenge.creator.pk,
                    "team_name": self.challenge.creator.team_name,
                    "created_by": self.challenge.creator.created_by.username,
                    "team_url": self.challenge.creator.team_url,
                },
                "published": self.challenge.published,
                "enable_forum": self.challenge.enable_forum,
                "leaderboard_description": self.challenge.leaderboard_description,
                "anonymous_leaderboard": self.challenge.anonymous_leaderboard,
                "is_active": True,
                "allowed_email_domains": [],
                "blocked_email_domains": [],
                "approved_by_admin": True,
                "forum_url": self.challenge.forum_url,
                "is_docker_based": self.challenge.is_docker_based,
                "slug": self.challenge.slug,
                "max_docker_image_size": self.challenge.max_docker_image_size,
            },
            {
                "id": self.challenge2.pk,
                "title": self.challenge2.title,
                "short_description": self.challenge2.short_description,
                "description": self.challenge2.description,
                "terms_and_conditions": self.challenge2.terms_and_conditions,
                "submission_guidelines": self.challenge2.submission_guidelines,
                "evaluation_details": self.challenge2.evaluation_details,
                "image": None,
                "start_date": "{0}{1}".format(
                    self.challenge2.start_date.isoformat(), "Z"
                ).replace("+00:00", ""),
                "end_date": "{0}{1}".format(
                    self.challenge2.end_date.isoformat(), "Z"
                ).replace("+00:00", ""),
                "creator": {
                    "id": self.challenge2.creator.pk,
                    "team_name": self.challenge2.creator.team_name,
                    "created_by": self.challenge2.creator.created_by.username,
                    "team_url": self.challenge2.creator.team_url,
                },
                "published": self.challenge2.published,
                "enable_forum": self.challenge2.enable_forum,
                "leaderboard_description": self.challenge2.leaderboard_description,
                "anonymous_leaderboard": self.challenge2.anonymous_leaderboard,
                "is_active": True,
                "allowed_email_domains": [],
                "blocked_email_domains": [],
                "approved_by_admin": True,
                "forum_url": self.challenge2.forum_url,
                "is_docker_based": self.challenge2.is_docker_based,
                "slug": self.challenge2.slug,
                "max_docker_image_size": self.challenge2.max_docker_image_size,
            },
        ]

        response = self.client.get(self.url, {"mode": "host"})
        self.assertEqual(response.data["results"], expected)
        self.assertEqual(response.status_code, status.HTTP_200_OK)

    def test_get_challenge_with_incorrect_url_pattern(self):
        self.url = reverse_lazy("challenges:get_challenges_based_on_teams")

        expected = {"error": "Invalid url pattern!"}
        response = self.client.get(
            self.url, {"invalid_q_param": "invalidvalue"}
        )
        self.assertEqual(response.data, expected)
        self.assertEqual(response.status_code, status.HTTP_406_NOT_ACCEPTABLE)

    def test_get_challenge_with_incorrect_url_pattern_with_all_values(self):
        self.url = reverse_lazy("challenges:get_challenges_based_on_teams")

        expected = {"error": "Invalid url pattern!"}
        response = self.client.get(
            self.url,
            {
                "host_team": self.challenge_host_team2.pk,
                "participant_team": self.participant_team2.pk,
                "mode": "participant",
            },
        )
        self.assertEqual(response.data, expected)
        self.assertEqual(response.status_code, status.HTTP_406_NOT_ACCEPTABLE)


class BaseChallengePhaseClass(BaseAPITestClass):
    def setUp(self):
        super(BaseChallengePhaseClass, self).setUp()
        try:
            os.makedirs("/tmp/evalai")
        except OSError:
            pass

        with self.settings(MEDIA_ROOT="/tmp/evalai"):
            self.challenge_phase = ChallengePhase.objects.create(
                name="Challenge Phase",
                description="Description for Challenge Phase",
                leaderboard_public=False,
                is_public=True,
                start_date=timezone.now() - timedelta(days=2),
                end_date=timezone.now() + timedelta(days=1),
                challenge=self.challenge,
                test_annotation=SimpleUploadedFile(
                    "test_sample_file.txt",
                    b"Dummy file content",
                    content_type="text/plain",
                ),
                max_submissions_per_day=100000,
                max_submissions_per_month=100000,
                max_submissions=100000,
<<<<<<< HEAD
                codename='Phase Code Name'
=======
                codename="Phase Code Name",
>>>>>>> 07c705ed
            )
            self.challenge_phase.slug = "{}-{}-{}".format(
                self.challenge.title.split(" ")[0].lower(),
                self.challenge_phase.codename.replace(" ", "-").lower(),
                self.challenge.pk,
            )[:198]
            self.challenge_phase.save()

            self.private_challenge_phase = ChallengePhase.objects.create(
                name="Private Challenge Phase",
                description="Description for Private Challenge Phase",
                leaderboard_public=False,
                is_public=False,
                start_date=timezone.now() - timedelta(days=2),
                end_date=timezone.now() + timedelta(days=1),
                challenge=self.challenge,
                test_annotation=SimpleUploadedFile(
                    "test_sample_file.txt",
                    b"Dummy file content",
                    content_type="text/plain",
                ),
                max_submissions_per_day=100000,
                max_submissions_per_month=100000,
                max_submissions=100000,
                codename="Private Phase Code Name",
            )
            self.private_challenge_phase.slug = "{}-{}-{}".format(
                self.challenge.title.split(" ")[0].lower(),
                self.private_challenge_phase.codename.replace(
                    " ", "-"
                ).lower(),
                self.challenge.pk,
            )[:198]
            self.private_challenge_phase.save()

    def tearDown(self):
        shutil.rmtree("/tmp/evalai")


class GetChallengePhaseTest(BaseChallengePhaseClass):
    def setUp(self):
        super(GetChallengePhaseTest, self).setUp()
        self.url = reverse_lazy(
            "challenges:get_challenge_phase_list",
            kwargs={"challenge_pk": self.challenge.pk},
        )

    def test_get_challenge_phase(self):
        expected = [
            {
                "id": self.challenge_phase.id,
                "name": self.challenge_phase.name,
                "description": self.challenge_phase.description,
                "leaderboard_public": self.challenge_phase.leaderboard_public,
                "start_date": "{0}{1}".format(
                    self.challenge_phase.start_date.isoformat(), "Z"
                ).replace("+00:00", ""),
                "end_date": "{0}{1}".format(
                    self.challenge_phase.end_date.isoformat(), "Z"
                ).replace("+00:00", ""),
                "challenge": self.challenge_phase.challenge.pk,
                "is_public": self.challenge_phase.is_public,
                "is_active": True,
                "codename": "Phase Code Name",
                "max_submissions_per_day": self.challenge_phase.max_submissions_per_day,
                "max_submissions_per_month": self.challenge_phase.max_submissions_per_month,
                "max_submissions": self.challenge_phase.max_submissions,
                "slug": self.challenge_phase.slug,
            },
            {
                "id": self.private_challenge_phase.id,
                "name": self.private_challenge_phase.name,
                "description": self.private_challenge_phase.description,
                "leaderboard_public": self.private_challenge_phase.leaderboard_public,
                "start_date": "{0}{1}".format(
                    self.private_challenge_phase.start_date.isoformat(), "Z"
                ).replace("+00:00", ""),
                "end_date": "{0}{1}".format(
                    self.private_challenge_phase.end_date.isoformat(), "Z"
                ).replace("+00:00", ""),
                "challenge": self.private_challenge_phase.challenge.pk,
                "is_public": self.private_challenge_phase.is_public,
                "is_active": True,
                "codename": self.private_challenge_phase.codename,
                "max_submissions_per_day": self.private_challenge_phase.max_submissions_per_day,
                "max_submissions_per_month": self.private_challenge_phase.max_submissions_per_month,
                "max_submissions": self.private_challenge_phase.max_submissions,
                "slug": self.private_challenge_phase.slug,
            },
        ]

        response = self.client.get(self.url, {})
        self.assertEqual(response.data["results"], expected)
        self.assertEqual(response.status_code, status.HTTP_200_OK)

    def test_get_challenge_phase_when_user_is_not_authenticated(self):
        expected = [
            {
                "id": self.challenge_phase.id,
                "name": self.challenge_phase.name,
                "description": self.challenge_phase.description,
                "leaderboard_public": self.challenge_phase.leaderboard_public,
                "start_date": "{0}{1}".format(
                    self.challenge_phase.start_date.isoformat(), "Z"
                ).replace("+00:00", ""),
                "end_date": "{0}{1}".format(
                    self.challenge_phase.end_date.isoformat(), "Z"
                ).replace("+00:00", ""),
                "challenge": self.challenge_phase.challenge.pk,
                "is_public": self.challenge_phase.is_public,
                "is_active": True,
                "codename": "Phase Code Name",
                "max_submissions_per_day": self.challenge_phase.max_submissions_per_day,
                "max_submissions": self.challenge_phase.max_submissions,
                "max_submissions_per_month": self.challenge_phase.max_submissions_per_month,
                "slug": self.challenge_phase.slug,
            }
        ]
        self.client.force_authenticate(user=None)
        response = self.client.get(self.url, {})
        self.assertEqual(response.data["results"], expected)
        self.assertEqual(response.status_code, status.HTTP_200_OK)

    def test_particular_challenge_for_challenge_phase_does_not_exist(self):
        self.url = reverse_lazy(
            "challenges:get_challenge_phase_list",
            kwargs={"challenge_pk": self.challenge.pk + 1},
        )
        expected = {"error": "Challenge does not exist"}
        response = self.client.get(self.url, {})
        self.assertEqual(response.data, expected)
        self.assertEqual(response.status_code, status.HTTP_406_NOT_ACCEPTABLE)

    def test_get_challenge_phase_when_user_is_host(self):
        expected = [
            {
                "id": self.challenge_phase.id,
                "name": self.challenge_phase.name,
                "description": self.challenge_phase.description,
                "leaderboard_public": self.challenge_phase.leaderboard_public,
                "start_date": "{0}{1}".format(
                    self.challenge_phase.start_date.isoformat(), "Z"
                ).replace("+00:00", ""),
                "end_date": "{0}{1}".format(
                    self.challenge_phase.end_date.isoformat(), "Z"
                ).replace("+00:00", ""),
                "challenge": self.challenge_phase.challenge.pk,
                "is_public": self.challenge_phase.is_public,
                "is_active": True,
                "codename": "Phase Code Name",
                "max_submissions_per_day": self.challenge_phase.max_submissions_per_day,
                "max_submissions_per_month": self.challenge_phase.max_submissions_per_month,
                "max_submissions": self.challenge_phase.max_submissions,
                "slug": self.challenge_phase.slug,
            },
            {
                "id": self.private_challenge_phase.id,
                "name": self.private_challenge_phase.name,
                "description": self.private_challenge_phase.description,
                "leaderboard_public": self.private_challenge_phase.leaderboard_public,
                "start_date": "{0}{1}".format(
                    self.private_challenge_phase.start_date.isoformat(), "Z"
                ).replace("+00:00", ""),
                "end_date": "{0}{1}".format(
                    self.private_challenge_phase.end_date.isoformat(), "Z"
                ).replace("+00:00", ""),
                "challenge": self.private_challenge_phase.challenge.pk,
                "is_public": self.private_challenge_phase.is_public,
                "is_active": True,
                "codename": self.private_challenge_phase.codename,
                "max_submissions_per_day": self.private_challenge_phase.max_submissions_per_day,
                "max_submissions_per_month": self.challenge_phase.max_submissions_per_month,
                "max_submissions": self.private_challenge_phase.max_submissions,
                "slug": self.private_challenge_phase.slug,
            },
        ]

        self.client.force_authenticate(user=self.user)
        response = self.client.get(self.url, {})
        self.assertEqual(response.data["results"], expected)
        self.assertEqual(response.status_code, status.HTTP_200_OK)

    def test_get_challenge_phase_when_a_phase_is_not_public(self):
        self.challenge_phase.is_public = False
        self.challenge_phase.save()

        expected = []

        self.client.force_authenticate(user=None)
        response = self.client.get(self.url, {})
        self.assertEqual(response.data["results"], expected)
        self.assertEqual(response.status_code, status.HTTP_200_OK)


class CreateChallengePhaseTest(BaseChallengePhaseClass):
    def setUp(self):
        super(CreateChallengePhaseTest, self).setUp()
        self.url = reverse_lazy(
            "challenges:get_challenge_phase_list",
            kwargs={"challenge_pk": self.challenge.pk},
        )
        self.data = {
            "name": "New Challenge Phase",
            "description": "Description for new challenge phase",
            "start_date": "{0}{1}".format(
                self.challenge_phase.start_date.isoformat(), "Z"
            ).replace("+00:00", ""),
            "end_date": "{0}{1}".format(
                self.challenge_phase.end_date.isoformat(), "Z"
            ).replace("+00:00", ""),
        }

    @override_settings(MEDIA_ROOT="/tmp/evalai")
    def test_create_challenge_phase_with_all_data(self):
        self.data["test_annotation"] = SimpleUploadedFile(
            "another_test_file.txt",
            b"Another Dummy file content",
            content_type="text/plain",
        )
        self.data["codename"] = "Test Code Name"
        response = self.client.post(self.url, self.data, format="multipart")
        self.assertEqual(response.status_code, status.HTTP_201_CREATED)

    @override_settings(MEDIA_ROOT="/tmp/evalai")
    def test_create_challenge_phase_with_same_codename(self):
        self.data["test_annotation"] = SimpleUploadedFile(
            "another_test_file.txt",
            b"Another Dummy file content",
            content_type="text/plain",
        )

        expected = {
            "non_field_errors": [
                "The fields codename, challenge must make a unique set."
            ]
        }
        response = self.client.post(self.url, self.data, format="multipart")
        self.assertEqual(response.data, expected)
        self.assertEqual(response.status_code, status.HTTP_400_BAD_REQUEST)

    def test_create_challenge_phase_with_no_data(self):
        del self.data["name"]
        response = self.client.post(self.url, self.data)
        self.assertEqual(response.status_code, status.HTTP_400_BAD_REQUEST)

    def test_create_challenge_phase_when_user_is_not_authenticated(self):
        self.client.force_authenticate(user=None)

        expected = {"error": "Authentication credentials were not provided."}

        response = self.client.post(self.url, {})
        self.assertEqual(list(response.data.values())[0], expected["error"])
        self.assertEqual(response.status_code, status.HTTP_401_UNAUTHORIZED)

    def test_create_challenge_phase_when_user_is_not_creator(self):
        self.user1 = User.objects.create(
            username="otheruser", password="other_secret_password"
        )

        self.challenge_host_team1 = ChallengeHostTeam.objects.create(
            team_name="Other Test Challenge Host Team", created_by=self.user1
        )

        # Now allot self.user as also a host of self.challenge_host_team1
        self.challenge_host = ChallengeHost.objects.create(
            user=self.user,
            team_name=self.challenge_host_team1,
            status=ChallengeHost.ACCEPTED,
            permissions=ChallengeHost.ADMIN,
        )

        self.challenge2 = Challenge.objects.create(
            title="Other Test Challenge",
            short_description="Short description for other test challenge",
            description="Description for other test challenge",
            terms_and_conditions="Terms and conditions for other test challenge",
            submission_guidelines="Submission guidelines for other test challenge",
            creator=self.challenge_host_team1,
            published=False,
            enable_forum=True,
            anonymous_leaderboard=False,
            start_date=timezone.now() - timedelta(days=2),
            end_date=timezone.now() + timedelta(days=1),
        )

        self.url = reverse_lazy(
            "challenges:get_challenge_phase_list",
            kwargs={"challenge_pk": self.challenge2.pk},
        )

        expected = {
            "error": "Sorry, you are not allowed to perform this operation!"
        }
        response = self.client.post(self.url, {})
        self.assertEqual(list(response.data.values())[0], expected["error"])
        self.assertEqual(response.status_code, status.HTTP_403_FORBIDDEN)


class GetParticularChallengePhase(BaseChallengePhaseClass):
    def setUp(self):
        super(GetParticularChallengePhase, self).setUp()
        self.url = reverse_lazy(
            "challenges:get_challenge_phase_detail",
            kwargs={
                "challenge_pk": self.challenge.pk,
                "pk": self.challenge_phase.pk,
            },
        )

    def test_get_particular_challenge_phase_if_user_is_participant(self):
        expected = {
            "id": self.challenge_phase.id,
            "name": self.challenge_phase.name,
            "description": self.challenge_phase.description,
            "leaderboard_public": self.challenge_phase.leaderboard_public,
            "start_date": "{0}{1}".format(
                self.challenge_phase.start_date.isoformat(), "Z"
            ).replace("+00:00", ""),
            "end_date": "{0}{1}".format(
                self.challenge_phase.end_date.isoformat(), "Z"
            ).replace("+00:00", ""),
            "challenge": self.challenge_phase.challenge.pk,
            "is_public": self.challenge_phase.is_public,
            "is_active": True,
            "codename": "Phase Code Name",
            "max_submissions_per_day": self.challenge_phase.max_submissions_per_day,
            "max_submissions": self.challenge_phase.max_submissions,
            "max_submissions_per_month": self.challenge_phase.max_submissions_per_month,
            "slug": self.challenge_phase.slug,
        }
        self.client.force_authenticate(user=self.participant_user)
        response = self.client.get(self.url, {})
        self.assertEqual(response.data, expected)
        self.assertEqual(response.status_code, status.HTTP_200_OK)

    def test_get_particular_challenge_phase_if_user_is_challenge_host(self):
        expected = {
            "id": self.challenge_phase.id,
            "name": self.challenge_phase.name,
            "description": self.challenge_phase.description,
            "leaderboard_public": self.challenge_phase.leaderboard_public,
            "start_date": "{0}{1}".format(
                self.challenge_phase.start_date.isoformat(), "Z"
            ).replace("+00:00", ""),
            "end_date": "{0}{1}".format(
                self.challenge_phase.end_date.isoformat(), "Z"
            ).replace("+00:00", ""),
            "challenge": self.challenge_phase.challenge.pk,
            "is_public": self.challenge_phase.is_public,
            "is_submission_public": self.challenge_phase.is_submission_public,
            "is_active": True,
            "codename": "Phase Code Name",
            "max_submissions_per_day": self.challenge_phase.max_submissions_per_day,
            "max_submissions": self.challenge_phase.max_submissions,
            "max_submissions_per_month": self.challenge_phase.max_submissions_per_month,
            "test_annotation": "http://testserver%s"
            % (self.challenge_phase.test_annotation.url),
            "slug": self.challenge_phase.slug,
        }
        self.client.force_authenticate(user=self.user)
        response = self.client.get(self.url, {})
        self.assertEqual(response.data, expected)
        self.assertEqual(response.status_code, status.HTTP_200_OK)

    def test_update_challenge_phase_when_user_is_not_its_creator(self):
        self.user1 = User.objects.create(
            username="someuser1",
            email="user1@test.com",
            password="secret_psassword",
        )

        EmailAddress.objects.create(
            user=self.user1,
            email="user1@test.com",
            primary=True,
            verified=True,
        )

        self.client.force_authenticate(user=self.user1)

        expected = {
            "detail": "Sorry, you are not allowed to perform this operation!"
        }

        response = self.client.put(
            self.url, {"name": "Rose Phase", "description": "New description."}
        )
        self.assertEqual(response.data, expected)
        self.assertEqual(response.status_code, status.HTTP_403_FORBIDDEN)

    def test_update_challenge_phase_when_user_is_its_creator(self):
        new_name = "Rose Phase"
        new_description = "New description."
        expected = {
            "id": self.challenge_phase.id,
            "name": new_name,
            "description": new_description,
            "leaderboard_public": self.challenge_phase.leaderboard_public,
            "start_date": "{0}{1}".format(
                self.challenge_phase.start_date.isoformat(), "Z"
            ).replace("+00:00", ""),
            "end_date": "{0}{1}".format(
                self.challenge_phase.end_date.isoformat(), "Z"
            ).replace("+00:00", ""),
            "challenge": self.challenge_phase.challenge.pk,
            "is_public": self.challenge_phase.is_public,
            "is_active": True,
            "codename": "Phase Code Name",
            "max_submissions_per_day": self.challenge_phase.max_submissions_per_day,
            "max_submissions": self.challenge_phase.max_submissions,
            "max_submissions_per_month": self.challenge_phase.max_submissions_per_month,
            "slug": self.challenge_phase.slug,
        }
        response = self.client.put(
            self.url, {"name": new_name, "description": new_description}
        )
        self.assertEqual(response.data, expected)
        self.assertEqual(response.status_code, status.HTTP_200_OK)

    def test_particular_challenge_phase_does_not_exist(self):
        self.url = reverse_lazy(
            "challenges:get_challenge_phase_detail",
            kwargs={
                "challenge_pk": self.challenge.pk,
                "pk": self.challenge_phase.pk + 2,
            },
        )
        expected = {"error": "ChallengePhase does not exist"}
        response = self.client.get(self.url, {})
        self.assertEqual(response.data, expected)
        self.assertEqual(response.status_code, status.HTTP_406_NOT_ACCEPTABLE)

    def test_particular_challenge_host_team_for_challenge_does_not_exist(self):
        self.url = reverse_lazy(
            "challenges:get_challenge_phase_detail",
            kwargs={
                "challenge_pk": self.challenge.pk + 1,
                "pk": self.challenge_phase.pk,
            },
        )
        expected = {"error": "Challenge does not exist"}
        response = self.client.get(self.url, {})
        self.assertEqual(response.data, expected)
        self.assertEqual(response.status_code, status.HTTP_406_NOT_ACCEPTABLE)

    def test_get_particular_challenge_phase_when_user_is_not_authenticated(
        self
    ):
        self.client.force_authenticate(user=None)

        expected = {"error": "Authentication credentials were not provided."}

        response = self.client.post(self.url, {})
        self.assertEqual(list(response.data.values())[0], expected["error"])
        self.assertEqual(response.status_code, status.HTTP_401_UNAUTHORIZED)


class UpdateParticularChallengePhase(BaseChallengePhaseClass):
    def setUp(self):
        super(UpdateParticularChallengePhase, self).setUp()
        self.url = reverse_lazy(
            "challenges:get_challenge_phase_detail",
            kwargs={
                "challenge_pk": self.challenge.pk,
                "pk": self.challenge_phase.pk,
            },
        )

        self.partial_update_challenge_phase_name = (
            "Partial Update Challenge Phase Name"
        )
        self.update_challenge_phase_title = "Update Challenge Phase Name"
        self.update_description = "Update Challenge Phase Description"
        self.data = {
            "name": self.update_challenge_phase_title,
            "description": self.update_description,
        }

    def test_particular_challenge_phase_partial_update(self):
        self.partial_update_data = {
            "name": self.partial_update_challenge_phase_name
        }
        expected = {
            "id": self.challenge_phase.id,
            "name": self.partial_update_challenge_phase_name,
            "description": self.challenge_phase.description,
            "leaderboard_public": self.challenge_phase.leaderboard_public,
            "start_date": "{0}{1}".format(
                self.challenge_phase.start_date.isoformat(), "Z"
            ).replace("+00:00", ""),
            "end_date": "{0}{1}".format(
                self.challenge_phase.end_date.isoformat(), "Z"
            ).replace("+00:00", ""),
            "challenge": self.challenge_phase.challenge.pk,
            "is_public": self.challenge_phase.is_public,
            "is_active": True,
            "codename": "Phase Code Name",
            "max_submissions_per_day": self.challenge_phase.max_submissions_per_day,
            "max_submissions": self.challenge_phase.max_submissions,
            "max_submissions_per_month": self.challenge_phase.max_submissions_per_month,
            "slug": self.challenge_phase.slug,
        }
        response = self.client.patch(self.url, self.partial_update_data)
        self.assertEqual(response.data, expected)
        self.assertEqual(response.status_code, status.HTTP_200_OK)

    @override_settings(MEDIA_ROOT="/tmp/evalai")
    def test_particular_challenge_phase_update(self):

        self.update_test_annotation = SimpleUploadedFile(
            "update_test_sample_file.txt",
            b"Dummy update file content",
            content_type="text/plain",
        )
        self.data["test_annotation"] = self.update_test_annotation
        response = self.client.put(self.url, self.data, format="multipart")
        self.assertEqual(response.status_code, status.HTTP_200_OK)

    def test_particular_challenge_update_with_no_data(self):
        self.data = {"name": ""}
        response = self.client.put(self.url, self.data)
        self.assertEqual(response.status_code, status.HTTP_400_BAD_REQUEST)

    def test_particular_challenge_update_when_user_is_not_authenticated(self):
        self.client.force_authenticate(user=None)

        expected = {"error": "Authentication credentials were not provided."}

        response = self.client.post(self.url, {})
        self.assertEqual(list(response.data.values())[0], expected["error"])
        self.assertEqual(response.status_code, status.HTTP_401_UNAUTHORIZED)


class DeleteParticularChallengePhase(BaseChallengePhaseClass):
    def setUp(self):
        super(DeleteParticularChallengePhase, self).setUp()
        self.url = reverse_lazy(
            "challenges:get_challenge_phase_detail",
            kwargs={
                "challenge_pk": self.challenge.pk,
                "pk": self.challenge_phase.pk,
            },
        )

    def test_particular_challenge_delete(self):
        response = self.client.delete(self.url, {})
        self.assertEqual(response.status_code, status.HTTP_204_NO_CONTENT)

    def test_particular_challenge_delete_when_user_is_not_authenticated(self):
        self.client.force_authenticate(user=None)

        expected = {"error": "Authentication credentials were not provided."}

        response = self.client.post(self.url, {})
        self.assertEqual(list(response.data.values())[0], expected["error"])
        self.assertEqual(response.status_code, status.HTTP_401_UNAUTHORIZED)


class BaseChallengePhaseSplitClass(BaseAPITestClass):
    def setUp(self):
        super(BaseChallengePhaseSplitClass, self).setUp()
        try:
            os.makedirs("/tmp/evalai")
        except OSError:
            pass

        self.participant_user = User.objects.create(
            username="someuser1",
            email="participant@test.com",
            password="secret_password1",
        )

        EmailAddress.objects.create(
            user=self.participant_user,
            email="participant@test.com",
            primary=True,
            verified=True,
        )

        self.participant_team = ParticipantTeam.objects.create(
            team_name="Participant Team for get challenge phase split tests",
            created_by=self.participant_user,
        )

        self.participant = Participant.objects.create(
            user=self.participant_user,
            status=Participant.SELF,
            team=self.participant_team,
        )

        with self.settings(MEDIA_ROOT="/tmp/evalai"):
            self.challenge_phase = ChallengePhase.objects.create(
                name="Challenge Phase",
                description="Description for Challenge Phase",
                leaderboard_public=False,
                is_public=False,
                start_date=timezone.now() - timedelta(days=2),
                end_date=timezone.now() + timedelta(days=1),
                challenge=self.challenge,
                test_annotation=SimpleUploadedFile(
                    "test_sample_file.txt",
                    b"Dummy file content",
                    content_type="text/plain",
                ),
            )

        self.dataset_split = DatasetSplit.objects.create(
            name="Test Dataset Split", codename="test-split"
        )
        self.dataset_split_host = DatasetSplit.objects.create(
            name="Test Dataset Split host", codename="test-split-host"
        )

        self.leaderboard = Leaderboard.objects.create(
            schema=json.dumps({"hello": "world"})
        )

        self.challenge_phase_split = ChallengePhaseSplit.objects.create(
            dataset_split=self.dataset_split,
            challenge_phase=self.challenge_phase,
            leaderboard=self.leaderboard,
            visibility=ChallengePhaseSplit.PUBLIC,
        )

        self.challenge_phase_split_host = ChallengePhaseSplit.objects.create(
            dataset_split=self.dataset_split_host,
            challenge_phase=self.challenge_phase,
            leaderboard=self.leaderboard,
            visibility=ChallengePhaseSplit.HOST,
        )

    def tearDown(self):
        shutil.rmtree("/tmp/evalai")


class GetChallengePhaseSplitTest(BaseChallengePhaseSplitClass):
    def setUp(self):
        super(GetChallengePhaseSplitTest, self).setUp()
        self.url = reverse_lazy(
            "challenges:challenge_phase_split_list",
            kwargs={"challenge_pk": self.challenge.pk},
        )

    def test_get_challenge_phase_split(self):
        expected = [
            {
                "id": self.challenge_phase_split.id,
                "challenge_phase": self.challenge_phase.id,
                "challenge_phase_name": self.challenge_phase.name,
                "dataset_split": self.dataset_split.id,
                "dataset_split_name": self.dataset_split.name,
                "visibility": self.challenge_phase_split.visibility,
            }
        ]
        self.client.force_authenticate(user=self.participant_user)
        response = self.client.get(self.url, {})
        self.assertEqual(response.data, expected)
        self.assertEqual(response.status_code, status.HTTP_200_OK)

    def test_get_challenge_phase_split_when_challenge_phase_does_not_exist(
        self
    ):
        self.url = reverse_lazy(
            "challenges:challenge_phase_split_list",
            kwargs={"challenge_pk": self.challenge.pk},
        )

        self.challenge.delete()

        expected = {"error": "Challenge does not exist"}
        response = self.client.get(self.url, {})
        self.assertEqual(response.data, expected)
        self.assertEqual(response.status_code, status.HTTP_406_NOT_ACCEPTABLE)

    def test_get_challenge_phase_split_when_user_is_challenge_host(self):
        self.url = reverse_lazy(
            "challenges:challenge_phase_split_list",
            kwargs={"challenge_pk": self.challenge.pk},
        )
        expected = [
            {
                "id": self.challenge_phase_split.id,
                "challenge_phase": self.challenge_phase.id,
                "challenge_phase_name": self.challenge_phase.name,
                "dataset_split": self.dataset_split.id,
                "dataset_split_name": self.dataset_split.name,
                "visibility": self.challenge_phase_split.visibility,
            },
            {
                "id": self.challenge_phase_split_host.id,
                "challenge_phase": self.challenge_phase.id,
                "challenge_phase_name": self.challenge_phase.name,
                "dataset_split": self.dataset_split_host.id,
                "dataset_split_name": self.dataset_split_host.name,
                "visibility": self.challenge_phase_split_host.visibility,
            },
        ]
        self.client.force_authenticate(user=self.user)
        response = self.client.get(self.url, {})
        self.assertEqual(response.data, expected)
        self.assertEqual(response.status_code, status.HTTP_200_OK)


class CreateChallengeUsingZipFile(APITestCase):
    def setUp(self):
        self.client = APIClient(enforce_csrf_checks=True)

        self.user = User.objects.create(
            username="host", email="host@test.com", password="secret_password"
        )

        EmailAddress.objects.create(
            user=self.user, email="user@test.com", primary=True, verified=True
        )

        self.challenge_host_team = ChallengeHostTeam.objects.create(
            team_name="Test Challenge Host Team", created_by=self.user
        )

        self.path = join(
            settings.BASE_DIR, "examples", "example1", "test_zip_file"
        )

        self.challenge = Challenge.objects.create(
            title="Challenge Title",
            short_description="Short description of the challenge (preferably 140 characters)",
            description=open(join(self.path, "description.html"), "rb")
            .read()
            .decode("utf-8"),
            terms_and_conditions=open(
                join(self.path, "terms_and_conditions.html"), "rb"
            )
            .read()
            .decode("utf-8"),
            submission_guidelines=open(
                join(self.path, "submission_guidelines.html"), "rb"
            )
            .read()
            .decode("utf-8"),
            evaluation_details=open(
                join(self.path, "evaluation_details.html"), "rb"
            )
            .read()
            .decode("utf-8"),
            creator=self.challenge_host_team,
            published=False,
            enable_forum=True,
            anonymous_leaderboard=False,
            start_date=timezone.now() - timedelta(days=2),
            end_date=timezone.now() + timedelta(days=1),
        )
        self.challenge.slug = "{}-{}".format(
            self.challenge.title.replace(" ", "-").lower(), self.challenge.pk
        )[:199]
        self.challenge.save()

        with self.settings(MEDIA_ROOT="/tmp/evalai"):
            self.challenge_phase = ChallengePhase.objects.create(
                name="Challenge Phase",
                description=open(
                    join(self.path, "challenge_phase_description.html"), "rb"
                )
                .read()
                .decode("utf-8"),
                leaderboard_public=False,
                is_public=False,
                start_date=timezone.now() - timedelta(days=2),
                end_date=timezone.now() + timedelta(days=1),
                challenge=self.challenge,
                test_annotation=SimpleUploadedFile(
                    open(join(self.path, "test_annotation.txt"), "rb").name,
                    open(join(self.path, "test_annotation.txt"), "rb").read(),
                    content_type="text/plain",
                ),
            )
        self.dataset_split = DatasetSplit.objects.create(
            name="Name of the dataset split",
            codename="codename of dataset split",
        )

        self.leaderboard = Leaderboard.objects.create(
            schema=json.dumps(
                {
                    "labels": ["yes/no", "number", "others", "overall"],
                    "default_order_by": "overall",
                }
            )
        )

        self.challenge_phase_split = ChallengePhaseSplit.objects.create(
            dataset_split=self.dataset_split,
            challenge_phase=self.challenge_phase,
            leaderboard=self.leaderboard,
            visibility=ChallengePhaseSplit.PUBLIC,
        )

        self.zip_file = open(
            join(
                settings.BASE_DIR, "examples", "example1", "test_zip_file.zip"
            ),
            "rb",
        )

        self.test_zip_file = SimpleUploadedFile(
            self.zip_file.name,
            self.zip_file.read(),
            content_type="application/zip",
        )

        self.zip_configuration = ChallengeConfiguration.objects.create(
            user=self.user,
            challenge=self.challenge,
            zip_configuration=SimpleUploadedFile(
                self.zip_file.name,
                self.zip_file.read(),
                content_type="application/zip",
            ),
            stdout_file=None,
            stderr_file=None,
        )
        self.client.force_authenticate(user=self.user)

        self.input_zip_file = SimpleUploadedFile(
            "test_sample.zip",
            b"Dummy File Content",
            content_type="application/zip",
        )

    def test_create_challenge_using_zip_file_when_zip_file_is_not_uploaded(
        self
    ):
        self.url = reverse_lazy(
            "challenges:create_challenge_using_zip_file",
            kwargs={"challenge_host_team_pk": self.challenge_host_team.pk},
        )
        expected = {"zip_configuration": ["No file was submitted."]}
        response = self.client.post(self.url, {})
        self.assertEqual(response.data, expected)
        self.assertEqual(response.status_code, status.HTTP_400_BAD_REQUEST)

    def test_create_challenge_using_zip_file_when_zip_file_is_not_uploaded_successfully(
        self
    ):
        self.url = reverse_lazy(
            "challenges:create_challenge_using_zip_file",
            kwargs={"challenge_host_team_pk": self.challenge_host_team.pk},
        )

        expected = {
            "zip_configuration": [
                "The submitted data was not a file. Check the encoding type on the form."
            ]
        }
        response = self.client.post(
            self.url, {"zip_configuration": self.input_zip_file}
        )
        self.assertEqual(response.data, expected)
        self.assertEqual(response.status_code, status.HTTP_400_BAD_REQUEST)

    def test_create_challenge_using_zip_file_when_server_error_occurs(self):
        self.url = reverse_lazy(
            "challenges:create_challenge_using_zip_file",
            kwargs={"challenge_host_team_pk": self.challenge_host_team.pk},
        )
        expected = {
            "error": "A server error occured while processing zip file. Please try again!"
        }
        response = self.client.post(
            self.url,
            {"zip_configuration": self.input_zip_file},
            format="multipart",
        )
        self.assertEqual(response.data, expected)
        self.assertEqual(response.status_code, status.HTTP_406_NOT_ACCEPTABLE)

    def test_create_challenge_using_zip_file_when_challenge_host_team_does_not_exists(
        self
    ):
        self.url = reverse_lazy(
            "challenges:create_challenge_using_zip_file",
            kwargs={
                "challenge_host_team_pk": self.challenge_host_team.pk + 10
            },
        )
        expected = {
            "detail": "ChallengeHostTeam {} does not exist".format(
                self.challenge_host_team.pk + 10
            )
        }
        response = self.client.post(
            self.url,
            {"zip_configuration": self.input_zip_file},
            format="multipart",
        )
        self.assertEqual(response.data, expected)
        self.assertEqual(response.status_code, status.HTTP_404_NOT_FOUND)

    def test_create_challenge_using_zip_file_when_user_is_not_authenticated(
        self
    ):
        self.url = reverse_lazy(
            "challenges:create_challenge_using_zip_file",
            kwargs={"challenge_host_team_pk": self.challenge_host_team.pk},
        )
        self.client.force_authenticate(user=None)

        expected = {"error": "Authentication credentials were not provided."}

        response = self.client.post(self.url, {})
        self.assertEqual(list(response.data.values())[0], expected["error"])
        self.assertEqual(response.status_code, status.HTTP_401_UNAUTHORIZED)

    def test_create_challenge_using_zip_file_success(self):
        self.url = reverse_lazy(
            "challenges:create_challenge_using_zip_file",
            kwargs={"challenge_host_team_pk": self.challenge_host_team.pk},
        )

        self.assertEqual(Challenge.objects.count(), 1)
        self.assertEqual(DatasetSplit.objects.count(), 1)
        self.assertEqual(Leaderboard.objects.count(), 1)
        self.assertEqual(ChallengePhaseSplit.objects.count(), 1)

        with mock.patch("challenges.views.requests.get") as m:
            resp = mock.Mock()
            resp.content = self.test_zip_file.read()
            resp.status_code = 200
            m.return_value = resp
            response = self.client.post(
                self.url,
                {"zip_configuration": self.input_zip_file},
                format="multipart",
            )
            self.assertEqual(response.status_code, status.HTTP_201_CREATED)

        self.assertEqual(Challenge.objects.count(), 2)
        self.assertEqual(DatasetSplit.objects.count(), 2)
        self.assertEqual(Leaderboard.objects.count(), 2)
        self.assertEqual(ChallengePhaseSplit.objects.count(), 2)


class GetAllSubmissionsTest(BaseAPITestClass):
    def setUp(self):
        super(GetAllSubmissionsTest, self).setUp()

        self.user5 = User.objects.create(
            username="otheruser",
            password="other_secret_password",
            email="user5@test.com",
        )

        self.user6 = User.objects.create(
            username="participant",
            password="secret password",
            email="user6@test.com",
        )

        self.user7 = User.objects.create(
            username="not a challenge host of challenge5",
            password="secret password",
        )

        EmailAddress.objects.create(
            user=self.user5,
            email="user5@test.com",
            primary=True,
            verified=True,
        )

        EmailAddress.objects.create(
            user=self.user6,
            email="user6@test.com",
            primary=True,
            verified=True,
        )

        EmailAddress.objects.create(
            user=self.user7,
            email="user7@test.com",
            primary=True,
            verified=True,
        )

        self.challenge_host_team7 = ChallengeHostTeam.objects.create(
            team_name="Other Test Challenge Host Team7", created_by=self.user7
        )
        self.challenge_host_team5 = ChallengeHostTeam.objects.create(
            team_name="Other Test Challenge Host Team5", created_by=self.user5
        )

        # Now allot self.user as also a host of self.challenge_host_team1
        self.challenge_host5 = ChallengeHost.objects.create(
            user=self.user5,
            team_name=self.challenge_host_team5,
            status=ChallengeHost.ACCEPTED,
            permissions=ChallengeHost.ADMIN,
        )

        self.participant_team6 = ParticipantTeam.objects.create(
            team_name="Participant Team 1 for Challenge5",
            created_by=self.user6,
        )

        self.participant_team7 = ParticipantTeam.objects.create(
            team_name="Participant Team 2 for Challenge5",
            created_by=self.user7,
        )

        self.participant6 = Participant.objects.create(
            user=self.user6,
            status=Participant.ACCEPTED,
            team=self.participant_team6,
        )

        self.challenge5 = Challenge.objects.create(
            title="Other Test Challenge",
            short_description="Short description for other test challenge",
            description="Description for other test challenge",
            terms_and_conditions="Terms and conditions for other test challenge",
            submission_guidelines="Submission guidelines for other test challenge",
            creator=self.challenge_host_team5,
            published=False,
            enable_forum=True,
            anonymous_leaderboard=False,
            start_date=timezone.now() - timedelta(days=2),
            end_date=timezone.now() + timedelta(days=1),
        )

        try:
            os.makedirs("/tmp/evalai")
        except OSError:
            pass

        with self.settings(MEDIA_ROOT="/tmp/evalai"):
            self.challenge5_phase1 = ChallengePhase.objects.create(
                name="Challenge Phase 1",
                description="Description for Challenge Phase 1",
                leaderboard_public=False,
                codename="Phase Code Name 1",
                is_public=True,
                start_date=timezone.now() - timedelta(days=2),
                end_date=timezone.now() + timedelta(days=1),
                challenge=self.challenge5,
                test_annotation=SimpleUploadedFile(
                    "test_sample_file.txt",
                    b"Dummy file content 1",
                    content_type="text/plain",
                ),
            )

        with self.settings(MEDIA_ROOT="/tmp/evalai"):
            self.challenge5_phase2 = ChallengePhase.objects.create(
                name="Challenge Phase 2",
                description="Description for Challenge Phase",
                leaderboard_public=False,
                codename="Phase Code Name 2",
                is_public=True,
                start_date=timezone.now() - timedelta(days=2),
                end_date=timezone.now() + timedelta(days=1),
                challenge=self.challenge5,
                test_annotation=SimpleUploadedFile(
                    "test_sample_file.txt",
                    b"Dummy file content 2",
                    content_type="text/plain",
                ),
            )

        with self.settings(MEDIA_ROOT="/tmp/evalai"):
            self.challenge5_phase3 = ChallengePhase.objects.create(
                name="Challenge Phase",
                description="Description for Challenge Phase",
                leaderboard_public=False,
                is_public=True,
                start_date=timezone.now() - timedelta(days=2),
                end_date=timezone.now() + timedelta(days=1),
                challenge=self.challenge5,
                test_annotation=SimpleUploadedFile(
                    "test_sample_file.txt",
                    b"Dummy file content",
                    content_type="text/plain",
                ),
            )

        with self.settings(MEDIA_ROOT="/tmp/evalai"):
            self.submission1 = Submission.objects.create(
                participant_team=self.participant_team6,
                challenge_phase=self.challenge5_phase3,
                created_by=self.challenge_host_team5.created_by,
                status="submitted",
                input_file=SimpleUploadedFile(
                    "test_sample_file.txt",
                    b"Dummy file content",
                    content_type="text/plain",
                ),
                method_name="Test Method 1",
                method_description="Test Description 1",
                project_url="http://testserver1/",
                publication_url="http://testserver1/",
                is_public=True,
            )

        with self.settings(MEDIA_ROOT="/tmp/evalai"):
            self.submission2 = Submission.objects.create(
                participant_team=self.participant_team6,
                challenge_phase=self.challenge5_phase1,
                created_by=self.challenge_host_team5.created_by,
                status="submitted",
                input_file=SimpleUploadedFile(
                    "test_sample_file.txt",
                    b"Dummy file content",
                    content_type="text/plain",
                ),
                method_name="Test Method 2",
                method_description="Test Description 2",
                project_url="http://testserver2/",
                publication_url="http://testserver2/",
                is_public=True,
            )

        with self.settings(MEDIA_ROOT="/tmp/evalai"):
            self.submission3 = Submission.objects.create(
                participant_team=self.participant_team6,
                challenge_phase=self.challenge5_phase1,
                created_by=self.challenge_host_team5.created_by,
                status="submitted",
                input_file=SimpleUploadedFile(
                    "test_sample_file.txt",
                    b"Dummy file content",
                    content_type="text/plain",
                ),
                method_name="Test Method 3",
                method_description="Test Description 3",
                project_url="http://testserver3/",
                publication_url="http://testserver3/",
                is_public=True,
            )

        self.client.force_authenticate(user=self.user6)

    def test_get_all_submissions_when_challenge_does_not_exist(self):
        self.url = reverse_lazy(
            "challenges:get_all_submissions_of_challenge",
            kwargs={
                "challenge_pk": self.challenge5.pk + 10,
                "challenge_phase_pk": self.challenge5_phase3.pk,
            },
        )
        expected = {
            "detail": "Challenge {} does not exist".format(
                self.challenge5.pk + 10
            )
        }
        response = self.client.get(self.url, {})
        self.assertEqual(response.data, expected)
        self.assertEqual(response.status_code, status.HTTP_404_NOT_FOUND)

    def test_get_all_submissions_when_challenge_phase_does_not_exist(self):
        self.url = reverse_lazy(
            "challenges:get_all_submissions_of_challenge",
            kwargs={
                "challenge_pk": self.challenge5.pk,
                "challenge_phase_pk": self.challenge5_phase3.pk + 10,
            },
        )
        expected = {
            "error": "Challenge Phase {} does not exist".format(
                self.challenge5_phase3.pk + 10
            )
        }
        response = self.client.get(self.url, {})
        self.assertEqual(response.data, expected)
        self.assertEqual(response.status_code, status.HTTP_404_NOT_FOUND)

    def test_get_all_submissions_when_user_is_host_of_challenge(self):
        self.url_phase1 = reverse_lazy(
            "challenges:get_all_submissions_of_challenge",
            kwargs={
                "challenge_pk": self.challenge5.pk,
                "challenge_phase_pk": self.challenge5_phase1.pk,
            },
        )
        self.url_phase2 = reverse_lazy(
            "challenges:get_all_submissions_of_challenge",
            kwargs={
                "challenge_pk": self.challenge5.pk,
                "challenge_phase_pk": self.challenge5_phase2.pk,
            },
        )
        self.client.force_authenticate(user=self.user5)
        submissions = [self.submission3, self.submission2]
        expected = []
        for submission in submissions:
            expected.append(
                {
                    "id": submission.id,
                    "participant_team": submission.participant_team.team_name,
                    "challenge_phase": submission.challenge_phase.name,
                    "created_by": submission.created_by.username,
                    "status": submission.status,
                    "is_public": submission.is_public,
                    "submission_number": submission.submission_number,
                    "submitted_at": "{0}{1}".format(
                        submission.submitted_at.isoformat(), "Z"
                    ).replace("+00:00", ""),
                    "execution_time": submission.execution_time,
                    "input_file": "http://testserver%s"
                    % (submission.input_file.url),
                    "stdout_file": None,
                    "stderr_file": None,
                    "submission_result_file": None,
                    "submission_metadata_file": None,
                    "participant_team_members_email_ids": ["user6@test.com"],
                    "participant_team_members": [
                        {"username": "participant", "email": "user6@test.com"}
                    ],
                    "created_at": submission.created_at,
                    "method_name": submission.method_name,
                }
            )
        response_phase1 = self.client.get(self.url_phase1, {})
        response_phase2 = self.client.get(self.url_phase2, {})
        self.assertEqual(response_phase1.data["results"], expected)
        self.assertEqual(response_phase1.status_code, status.HTTP_200_OK)
        self.assertEqual(response_phase2.data["results"], [])
        self.assertEqual(response_phase2.status_code, status.HTTP_200_OK)

    def test_get_all_submissions_when_user_is_participant_of_challenge(self):
        self.url = reverse_lazy(
            "challenges:get_all_submissions_of_challenge",
            kwargs={
                "challenge_pk": self.challenge5.pk,
                "challenge_phase_pk": self.challenge5_phase3.pk,
            },
        )
        self.client.force_authenticate(user=self.user6)
        expected = [
            {
                "id": self.submission1.id,
                "participant_team": self.submission1.participant_team.pk,
                "participant_team_name": self.submission1.participant_team.team_name,
                "execution_time": self.submission1.execution_time,
                "challenge_phase": self.submission1.challenge_phase.pk,
                "created_by": self.submission1.created_by.pk,
                "status": self.submission1.status,
                "input_file": "http://testserver%s"
                % (self.submission1.input_file.url),
                "method_name": self.submission1.method_name,
                "method_description": self.submission1.method_description,
                "project_url": self.submission1.project_url,
                "publication_url": self.submission1.publication_url,
                "stdout_file": None,
                "stderr_file": None,
                "submission_result_file": None,
                "submitted_at": "{0}{1}".format(
                    self.submission1.submitted_at.isoformat(), "Z"
                ).replace("+00:00", ""),
                "is_public": self.submission1.is_public,
                "when_made_public": self.submission1.when_made_public,
            }
        ]
        self.challenge5.participant_teams.add(self.participant_team6)
        self.challenge5.save()
        response = self.client.get(self.url, {})
        self.assertEqual(response.data["results"], expected)
        self.assertEqual(response.status_code, status.HTTP_200_OK)

    def test_get_all_submissions_when_user_is_neither_host_nor_participant_of_challenge(
        self
    ):
        self.client.force_authenticate(user=self.user7)
        self.url = reverse_lazy(
            "challenges:get_all_submissions_of_challenge",
            kwargs={
                "challenge_pk": self.challenge5.pk,
                "challenge_phase_pk": self.challenge5_phase3.pk,
            },
        )
        expected = {
            "error": "You are neither host nor participant of the challenge!"
        }
        self.challenge5.participant_teams.add(self.participant_team6)
        self.challenge5.save()
        response = self.client.get(self.url, {})
        self.assertEqual(response.data, expected)
        self.assertEqual(response.status_code, status.HTTP_400_BAD_REQUEST)


class DownloadAllSubmissionsFileTest(BaseAPITestClass):
    def setUp(self):
        super(DownloadAllSubmissionsFileTest, self).setUp()

        self.user1 = User.objects.create(
            username="otheruser1",
            password="other_secret_password",
            email="user1@test.com",
        )

        self.user2 = User.objects.create(
            username="otheruser2",
            password="other_secret_password",
            email="user2@test.com",
        )

        EmailAddress.objects.create(
            user=self.user1,
            email="user1@test.com",
            primary=True,
            verified=True,
        )

        EmailAddress.objects.create(
            user=self.user2,
            email="user2@test.com",
            primary=True,
            verified=True,
        )

        self.participant_team1 = ParticipantTeam.objects.create(
            team_name="Participant Team for Challenge8", created_by=self.user1
        )

        self.participant1 = Participant.objects.create(
            user=self.user1,
            status=Participant.ACCEPTED,
            team=self.participant_team1,
        )

        try:
            os.makedirs("/tmp/evalai")
        except OSError:
            pass

        with self.settings(MEDIA_ROOT="/tmp/evalai"):
            self.challenge_phase = ChallengePhase.objects.create(
                name="Challenge Phase",
                description="Description for Challenge Phase",
                leaderboard_public=False,
                is_public=True,
                start_date=timezone.now() - timedelta(days=2),
                end_date=timezone.now() + timedelta(days=1),
                challenge=self.challenge,
                test_annotation=SimpleUploadedFile(
                    "test_sample_file.txt",
                    b"Dummy file content",
                    content_type="text/plain",
                ),
            )
        with self.settings(MEDIA_ROOT="/tmp/evalai"):
            self.submission = Submission.objects.create(
                participant_team=self.participant_team1,
                challenge_phase=self.challenge_phase,
                created_by=self.participant_team1.created_by,
                status="submitted",
                input_file=SimpleUploadedFile(
                    "test_sample_file.txt",
                    b"Dummy file content",
                    content_type="text/plain",
                ),
                method_name="Test Method",
                method_description="Test Description",
                project_url="http://testserver/",
                publication_url="http://testserver/",
                is_public=True,
            )

        self.file_type_csv = "csv"

        self.file_type_pdf = "pdf"

    def test_download_all_submissions_when_challenge_does_not_exist(self):
        self.url = reverse_lazy(
            "challenges:download_all_submissions",
            kwargs={
                "challenge_pk": self.challenge.pk + 10,
                "challenge_phase_pk": self.challenge_phase.pk,
                "file_type": self.file_type_csv,
            },
        )
        expected = {
            "detail": "Challenge {} does not exist".format(
                self.challenge.pk + 10
            )
        }
        response = self.client.get(self.url, {})
        self.assertEqual(response.data, expected)
        self.assertEqual(response.status_code, status.HTTP_404_NOT_FOUND)

    def test_download_all_submissions_when_challenge_phase_does_not_exist(
        self
    ):
        self.url = reverse_lazy(
            "challenges:download_all_submissions",
            kwargs={
                "challenge_pk": self.challenge.pk,
                "challenge_phase_pk": self.challenge_phase.pk + 10,
                "file_type": self.file_type_csv,
            },
        )
        expected = {
            "error": "Challenge Phase {} does not exist".format(
                self.challenge_phase.pk + 10
            )
        }
        response = self.client.get(self.url, {})
        self.assertEqual(response.data, expected)
        self.assertEqual(response.status_code, status.HTTP_404_NOT_FOUND)

    def test_download_all_submissions_when_file_type_is_not_csv(self):
        self.url = reverse_lazy(
            "challenges:download_all_submissions",
            kwargs={
                "challenge_pk": self.challenge.pk,
                "challenge_phase_pk": self.challenge_phase.pk,
                "file_type": self.file_type_pdf,
            },
        )
        expected = {"error": "The file type requested is not valid!"}
        response = self.client.get(self.url, {})
        self.assertEqual(response.data, expected)
        self.assertEqual(response.status_code, status.HTTP_400_BAD_REQUEST)

    def test_download_all_submissions_when_user_is_challenge_host(self):
        self.url = reverse_lazy(
            "challenges:download_all_submissions",
            kwargs={
                "challenge_pk": self.challenge.pk,
                "challenge_phase_pk": self.challenge_phase.pk,
                "file_type": self.file_type_csv,
            },
        )
        response = self.client.get(self.url, {})
        self.assertEqual(response.status_code, status.HTTP_200_OK)

    def test_download_all_submissions_when_user_is_challenge_participant(self):
        self.url = reverse_lazy(
            "challenges:download_all_submissions",
            kwargs={
                "challenge_pk": self.challenge.pk,
                "challenge_phase_pk": self.challenge_phase.pk,
                "file_type": self.file_type_csv,
            },
        )

        self.challenge.participant_teams.add(self.participant_team1)
        self.challenge.save()
        response = self.client.get(self.url, {})
        self.assertEqual(response.status_code, status.HTTP_200_OK)

    def test_download_all_submissions_when_user_is_neither_a_challenge_host_nor_a_participant(
        self
    ):
        self.url = reverse_lazy(
            "challenges:download_all_submissions",
            kwargs={
                "challenge_pk": self.challenge.pk,
                "challenge_phase_pk": self.challenge_phase.pk,
                "file_type": self.file_type_csv,
            },
        )

        self.client.force_authenticate(user=self.user2)

        expected = {
            "error": "You are neither host nor participant of the challenge!"
        }
        response = self.client.get(self.url, {})
        self.assertEqual(response.data, expected)
        self.assertEqual(response.status_code, status.HTTP_400_BAD_REQUEST)


class CreateLeaderboardTest(BaseAPITestClass):
    def setUp(self):
        super(CreateLeaderboardTest, self).setUp()
        self.url = reverse_lazy("challenges:create_leaderboard")
        self.data = [
            {"schema": {"key": "value"}},
            {"schema": {"key2": "value2"}},
        ]

    def test_create_leaderboard_with_all_data(self):
        self.url = reverse_lazy("challenges:create_leaderboard")
        response = self.client.post(self.url, self.data)
        self.assertEqual(response.status_code, status.HTTP_201_CREATED)

    def test_create_leaderboard_with_no_data(self):
        self.url = reverse_lazy("challenges:create_leaderboard")
        self.data = []
        response = self.client.post(self.url, self.data)
        self.assertEqual(response.status_code, status.HTTP_400_BAD_REQUEST)


class GetOrUpdateLeaderboardTest(BaseAPITestClass):
    def setUp(self):
        super(GetOrUpdateLeaderboardTest, self).setUp()
        self.leaderboard = Leaderboard.objects.create(
            schema=json.dumps(
                {
                    "labels": ["yes/no", "number", "others", "overall"],
                    "default_order_by": "overall",
                }
            )
        )

        self.url = reverse_lazy(
            "challenges:get_or_update_leaderboard",
            kwargs={"leaderboard_pk": self.leaderboard.pk},
        )
        self.data = {"schema": {"key": "updated schema"}}

    def test_get_or_update_leaderboard_when_leaderboard_doesnt_exist(self):
        self.url = reverse_lazy(
            "challenges:get_or_update_leaderboard",
            kwargs={"leaderboard_pk": self.leaderboard.pk + 10},
        )
        expected = {
            "detail": "Leaderboard {} does not exist".format(
                self.leaderboard.pk + 10
            )
        }
        response = self.client.patch(self.url, self.data)
        self.assertEqual(response.data, expected)
        self.assertEqual(response.status_code, status.HTTP_404_NOT_FOUND)

    def test_get_leaderboard(self):
        self.url = reverse_lazy(
            "challenges:get_or_update_leaderboard",
            kwargs={"leaderboard_pk": self.leaderboard.pk},
        )
        expected = {
            "id": self.leaderboard.pk,
            "schema": self.leaderboard.schema,
        }
        response = self.client.get(self.url)
        self.assertEqual(response.data, expected)
        self.assertEqual(response.status_code, status.HTTP_200_OK)

    def test_update_leaderboard_with_all_data(self):
        self.url = reverse_lazy(
            "challenges:get_or_update_leaderboard",
            kwargs={"leaderboard_pk": self.leaderboard.pk},
        )
        response = self.client.patch(self.url, self.data)
        self.assertEqual(response.status_code, status.HTTP_200_OK)

    def test_update_leaderboard_with_no_data(self):
        self.url = reverse_lazy(
            "challenges:get_or_update_leaderboard",
            kwargs={"leaderboard_pk": self.leaderboard.pk},
        )
        del self.data["schema"]
        response = self.client.patch(self.url, self.data)
        self.assertEqual(response.status_code, status.HTTP_200_OK)


class CreateDatasetSplitTest(BaseAPITestClass):
    def setUp(self):
        super(CreateDatasetSplitTest, self).setUp()
        self.url = reverse_lazy("challenges:create_dataset_split")

        self.data = [
            {"name": "Dataset Split1", "codename": "Dataset split codename1"},
            {"name": "Dataset split2", "codename": "Dataset split codename2"},
        ]

    def test_create_dataset_split_with_all_data(self):
        self.url = reverse_lazy("challenges:create_dataset_split")
        response = self.client.post(self.url, self.data)
        self.assertEqual(response.status_code, status.HTTP_201_CREATED)

    def test_create_dataset_split_with_no_data(self):
        self.url = reverse_lazy("challenges:create_dataset_split")
        self.data = []
        response = self.client.post(self.url, self.data)
        self.assertEqual(response.status_code, status.HTTP_400_BAD_REQUEST)


class GetOrUpdateDatasetSplitTest(BaseAPITestClass):
    def setUp(self):
        super(GetOrUpdateDatasetSplitTest, self).setUp()
        self.dataset_split = DatasetSplit.objects.create(
            name="Name of the dataset split",
            codename="codename of dataset split",
        )

        self.url = reverse_lazy(
            "challenges:get_or_update_dataset_split",
            kwargs={"dataset_split_pk": self.dataset_split.pk},
        )
        self.data = {
            "name": "Updated Name of dataset split",
            "codename": "Updated codename of dataset split",
        }

    def test_get_or_update_dataset_split_when_dataset_split_doesnt_exist(self):
        self.url = reverse_lazy(
            "challenges:get_or_update_dataset_split",
            kwargs={"dataset_split_pk": self.dataset_split.pk + 10},
        )
        expected = {
            "detail": "DatasetSplit {} does not exist".format(
                self.dataset_split.pk + 10
            )
        }
        response = self.client.patch(self.url, self.data)
        self.assertEqual(response.data, expected)
        self.assertEqual(response.status_code, status.HTTP_404_NOT_FOUND)

    def test_get_dataset_split(self):
        self.url = reverse_lazy(
            "challenges:get_or_update_dataset_split",
            kwargs={"dataset_split_pk": self.dataset_split.pk},
        )
        expected = {
            "id": self.dataset_split.pk,
            "name": self.dataset_split.name,
            "codename": self.dataset_split.codename,
        }
        response = self.client.get(self.url)
        self.assertEqual(response.data, expected)
        self.assertEqual(response.status_code, status.HTTP_200_OK)

    def test_update_dataset_split_with_all_data(self):
        self.url = reverse_lazy(
            "challenges:get_or_update_dataset_split",
            kwargs={"dataset_split_pk": self.dataset_split.pk},
        )
        response = self.client.patch(self.url, self.data)
        self.assertEqual(response.status_code, status.HTTP_200_OK)

    def test_update_dataset_split_with_no_data(self):
        self.url = reverse_lazy(
            "challenges:get_or_update_dataset_split",
            kwargs={"dataset_split_pk": self.dataset_split.pk},
        )
        del self.data["codename"]
        response = self.client.patch(self.url, self.data)
        self.assertEqual(response.status_code, status.HTTP_200_OK)


class CreateChallengePhaseSplitTest(BaseChallengePhaseSplitClass):
    def setUp(self):
        super(CreateChallengePhaseSplitTest, self).setUp()
        self.url = reverse_lazy("challenges:create_challenge_phase_split")

        self.data = [
            {
                "dataset_split": self.dataset_split.pk,
                "challenge_phase": self.challenge_phase.pk,
                "leaderboard": self.leaderboard.pk,
                "visibility": 1,
            },
            {
                "dataset_split": self.dataset_split.pk,
                "challenge_phase": self.challenge_phase.pk,
                "leaderboard": self.leaderboard.pk,
                "visibility": 3,
            },
        ]

    def test_create_challenge_phase_split_with_all_data(self):
        self.url = reverse_lazy("challenges:create_challenge_phase_split")
        response = self.client.post(self.url, self.data)
        self.assertEqual(response.status_code, status.HTTP_201_CREATED)

    def test_create_dataset_split_with_no_data(self):
        self.url = reverse_lazy("challenges:create_challenge_phase_split")
        self.data = []
        response = self.client.post(self.url, self.data)
        self.assertEqual(response.status_code, status.HTTP_400_BAD_REQUEST)


class GetOrUpdateChallengePhaseSplitTest(BaseChallengePhaseSplitClass):
    def setUp(self):
        super(GetOrUpdateChallengePhaseSplitTest, self).setUp()
        self.url = reverse_lazy(
            "challenges:get_or_update_dataset_split",
            kwargs={"challenge_phase_split_pk": self.challenge_phase_split.pk},
        )
        self.leaderboard1 = Leaderboard.objects.create(
            schema=json.dumps(
                {
                    "labels": ["yes/no", "number", "others", "overall"],
                    "default_order_by": "overall",
                }
            )
        )
        self.data = {"leaderboard": self.leaderboard1.pk}

    def test_get_or_update_dataset_split_when_dataset_split_doesnt_exist(self):
        self.url = reverse_lazy(
            "challenges:get_or_update_challenge_phase_split",
            kwargs={
                "challenge_phase_split_pk": self.challenge_phase_split.pk + 10
            },
        )
        expected = {
            "detail": "ChallengePhaseSplit {} does not exist".format(
                self.challenge_phase_split.pk + 10
            )
        }
        response = self.client.patch(self.url, self.data)
        self.assertEqual(response.data, expected)
        self.assertEqual(response.status_code, status.HTTP_404_NOT_FOUND)

    def test_get_dataset_split(self):
        self.url = reverse_lazy(
            "challenges:get_or_update_challenge_phase_split",
            kwargs={"challenge_phase_split_pk": self.challenge_phase_split.pk},
        )
        expected = {
            "id": self.challenge_phase_split.pk,
            "dataset_split": self.dataset_split.pk,
            "leaderboard": self.leaderboard.pk,
            "challenge_phase": self.challenge_phase.pk,
            "visibility": self.challenge_phase_split.visibility,
        }
        response = self.client.get(self.url)
        self.assertEqual(response.data, expected)
        self.assertEqual(response.status_code, status.HTTP_200_OK)

    def test_update_challenge_phase_split_with_all_data(self):
        self.url = reverse_lazy(
            "challenges:get_or_update_challenge_phase_split",
            kwargs={"challenge_phase_split_pk": self.challenge_phase_split.pk},
        )
        response = self.client.patch(self.url, self.data)
        self.assertEqual(response.status_code, status.HTTP_200_OK)

    def test_update_dataset_split_with_no_data(self):
        self.url = reverse_lazy(
            "challenges:get_or_update_challenge_phase_split",
            kwargs={"challenge_phase_split_pk": self.challenge_phase_split.pk},
        )
        del self.data["leaderboard"]
        response = self.client.patch(self.url, self.data)
        self.assertEqual(response.status_code, status.HTTP_200_OK)


class StarChallengesTest(BaseAPITestClass):
    def setUp(self):
        super(StarChallengesTest, self).setUp()
        self.url = reverse_lazy(
            "challenges:star_challenge",
            kwargs={"challenge_pk": self.challenge.pk},
        )
        self.user2 = User.objects.create(
            username="someuser2",
            email="user2@test.com",
            password="secret_password",
        )

        EmailAddress.objects.create(
            user=self.user2,
            email="user2@test.com",
            primary=True,
            verified=True,
        )

        self.challenge1 = Challenge.objects.create(
            title="Test Challenge1",
            short_description="Short description for test challenge1",
            description="Description for test challenge1",
            terms_and_conditions="Terms and conditions for test challenge1",
            submission_guidelines="Submission guidelines for test challenge1",
            creator=self.challenge_host_team,
            published=False,
            enable_forum=True,
            anonymous_leaderboard=False,
            start_date=timezone.now() - timedelta(days=2),
            end_date=timezone.now() + timedelta(days=1),
            approved_by_admin=False,
        )

        self.star_challenge = StarChallenge.objects.create(
            user=self.user, challenge=self.challenge, is_starred=True
        )
        self.client.force_authenticate(user=self.user)

    def test_star_challenge_when_challenge_does_not_exist(self):
        self.url = reverse_lazy(
            "challenges:star_challenge",
            kwargs={"challenge_pk": self.challenge.pk + 10},
        )

        expected = {
            "detail": "Challenge {} does not exist".format(
                self.challenge.pk + 10
            )
        }
        response = self.client.post(self.url, {})
        self.assertEqual(response.data, expected)
        self.assertEqual(response.status_code, status.HTTP_404_NOT_FOUND)

    def test_get_challenge_when_user_has_starred(self):
        self.url = reverse_lazy(
            "challenges:star_challenge",
            kwargs={"challenge_pk": self.challenge.pk},
        )
        expected = {
            "user": self.user.pk,
            "challenge": self.challenge.pk,
            "count": 1,
            "is_starred": True,
        }
        response = self.client.get(self.url, {})
        self.assertEqual(response.data, expected)
        self.assertEqual(response.status_code, status.HTTP_200_OK)

    def test_get_challenge_when_user_hasnt_starred(self):
        self.url = reverse_lazy(
            "challenges:star_challenge",
            kwargs={"challenge_pk": self.challenge.pk},
        )
        self.client.force_authenticate(user=self.user2)
        expected = {"is_starred": False, "count": 1}
        response = self.client.get(self.url, {})
        self.assertEqual(response.data, expected)
        self.assertEqual(response.status_code, status.HTTP_200_OK)

    def test_get_challenge_when_no_user_has_starred_or_unstarred_it(self):
        self.url = reverse_lazy(
            "challenges:star_challenge",
            kwargs={"challenge_pk": self.challenge1.pk},
        )
        expected = {"is_starred": False, "count": 0}
        response = self.client.get(self.url, {})
        self.assertEqual(response.data, expected)
        self.assertEqual(response.status_code, status.HTTP_200_OK)

    def test_unstar_challenge(self):
        self.url = reverse_lazy(
            "challenges:star_challenge",
            kwargs={"challenge_pk": self.challenge.pk},
        )
        self.star_challenge.is_starred = False
        expected = {
            "user": self.user.pk,
            "challenge": self.challenge.pk,
            "count": 0,
            "is_starred": self.star_challenge.is_starred,
        }
        response = self.client.post(self.url, {})
        self.assertEqual(response.data, expected)
        self.assertEqual(response.status_code, status.HTTP_200_OK)

    def test_star_challenge(self):
        self.url = reverse_lazy(
            "challenges:star_challenge",
            kwargs={"challenge_pk": self.challenge.pk},
        )
        self.star_challenge.delete()
        expected = {
            "user": self.user.pk,
            "challenge": self.challenge.pk,
            "count": 1,
            "is_starred": True,
        }
        response = self.client.post(self.url, {})
        self.assertEqual(response.data, expected)
        self.assertEqual(response.status_code, status.HTTP_201_CREATED)


class GetChallengePhaseByPk(BaseChallengePhaseClass):

    def setUp(self):
        super(GetChallengePhaseByPk, self).setUp()
        self.url = reverse_lazy('challenges:get_challenge_phase_by_pk',
                                kwargs={'pk': self.challenge_phase.pk})

    def test_get_challenge_phase_by_pk(self):
        expected = {
            "id": self.challenge_phase.id,
            "name": self.challenge_phase.name,
            "description": self.challenge_phase.description,
            "leaderboard_public": self.challenge_phase.leaderboard_public,
            "start_date": "{0}{1}".format(self.challenge_phase.start_date.isoformat(), 'Z').replace("+00:00", ""),
            "end_date": "{0}{1}".format(self.challenge_phase.end_date.isoformat(), 'Z').replace("+00:00", ""),
            "challenge": self.challenge_phase.challenge.pk,
            "is_public": self.challenge_phase.is_public,
            "is_active": True,
            "codename": self.challenge_phase.codename,
            "max_submissions_per_day": self.challenge_phase.max_submissions_per_day,
            "max_submissions": self.challenge_phase.max_submissions,
            'max_submissions_per_month': self.challenge_phase.max_submissions_per_month,
        }
        response = self.client.get(self.url, {})
        self.assertEqual(response.data, expected)
        self.assertEqual(response.status_code, status.HTTP_200_OK)

    def test_get_challenge_phase_by_pk_when_user_is_not_authenticated(self):
        self.client.force_authenticate(user=None)

        expected = {
            'error': 'Authentication credentials were not provided.'
        }

        response = self.client.post(self.url, {})
        self.assertEqual(list(response.data.values())[0], expected['error'])
        self.assertEqual(response.status_code, status.HTTP_401_UNAUTHORIZED)

    def test_get_challenge_phase_by_pk_does_not_exist(self):
        self.url = reverse_lazy('challenges:get_challenge_phase_by_pk',
                                kwargs={'pk': self.challenge_phase.pk + 2})
        expected = {
            'detail': 'ChallengePhase {} does not exist'.format(self.challenge_phase.pk + 2)
        }
        response = self.client.get(self.url, {})
        self.assertEqual(response.data, expected)
        self.assertEqual(response.status_code, status.HTTP_404_NOT_FOUND)<|MERGE_RESOLUTION|>--- conflicted
+++ resolved
@@ -1763,11 +1763,7 @@
                 max_submissions_per_day=100000,
                 max_submissions_per_month=100000,
                 max_submissions=100000,
-<<<<<<< HEAD
-                codename='Phase Code Name'
-=======
                 codename="Phase Code Name",
->>>>>>> 07c705ed
             )
             self.challenge_phase.slug = "{}-{}-{}".format(
                 self.challenge.title.split(" ")[0].lower(),
