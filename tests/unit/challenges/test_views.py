import json
import os
import shutil

from datetime import timedelta
from os.path import join

from django.core.files.uploadedfile import SimpleUploadedFile
from django.core.urlresolvers import reverse_lazy
from django.conf import settings
from django.contrib.auth.models import User
from django.test import override_settings
from django.utils import timezone
import mock

from allauth.account.models import EmailAddress
from rest_framework import status
from rest_framework.test import APITestCase, APIClient

from challenges.models import (
    Challenge,
    ChallengeConfiguration,
    ChallengePhase,
    ChallengePhaseSplit,
    DatasetSplit,
    Leaderboard,
    StarChallenge,
)
from participants.models import Participant, ParticipantTeam
from hosts.models import ChallengeHost, ChallengeHostTeam
from jobs.models import Submission


class BaseAPITestClass(APITestCase):
    def setUp(self):
        self.client = APIClient(enforce_csrf_checks=True)

        self.superuser = User.objects.create_superuser(
            'superuser',
            "superuser@test.com",
            'secret_password')

        self.user = User.objects.create(
            username="someuser",
            email="user@test.com",
            password="secret_password",
        )

        EmailAddress.objects.create(
<<<<<<< HEAD
            user=self.superuser,
            email="superuser@test.com",
            primary=True,
            verified=True)

        EmailAddress.objects.create(
            user=self.user,
            email='user@test.com',
=======
            user=self.user, email="user@test.com", primary=True, verified=True
        )

        self.participant_user = User.objects.create(
            username="someparticipantuser",
            email="participantuser@test.com",
            password="secret_password",
        )

        EmailAddress.objects.create(
            user=self.participant_user,
            email="participantuser@test.com",
>>>>>>> 57b400c3
            primary=True,
            verified=True,
        )

        self.challenge_host_team = ChallengeHostTeam.objects.create(
            team_name="Test Challenge Host Team", created_by=self.user
        )

        self.challenge = Challenge.objects.create(
            title="Test Challenge",
            short_description="Short description for test challenge",
            description="Description for test challenge",
            terms_and_conditions="Terms and conditions for test challenge",
            submission_guidelines="Submission guidelines for test challenge",
            creator=self.challenge_host_team,
            published=False,
            enable_forum=True,
            anonymous_leaderboard=False,
            start_date=timezone.now() - timedelta(days=2),
            end_date=timezone.now() + timedelta(days=1),
            approved_by_admin=False,
        )
        self.challenge.slug = "{}-{}".format(
            self.challenge.title.replace(" ", "-").lower(), self.challenge.pk
        )[:199]
        self.challenge.save()

        self.challenge_host = ChallengeHost.objects.create(
            user=self.user,
            team_name=self.challenge_host_team,
            status=ChallengeHost.ACCEPTED,
            permissions=ChallengeHost.ADMIN,
        )

        self.participant_team = ParticipantTeam.objects.create(
            team_name="Participant Team for Challenge", created_by=self.user
        )

        self.client.force_authenticate(user=self.user)


class GetChallengeTest(BaseAPITestClass):
    url = reverse_lazy("challenges:get_challenge_list")

    def setUp(self):
        super(GetChallengeTest, self).setUp()

        self.disabled_challenge = Challenge.objects.create(
            title="Disabled Challenge",
            short_description="Short description for disabled challenge",
            description="Description for disabled challenge",
            terms_and_conditions="Terms and conditions for disabled challenge",
            submission_guidelines="Submission guidelines for disabled challenge",
            creator=self.challenge_host_team,
            published=False,
            enable_forum=True,
            is_disabled=True,
            leaderboard_description=None,
            anonymous_leaderboard=False,
            start_date=timezone.now() - timedelta(days=2),
            end_date=timezone.now() + timedelta(days=1),
            approved_by_admin=False,
        )

        self.url = reverse_lazy(
            "challenges:get_challenge_list",
            kwargs={"challenge_host_team_pk": self.challenge_host_team.pk},
        )

    def test_get_challenge(self):
        expected = [
            {
                "id": self.challenge.pk,
                "title": self.challenge.title,
                "description": self.challenge.description,
                "short_description": self.challenge.short_description,
                "terms_and_conditions": self.challenge.terms_and_conditions,
                "submission_guidelines": self.challenge.submission_guidelines,
                "evaluation_details": self.challenge.evaluation_details,
                "image": None,
                "start_date": "{0}{1}".format(
                    self.challenge.start_date.isoformat(), "Z"
                ).replace("+00:00", ""),
                "end_date": "{0}{1}".format(
                    self.challenge.end_date.isoformat(), "Z"
                ).replace("+00:00", ""),
                "creator": {
                    "id": self.challenge.creator.pk,
                    "team_name": self.challenge.creator.team_name,
                    "created_by": self.challenge.creator.created_by.username,
                    "team_url": self.challenge.creator.team_url,
                },
                "published": self.challenge.published,
                "enable_forum": self.challenge.enable_forum,
                "leaderboard_description": self.challenge.leaderboard_description,
                "anonymous_leaderboard": self.challenge.anonymous_leaderboard,
                "is_active": True,
                "allowed_email_domains": [],
                "blocked_email_domains": [],
                "approved_by_admin": False,
                "forum_url": self.challenge.forum_url,
                "is_docker_based": self.challenge.is_docker_based,
                "slug": self.challenge.slug,
                "max_docker_image_size": self.challenge.max_docker_image_size,
                "cli_version": self.challenge.cli_version,
            }
        ]

        response = self.client.get(self.url, {})
        self.assertEqual(response.data["results"], expected)
        self.assertEqual(response.status_code, status.HTTP_200_OK)

    def test_particular_challenge_host_team_for_challenge_does_not_exist(self):
        self.url = reverse_lazy(
            "challenges:get_challenge_list",
            kwargs={"challenge_host_team_pk": self.challenge_host_team.pk + 1},
        )
        expected = {"error": "ChallengeHostTeam does not exist"}
        response = self.client.get(self.url, {})
        self.assertEqual(response.data, expected)
        self.assertEqual(response.status_code, status.HTTP_406_NOT_ACCEPTABLE)


class CreateChallengeTest(BaseAPITestClass):
    def setUp(self):
        super(CreateChallengeTest, self).setUp()
        self.url = reverse_lazy(
            "challenges:get_challenge_list",
            kwargs={"challenge_host_team_pk": self.challenge_host_team.pk},
        )
        self.data = {
            "title": "New Test Challenge",
            "short_description": "Short description for new test challenge",
            "description": "Description for new test challenge",
            "terms_and_conditions": "Terms and conditions for new test challenge",
            "submission_guidelines": "Submission guidelines for new test challenge",
            "creator": {
                "id": self.challenge_host_team.pk,
                "team_name": self.challenge_host_team.team_name,
                "created_by": self.challenge_host_team.created_by.pk,
            },
            "published": False,
            "enable_forum": True,
            "leaderboard_description": "Lorem ipsum dolor sit amet, consectetur adipiscing elit.",
            "anonymous_leaderboard": False,
            "start_date": timezone.now() - timedelta(days=2),
            "end_date": timezone.now() + timedelta(days=1),
        }

    def test_create_challenge_with_all_data(self):
        response = self.client.post(self.url, self.data)
        self.assertEqual(response.status_code, status.HTTP_201_CREATED)

    def test_create_challenge_with_no_data(self):
        del self.data["title"]
        response = self.client.post(self.url, self.data)
        self.assertEqual(response.status_code, status.HTTP_400_BAD_REQUEST)

    def test_check_challenge_host_team_ownership(self):
        del self.data["creator"]
        self.challenge_host.delete()
        response = self.client.post(self.url, self.data)
        self.assertEqual(response.status_code, status.HTTP_401_UNAUTHORIZED)


class GetParticularChallenge(BaseAPITestClass):
    def setUp(self):
        super(GetParticularChallenge, self).setUp()
        self.url = reverse_lazy(
            "challenges:get_challenge_detail",
            kwargs={
                "challenge_host_team_pk": self.challenge_host_team.pk,
                "challenge_pk": self.challenge.pk,
            },
        )

    def test_get_particular_challenge(self):
        expected = {
            "id": self.challenge.pk,
            "title": self.challenge.title,
            "short_description": self.challenge.short_description,
            "description": self.challenge.description,
            "terms_and_conditions": self.challenge.terms_and_conditions,
            "submission_guidelines": self.challenge.submission_guidelines,
            "evaluation_details": self.challenge.evaluation_details,
            "image": None,
            "start_date": "{0}{1}".format(
                self.challenge.start_date.isoformat(), "Z"
            ).replace("+00:00", ""),
            "end_date": "{0}{1}".format(
                self.challenge.end_date.isoformat(), "Z"
            ).replace("+00:00", ""),
            "creator": {
                "id": self.challenge.creator.pk,
                "team_name": self.challenge.creator.team_name,
                "created_by": self.challenge.creator.created_by.username,
                "team_url": self.challenge.creator.team_url,
            },
            "published": self.challenge.published,
            "enable_forum": self.challenge.enable_forum,
            "leaderboard_description": self.challenge.leaderboard_description,
            "anonymous_leaderboard": self.challenge.anonymous_leaderboard,
            "is_active": True,
            "allowed_email_domains": [],
            "blocked_email_domains": [],
            "approved_by_admin": False,
            "forum_url": self.challenge.forum_url,
            "is_docker_based": self.challenge.is_docker_based,
            "slug": self.challenge.slug,
            "max_docker_image_size": self.challenge.max_docker_image_size,
            "cli_version": self.challenge.cli_version,
        }
        response = self.client.get(self.url, {})
        self.assertEqual(response.data, expected)
        self.assertEqual(response.status_code, status.HTTP_200_OK)

    def test_update_challenge_when_user_is_not_its_creator(self):
        self.user1 = User.objects.create(
            username="someuser1",
            email="user1@test.com",
            password="secret_psassword",
        )

        EmailAddress.objects.create(
            user=self.user1,
            email="user1@test.com",
            primary=True,
            verified=True,
        )

        self.client.force_authenticate(user=self.user1)

        expected = {
            "detail": "Sorry, you are not allowed to perform this operation!"
        }

        response = self.client.put(
            self.url, {"title": "Rose Challenge", "description": "Version 2.0"}
        )
        self.assertEqual(response.data, expected)
        self.assertEqual(response.status_code, status.HTTP_403_FORBIDDEN)

    def test_update_challenge_when_user_is_its_creator(self):
        new_title = "Rose Challenge"
        new_description = "New description."
        expected = {
            "id": self.challenge.pk,
            "title": new_title,
            "short_description": self.challenge.short_description,
            "description": new_description,
            "terms_and_conditions": self.challenge.terms_and_conditions,
            "submission_guidelines": self.challenge.submission_guidelines,
            "evaluation_details": self.challenge.evaluation_details,
            "image": None,
            "start_date": "{0}{1}".format(
                self.challenge.start_date.isoformat(), "Z"
            ).replace("+00:00", ""),
            "end_date": "{0}{1}".format(
                self.challenge.end_date.isoformat(), "Z"
            ).replace("+00:00", ""),
            "creator": {
                "id": self.challenge.creator.pk,
                "team_name": self.challenge.creator.team_name,
                "created_by": self.challenge.creator.created_by.username,
                "team_url": self.challenge.creator.team_url,
            },
            "published": self.challenge.published,
            "enable_forum": self.challenge.enable_forum,
            "leaderboard_description": self.challenge.leaderboard_description,
            "anonymous_leaderboard": self.challenge.anonymous_leaderboard,
            "is_active": True,
            "allowed_email_domains": [],
            "blocked_email_domains": [],
            "approved_by_admin": False,
            "forum_url": self.challenge.forum_url,
            "is_docker_based": self.challenge.is_docker_based,
            "slug": "{}-{}".format(
                new_title.replace(" ", "-").lower(), self.challenge.pk
            )[:199],
            "max_docker_image_size": self.challenge.max_docker_image_size,
            "cli_version": self.challenge.cli_version,
        }
        response = self.client.put(
            self.url, {"title": new_title, "description": new_description}
        )
        self.assertEqual(response.data, expected)
        self.assertEqual(response.status_code, status.HTTP_200_OK)

    def test_particular_challenge_does_not_exist(self):
        self.url = reverse_lazy(
            "challenges:get_challenge_detail",
            kwargs={
                "challenge_host_team_pk": self.challenge_host_team.pk,
                "challenge_pk": self.challenge.pk + 1,
            },
        )
        expected = {"error": "Challenge does not exist"}
        response = self.client.get(self.url, {})
        self.assertEqual(response.data, expected)
        self.assertEqual(response.status_code, status.HTTP_406_NOT_ACCEPTABLE)

    def test_particular_challenge_host_team_for_challenge_does_not_exist(self):
        self.url = reverse_lazy(
            "challenges:get_challenge_detail",
            kwargs={
                "challenge_host_team_pk": self.challenge_host_team.pk + 1,
                "challenge_pk": self.challenge.pk,
            },
        )
        expected = {"error": "ChallengeHostTeam does not exist"}
        response = self.client.get(self.url, {})
        self.assertEqual(response.data, expected)
        self.assertEqual(response.status_code, status.HTTP_406_NOT_ACCEPTABLE)


class UpdateParticularChallenge(BaseAPITestClass):
    def setUp(self):
        super(UpdateParticularChallenge, self).setUp()
        self.url = reverse_lazy(
            "challenges:get_challenge_detail",
            kwargs={
                "challenge_host_team_pk": self.challenge_host_team.pk,
                "challenge_pk": self.challenge.pk,
            },
        )

        self.partial_update_challenge_title = "Partial Update Test Challenge"
        self.update_challenge_title = "Update Test Challenge"
        self.update_submission_guidelines = "Update Submission Guidelines"
        self.data = {
            "title": self.update_challenge_title,
            "submission_guidelines": self.update_submission_guidelines,
        }

    def test_particular_challenge_partial_update(self):
        self.partial_update_data = {
            "title": self.partial_update_challenge_title
        }
        expected = {
            "id": self.challenge.pk,
            "title": self.partial_update_challenge_title,
            "short_description": self.challenge.short_description,
            "description": self.challenge.description,
            "terms_and_conditions": self.challenge.terms_and_conditions,
            "submission_guidelines": self.challenge.submission_guidelines,
            "evaluation_details": self.challenge.evaluation_details,
            "image": None,
            "start_date": None,
            "end_date": None,
            "creator": {
                "id": self.challenge.creator.pk,
                "team_name": self.challenge.creator.team_name,
                "created_by": self.challenge.creator.created_by.username,
                "team_url": self.challenge.creator.team_url,
            },
            "published": self.challenge.published,
            "enable_forum": self.challenge.enable_forum,
            "leaderboard_description": self.challenge.leaderboard_description,
            "anonymous_leaderboard": self.challenge.anonymous_leaderboard,
            "is_active": True,
            "start_date": "{0}{1}".format(
                self.challenge.start_date.isoformat(), "Z"
            ).replace("+00:00", ""),
            "end_date": "{0}{1}".format(
                self.challenge.end_date.isoformat(), "Z"
            ).replace("+00:00", ""),
            "allowed_email_domains": [],
            "blocked_email_domains": [],
            "approved_by_admin": False,
            "forum_url": self.challenge.forum_url,
            "is_docker_based": self.challenge.is_docker_based,
            "slug": "{}-{}".format(
                self.partial_update_challenge_title.replace(" ", "-").lower(),
                self.challenge.pk,
            )[:199],
            "max_docker_image_size": self.challenge.max_docker_image_size,
            "cli_version": self.challenge.cli_version,
        }
        response = self.client.patch(self.url, self.partial_update_data)
        self.assertEqual(response.data, expected)
        self.assertEqual(response.status_code, status.HTTP_200_OK)

    def test_particular_challenge_update(self):
        expected = {
            "id": self.challenge.pk,
            "title": self.update_challenge_title,
            "short_description": self.challenge.short_description,
            "description": self.challenge.description,
            "terms_and_conditions": self.challenge.terms_and_conditions,
            "submission_guidelines": self.update_submission_guidelines,
            "evaluation_details": self.challenge.evaluation_details,
            "image": None,
            "start_date": None,
            "end_date": None,
            "creator": {
                "id": self.challenge.creator.pk,
                "team_name": self.challenge.creator.team_name,
                "created_by": self.challenge.creator.created_by.username,
                "team_url": self.challenge.creator.team_url,
            },
            "published": self.challenge.published,
            "enable_forum": self.challenge.enable_forum,
            "leaderboard_description": self.challenge.leaderboard_description,
            "anonymous_leaderboard": self.challenge.anonymous_leaderboard,
            "is_active": True,
            "start_date": "{0}{1}".format(
                self.challenge.start_date.isoformat(), "Z"
            ).replace("+00:00", ""),
            "end_date": "{0}{1}".format(
                self.challenge.end_date.isoformat(), "Z"
            ).replace("+00:00", ""),
            "allowed_email_domains": [],
            "blocked_email_domains": [],
            "approved_by_admin": False,
            "forum_url": self.challenge.forum_url,
            "is_docker_based": self.challenge.is_docker_based,
            "slug": "{}-{}".format(
                self.update_challenge_title.replace(" ", "-").lower(),
                self.challenge.pk,
            )[:199],
            "max_docker_image_size": self.challenge.max_docker_image_size,
            "cli_version": self.challenge.cli_version,
        }
        response = self.client.put(self.url, self.data)
        self.assertEqual(response.data, expected)
        self.assertEqual(response.status_code, status.HTTP_200_OK)

    def test_particular_challenge_update_with_no_data(self):
        self.data = {"title": ""}
        response = self.client.put(self.url, self.data)
        self.assertEqual(response.status_code, status.HTTP_400_BAD_REQUEST)


class DeleteParticularChallenge(BaseAPITestClass):
    def setUp(self):
        super(DeleteParticularChallenge, self).setUp()
        self.url = reverse_lazy(
            "challenges:get_challenge_detail",
            kwargs={
                "challenge_host_team_pk": self.challenge_host_team.pk,
                "challenge_pk": self.challenge.pk,
            },
        )

    def test_particular_challenge_delete(self):
        response = self.client.delete(self.url, {})
        self.assertEqual(response.status_code, status.HTTP_204_NO_CONTENT)


class MapChallengeAndParticipantTeam(BaseAPITestClass):
    def setUp(self):
        super(MapChallengeAndParticipantTeam, self).setUp()
        self.url = reverse_lazy(
            "challenges:add_participant_team_to_challenge",
            kwargs={
                "challenge_pk": self.challenge.pk,
                "participant_team_pk": self.participant_team.pk,
            },
        )

        # user who create a challenge host team
        self.user2 = User.objects.create(
            username="someuser2",
            email="user@example2.com",
            password="some_secret_password",
        )
        # user who maps a participant team to a challenge
        self.user3 = User.objects.create(
            username="someuser3",
            email="user@example3.com",
            password="some_secret_password",
        )

        # user invited to the participant team
        self.user4 = User.objects.create(
            username="someuser4",
            email="user@example4.com",
            password="some_secret_password",
        )

        self.challenge_host_team2 = ChallengeHostTeam.objects.create(
            team_name="Some Test Challenge Host Team", created_by=self.user2
        )

        self.challenge_host2 = ChallengeHost.objects.create(
            user=self.user2,
            team_name=self.challenge_host_team2,
            status=ChallengeHost.ACCEPTED,
            permissions=ChallengeHost.ADMIN,
        )

        self.challenge_host3 = ChallengeHost.objects.create(
            user=self.user3,
            team_name=self.challenge_host_team2,
            status=ChallengeHost.ACCEPTED,
            permissions=ChallengeHost.ADMIN,
        )

        self.challenge2 = Challenge.objects.create(
            title="Some Test Challenge",
            short_description="Short description for some test challenge",
            description="Description for some test challenge",
            terms_and_conditions="Terms and conditions for some test challenge",
            submission_guidelines="Submission guidelines for some test challenge",
            creator=self.challenge_host_team2,
            published=False,
            enable_forum=True,
            leaderboard_description="Pellentesque at dictum odio, sit amet fringilla sem",
            anonymous_leaderboard=False,
            start_date=timezone.now() - timedelta(days=2),
            end_date=timezone.now() + timedelta(days=1),
            allowed_email_domains=[],
            blocked_email_domains=[],
            approved_by_admin=False,
        )

        self.participant_team2 = ParticipantTeam.objects.create(
            team_name="Some Participant Team", created_by=self.user3
        )

        self.participant_team3 = ParticipantTeam.objects.create(
            team_name="Some Participant Team by User 4", created_by=self.user4
        )

        self.participant2 = Participant.objects.create(
            user=self.user3,
            status=Participant.SELF,
            team=self.participant_team2,
        )

        self.participant3 = Participant.objects.create(
            user=self.user4,
            status=Participant.ACCEPTED,
            team=self.participant_team2,
        )

        self.participant4 = Participant.objects.create(
            user=self.user4,
            status=Participant.SELF,
            team=self.participant_team3,
        )

    def test_map_challenge_and_participant_team_together(self):
        response = self.client.post(self.url, {})
        self.assertEqual(response.status_code, status.HTTP_201_CREATED)
        # to check when the api is hit again
        expected = {
            "error": "Team already exists",
            "challenge_id": self.challenge.pk,
            "participant_team_id": self.participant_team.pk,
        }
        response = self.client.post(self.url, {})
        self.assertEqual(response.data, expected)
        self.assertEqual(response.status_code, status.HTTP_200_OK)

    def test_particular_challenge_for_mapping_with_participant_team_does_not_exist(
        self
    ):
        self.url = reverse_lazy(
            "challenges:add_participant_team_to_challenge",
            kwargs={
                "challenge_pk": self.challenge.pk + 2,
                "participant_team_pk": self.participant_team.pk,
            },
        )
        expected = {"error": "Challenge does not exist"}
        response = self.client.post(self.url, {})
        self.assertEqual(response.data, expected)
        self.assertEqual(response.status_code, status.HTTP_406_NOT_ACCEPTABLE)

    def test_participant_team_for_mapping_with_past_challenge(self):
        self.challenge2.end_date = timezone.now() - timedelta(days=1)
        self.challenge2.save()
        self.url = reverse_lazy(
            "challenges:add_participant_team_to_challenge",
            kwargs={
                "challenge_pk": self.challenge2.pk,
                "participant_team_pk": self.participant_team3.pk,
            },
        )
        expected = {
            "error": "Sorry, cannot accept participant team since challenge is not active."
        }
        response = self.client.post(self.url, {})
        self.assertEqual(response.data, expected)
        self.assertEqual(response.status_code, status.HTTP_406_NOT_ACCEPTABLE)

    def test_participant_team_for_mapping_with_future_challenge(self):
        self.challenge2.start_date = timezone.now() + timedelta(days=3)
        self.challenge2.save()
        self.url = reverse_lazy(
            "challenges:add_participant_team_to_challenge",
            kwargs={
                "challenge_pk": self.challenge2.pk,
                "participant_team_pk": self.participant_team3.pk,
            },
        )
        expected = {
            "error": "Sorry, cannot accept participant team since challenge is not active."
        }
        response = self.client.post(self.url, {})
        self.assertEqual(response.data, expected)
        self.assertEqual(response.status_code, status.HTTP_406_NOT_ACCEPTABLE)

    def test_particular_participant_team_for_mapping_with_challenge_does_not_exist(
        self
    ):
        self.url = reverse_lazy(
            "challenges:add_participant_team_to_challenge",
            kwargs={
                "challenge_pk": self.challenge.pk,
                "participant_team_pk": self.participant_team.pk + 3,
            },
        )
        expected = {"error": "ParticipantTeam does not exist"}
        response = self.client.post(self.url, {})
        self.assertEqual(response.data, expected)
        self.assertEqual(response.status_code, status.HTTP_406_NOT_ACCEPTABLE)

    def test_add_participant_team_to_challenge_when_some_members_have_already_participated(
        self
    ):
        self.url = reverse_lazy(
            "challenges:add_participant_team_to_challenge",
            kwargs={
                "challenge_pk": self.challenge.pk,
                "participant_team_pk": self.participant_team2.pk,
            },
        )

        self.client.post(self.url, {})

        expected = {
            "error": "Sorry, other team member(s) have already participated in the Challenge."
            " Please participate with a different team!",
            "challenge_id": self.challenge.pk,
            "participant_team_id": self.participant_team3.pk,
        }

        # submitting the request again as a new team
        self.url = reverse_lazy(
            "challenges:add_participant_team_to_challenge",
            kwargs={
                "challenge_pk": self.challenge.pk,
                "participant_team_pk": self.participant_team3.pk,
            },
        )

        response = self.client.post(self.url, {})
        self.assertEqual(response.data, expected)
        self.assertEqual(response.status_code, status.HTTP_406_NOT_ACCEPTABLE)

    def test_participation_when_participant_is_in_blocked_list(self):
        self.challenge2.blocked_email_domains.extend(["test", "test1"])
        self.challenge2.save()
        self.url = reverse_lazy(
            "challenges:add_participant_team_to_challenge",
            kwargs={
                "challenge_pk": self.challenge2.pk,
                "participant_team_pk": self.participant_team3.pk,
            },
        )

        response = self.client.post(self.url, {})
        message = "Sorry, users with {} email domain(s) are not allowed to participate in this challenge."
        expected = {"error": message.format("test/test1")}
        self.assertEqual(response.data, expected)
        self.assertEqual(response.status_code, status.HTTP_406_NOT_ACCEPTABLE)

    def test_participation_when_participant_is_not_in_allowed_list(self):
        self.challenge2.allowed_email_domains.extend(["example1", "example2"])
        self.challenge2.save()
        self.url = reverse_lazy(
            "challenges:add_participant_team_to_challenge",
            kwargs={
                "challenge_pk": self.challenge2.pk,
                "participant_team_pk": self.participant_team3.pk,
            },
        )

        response = self.client.post(self.url, {})
        message = "Sorry, users with {} email domain(s) are only allowed to participate in this challenge."
        expected = {"error": message.format("example1/example2")}

        self.assertEqual(response.data, expected)
        self.assertEqual(response.status_code, status.HTTP_406_NOT_ACCEPTABLE)

    def test_participation_when_participant_is_in_allowed_list(self):
        self.challenge2.allowed_email_domains.append("test")
        self.challenge2.save()
        self.url = reverse_lazy(
            "challenges:add_participant_team_to_challenge",
            kwargs={
                "challenge_pk": self.challenge2.pk,
                "participant_team_pk": self.participant_team3.pk,
            },
        )
        response = self.client.post(self.url, {})
        self.assertEqual(response.status_code, status.HTTP_201_CREATED)


class DisableChallengeTest(BaseAPITestClass):
    def setUp(self):
        super(DisableChallengeTest, self).setUp()

        self.user1 = User.objects.create(
            username="otheruser", password="other_secret_password"
        )

        self.challenge_host_team1 = ChallengeHostTeam.objects.create(
            team_name="Other Test Challenge Host Team", created_by=self.user1
        )

        self.challenge2 = Challenge.objects.create(
            title="Other Test Challenge",
            short_description="Short description for other test challenge",
            description="Description for other test challenge",
            terms_and_conditions="Terms and conditions for other test challenge",
            submission_guidelines="Submission guidelines for other test challenge",
            creator=self.challenge_host_team1,
            published=False,
            enable_forum=True,
            anonymous_leaderboard=False,
            start_date=timezone.now() - timedelta(days=2),
            end_date=timezone.now() + timedelta(days=1),
        )

        self.url = reverse_lazy(
            "challenges:disable_challenge",
            kwargs={"challenge_pk": self.challenge.pk},
        )

    def test_disable_a_challenge(self):
        response = self.client.post(self.url, {})
        self.assertEqual(response.status_code, status.HTTP_204_NO_CONTENT)

    def test_particular_challenge_for_disable_does_not_exist(self):
        self.url = reverse_lazy(
            "challenges:disable_challenge",
            kwargs={"challenge_pk": self.challenge.pk + 2},
        )
        response = self.client.post(self.url, {})
        self.assertEqual(response.status_code, status.HTTP_403_FORBIDDEN)

    def test_when_user_does_not_have_permission_to_disable_particular_challenge(
        self
    ):
        self.url = reverse_lazy(
            "challenges:disable_challenge",
            kwargs={"challenge_pk": self.challenge2.pk},
        )
        expected = {
            "error": "Sorry, you are not allowed to perform this operation!"
        }
        response = self.client.post(self.url, {})
        self.assertEqual(list(response.data.values())[0], expected["error"])
        self.assertEqual(response.status_code, status.HTTP_403_FORBIDDEN)

    def test_disable_challenge_when_user_is_not_creator(self):
        self.url = reverse_lazy(
            "challenges:disable_challenge",
            kwargs={"challenge_pk": self.challenge2.pk},
        )
        # Now allot self.user as also a host of self.challenge_host_team1
        self.challenge_host = ChallengeHost.objects.create(
            user=self.user,
            team_name=self.challenge_host_team1,
            status=ChallengeHost.ACCEPTED,
            permissions=ChallengeHost.ADMIN,
        )

        expected = {
            "error": "Sorry, you are not allowed to perform this operation!"
        }
        response = self.client.post(self.url, {})
        self.assertEqual(list(response.data.values())[0], expected["error"])
        self.assertEqual(response.status_code, status.HTTP_403_FORBIDDEN)

    def test_disable_a_challenge_when_user_is_not_authenticated(self):
        self.client.force_authenticate(user=None)

        expected = {"error": "Authentication credentials were not provided."}

        response = self.client.post(self.url, {})
        self.assertEqual(list(response.data.values())[0], expected["error"])
        self.assertEqual(response.status_code, status.HTTP_401_UNAUTHORIZED)


class GetAllChallengesTest(BaseAPITestClass):
    url = reverse_lazy("challenges:get_all_challenges")

    def setUp(self):
        super(GetAllChallengesTest, self).setUp()
        self.url = reverse_lazy(
            "challenges:get_all_challenges", kwargs={"challenge_time": "PAST"}
        )

        # Present challenge
        self.challenge2 = Challenge.objects.create(
            title="Test Challenge 2",
            short_description="Short description for test challenge 2",
            description="Description for test challenge 2",
            terms_and_conditions="Terms and conditions for test challenge 2",
            submission_guidelines="Submission guidelines for test challenge 2",
            creator=self.challenge_host_team,
            published=True,
            enable_forum=True,
            approved_by_admin=True,
            anonymous_leaderboard=False,
            start_date=timezone.now() - timedelta(days=2),
            end_date=timezone.now() + timedelta(days=1),
        )

        # Past Challenge challenge
        self.challenge3 = Challenge.objects.create(
            title="Test Challenge 3",
            short_description="Short description for test challenge 3",
            description="Description for test challenge 3",
            terms_and_conditions="Terms and conditions for test challenge 3",
            submission_guidelines="Submission guidelines for test challenge 3",
            creator=self.challenge_host_team,
            published=True,
            enable_forum=True,
            approved_by_admin=True,
            leaderboard_description="Donec sollicitudin, nisi vel tempor semper, nulla odio dapibus felis",
            anonymous_leaderboard=False,
            start_date=timezone.now() - timedelta(days=2),
            end_date=timezone.now() - timedelta(days=1),
        )

        # Future challenge
        self.challenge4 = Challenge.objects.create(
            title="Test Challenge 4",
            short_description="Short description for test challenge 4",
            description="Description for test challenge 4",
            terms_and_conditions="Terms and conditions for test challenge 4",
            submission_guidelines="Submission guidelines for test challenge 4",
            creator=self.challenge_host_team,
            published=True,
            enable_forum=True,
            approved_by_admin=True,
            anonymous_leaderboard=False,
            start_date=timezone.now() + timedelta(days=2),
            end_date=timezone.now() + timedelta(days=1),
        )

        # Disabled challenge
        self.challenge5 = Challenge.objects.create(
            title="Test Challenge 5",
            short_description="Short description for test challenge 5",
            description="Description for test challenge 5",
            terms_and_conditions="Terms and conditions for test challenge 5",
            submission_guidelines="Submission guidelines for test challenge 5",
            creator=self.challenge_host_team,
            published=True,
            enable_forum=True,
            approved_by_admin=True,
            leaderboard_description=None,
            anonymous_leaderboard=False,
            start_date=timezone.now() + timedelta(days=2),
            end_date=timezone.now() + timedelta(days=1),
            is_disabled=True,
        )

    def test_get_past_challenges(self):
        expected = [
            {
                "id": self.challenge3.pk,
                "title": self.challenge3.title,
                "short_description": self.challenge3.short_description,
                "description": self.challenge3.description,
                "terms_and_conditions": self.challenge3.terms_and_conditions,
                "submission_guidelines": self.challenge3.submission_guidelines,
                "evaluation_details": self.challenge3.evaluation_details,
                "image": None,
                "start_date": "{0}{1}".format(
                    self.challenge3.start_date.isoformat(), "Z"
                ).replace("+00:00", ""),
                "end_date": "{0}{1}".format(
                    self.challenge3.end_date.isoformat(), "Z"
                ).replace("+00:00", ""),
                "creator": {
                    "id": self.challenge3.creator.pk,
                    "team_name": self.challenge3.creator.team_name,
                    "created_by": self.challenge3.creator.created_by.username,
                    "team_url": self.challenge3.creator.team_url,
                },
                "published": self.challenge3.published,
                "enable_forum": self.challenge3.enable_forum,
                "leaderboard_description": self.challenge3.leaderboard_description,
                "anonymous_leaderboard": self.challenge3.anonymous_leaderboard,
                "is_active": False,
                "allowed_email_domains": [],
                "blocked_email_domains": [],
                "approved_by_admin": True,
                "forum_url": self.challenge3.forum_url,
                "is_docker_based": self.challenge3.is_docker_based,
                "slug": self.challenge3.slug,
                "max_docker_image_size": self.challenge3.max_docker_image_size,
                "cli_version": self.challenge3.cli_version,
            }
        ]
        response = self.client.get(self.url, {}, format="json")
        self.assertEqual(response.status_code, status.HTTP_200_OK)
        self.assertEqual(response.data["results"], expected)

    def test_get_present_challenges(self):
        self.url = reverse_lazy(
            "challenges:get_all_challenges",
            kwargs={"challenge_time": "PRESENT"},
        )

        expected = [
            {
                "id": self.challenge2.pk,
                "title": self.challenge2.title,
                "short_description": self.challenge2.short_description,
                "description": self.challenge2.description,
                "terms_and_conditions": self.challenge2.terms_and_conditions,
                "submission_guidelines": self.challenge2.submission_guidelines,
                "evaluation_details": self.challenge2.evaluation_details,
                "image": None,
                "start_date": "{0}{1}".format(
                    self.challenge2.start_date.isoformat(), "Z"
                ).replace("+00:00", ""),
                "end_date": "{0}{1}".format(
                    self.challenge2.end_date.isoformat(), "Z"
                ).replace("+00:00", ""),
                "creator": {
                    "id": self.challenge2.creator.pk,
                    "team_name": self.challenge2.creator.team_name,
                    "created_by": self.challenge2.creator.created_by.username,
                    "team_url": self.challenge2.creator.team_url,
                },
                "published": self.challenge2.published,
                "enable_forum": self.challenge2.enable_forum,
                "leaderboard_description": self.challenge2.leaderboard_description,
                "anonymous_leaderboard": self.challenge2.anonymous_leaderboard,
                "is_active": True,
                "allowed_email_domains": [],
                "blocked_email_domains": [],
                "approved_by_admin": True,
                "forum_url": self.challenge2.forum_url,
                "is_docker_based": self.challenge2.is_docker_based,
                "slug": self.challenge2.slug,
                "max_docker_image_size": self.challenge2.max_docker_image_size,
                "cli_version": self.challenge2.cli_version,
            }
        ]
        response = self.client.get(self.url, {}, format="json")
        self.assertEqual(response.status_code, status.HTTP_200_OK)
        self.assertEqual(response.data["results"], expected)

    def test_get_future_challenges(self):
        self.url = reverse_lazy(
            "challenges:get_all_challenges",
            kwargs={"challenge_time": "FUTURE"},
        )

        expected = [
            {
                "id": self.challenge4.pk,
                "title": self.challenge4.title,
                "short_description": self.challenge4.short_description,
                "description": self.challenge4.description,
                "terms_and_conditions": self.challenge4.terms_and_conditions,
                "submission_guidelines": self.challenge4.submission_guidelines,
                "evaluation_details": self.challenge4.evaluation_details,
                "image": None,
                "start_date": "{0}{1}".format(
                    self.challenge4.start_date.isoformat(), "Z"
                ).replace("+00:00", ""),
                "end_date": "{0}{1}".format(
                    self.challenge4.end_date.isoformat(), "Z"
                ).replace("+00:00", ""),
                "creator": {
                    "id": self.challenge4.creator.pk,
                    "team_name": self.challenge4.creator.team_name,
                    "created_by": self.challenge4.creator.created_by.username,
                    "team_url": self.challenge4.creator.team_url,
                },
                "published": self.challenge4.published,
                "enable_forum": self.challenge4.enable_forum,
                "leaderboard_description": self.challenge4.leaderboard_description,
                "anonymous_leaderboard": self.challenge4.anonymous_leaderboard,
                "is_active": False,
                "allowed_email_domains": [],
                "blocked_email_domains": [],
                "approved_by_admin": True,
                "forum_url": self.challenge4.forum_url,
                "is_docker_based": self.challenge4.is_docker_based,
                "slug": self.challenge4.slug,
                "max_docker_image_size": self.challenge4.max_docker_image_size,
                "cli_version": self.challenge4.cli_version,
            }
        ]
        response = self.client.get(self.url, {}, format="json")
        self.assertEqual(response.status_code, status.HTTP_200_OK)
        self.assertEqual(response.data["results"], expected)

    def test_get_all_challenges(self):
        self.url = reverse_lazy(
            "challenges:get_all_challenges", kwargs={"challenge_time": "ALL"}
        )

        expected = [
            {
                "id": self.challenge4.pk,
                "title": self.challenge4.title,
                "short_description": self.challenge4.short_description,
                "description": self.challenge4.description,
                "terms_and_conditions": self.challenge4.terms_and_conditions,
                "submission_guidelines": self.challenge4.submission_guidelines,
                "evaluation_details": self.challenge4.evaluation_details,
                "image": None,
                "start_date": "{0}{1}".format(
                    self.challenge4.start_date.isoformat(), "Z"
                ).replace("+00:00", ""),
                "end_date": "{0}{1}".format(
                    self.challenge4.end_date.isoformat(), "Z"
                ).replace("+00:00", ""),
                "creator": {
                    "id": self.challenge4.creator.pk,
                    "team_name": self.challenge4.creator.team_name,
                    "created_by": self.challenge4.creator.created_by.username,
                    "team_url": self.challenge4.creator.team_url,
                },
                "published": self.challenge4.published,
                "enable_forum": self.challenge4.enable_forum,
                "leaderboard_description": self.challenge4.leaderboard_description,
                "anonymous_leaderboard": self.challenge4.anonymous_leaderboard,
                "is_active": False,
                "allowed_email_domains": [],
                "blocked_email_domains": [],
                "approved_by_admin": True,
                "forum_url": self.challenge4.forum_url,
                "is_docker_based": self.challenge4.is_docker_based,
                "slug": self.challenge4.slug,
                "max_docker_image_size": self.challenge4.max_docker_image_size,
                "cli_version": self.challenge4.cli_version,
            },
            {
                "id": self.challenge3.pk,
                "title": self.challenge3.title,
                "short_description": self.challenge3.short_description,
                "description": self.challenge3.description,
                "terms_and_conditions": self.challenge3.terms_and_conditions,
                "submission_guidelines": self.challenge3.submission_guidelines,
                "evaluation_details": self.challenge3.evaluation_details,
                "image": None,
                "start_date": "{0}{1}".format(
                    self.challenge3.start_date.isoformat(), "Z"
                ).replace("+00:00", ""),
                "end_date": "{0}{1}".format(
                    self.challenge3.end_date.isoformat(), "Z"
                ).replace("+00:00", ""),
                "creator": {
                    "id": self.challenge3.creator.pk,
                    "team_name": self.challenge3.creator.team_name,
                    "created_by": self.challenge3.creator.created_by.username,
                    "team_url": self.challenge3.creator.team_url,
                },
                "published": self.challenge3.published,
                "enable_forum": self.challenge3.enable_forum,
                "leaderboard_description": self.challenge3.leaderboard_description,
                "anonymous_leaderboard": self.challenge3.anonymous_leaderboard,
                "is_active": False,
                "allowed_email_domains": [],
                "blocked_email_domains": [],
                "approved_by_admin": True,
                "forum_url": self.challenge3.forum_url,
                "is_docker_based": self.challenge3.is_docker_based,
                "slug": self.challenge3.slug,
                "max_docker_image_size": self.challenge3.max_docker_image_size,
                "cli_version": self.challenge3.cli_version,
            },
            {
                "id": self.challenge2.pk,
                "title": self.challenge2.title,
                "short_description": self.challenge2.short_description,
                "description": self.challenge2.description,
                "terms_and_conditions": self.challenge2.terms_and_conditions,
                "submission_guidelines": self.challenge2.submission_guidelines,
                "evaluation_details": self.challenge2.evaluation_details,
                "image": None,
                "start_date": "{0}{1}".format(
                    self.challenge2.start_date.isoformat(), "Z"
                ).replace("+00:00", ""),
                "end_date": "{0}{1}".format(
                    self.challenge2.end_date.isoformat(), "Z"
                ).replace("+00:00", ""),
                "creator": {
                    "id": self.challenge2.creator.pk,
                    "team_name": self.challenge2.creator.team_name,
                    "created_by": self.challenge2.creator.created_by.username,
                    "team_url": self.challenge2.creator.team_url,
                },
                "published": self.challenge2.published,
                "enable_forum": self.challenge2.enable_forum,
                "leaderboard_description": self.challenge2.leaderboard_description,
                "anonymous_leaderboard": self.challenge2.anonymous_leaderboard,
                "is_active": True,
                "allowed_email_domains": [],
                "blocked_email_domains": [],
                "approved_by_admin": True,
                "forum_url": self.challenge2.forum_url,
                "is_docker_based": self.challenge2.is_docker_based,
                "slug": self.challenge2.slug,
                "max_docker_image_size": self.challenge2.max_docker_image_size,
                "cli_version": self.challenge2.cli_version,
            },
        ]
        response = self.client.get(self.url, {}, format="json")
        self.assertEqual(response.status_code, status.HTTP_200_OK)
        self.assertEqual(response.data["results"], expected)

    def test_incorrent_url_pattern_challenges(self):
        self.url = reverse_lazy(
            "challenges:get_all_challenges",
            kwargs={"challenge_time": "INCORRECT"},
        )
        expected = {"error": "Wrong url pattern!"}
        response = self.client.get(self.url, {}, format="json")
        self.assertEqual(response.status_code, status.HTTP_406_NOT_ACCEPTABLE)
        self.assertEqual(response.data, expected)


class GetFeaturedChallengesTest(BaseAPITestClass):
    url = reverse_lazy("challenges:get_featured_challenges")

    def setUp(self):
        super(GetFeaturedChallengesTest, self).setUp()
        self.url = reverse_lazy("challenges:get_featured_challenges")

        # Not a featured challenge
        self.challenge2 = Challenge.objects.create(
            title="Test Challenge 2",
            short_description="Short description for test challenge 2",
            description="Description for test challenge 2",
            terms_and_conditions="Terms and conditions for test challenge 2",
            submission_guidelines="Submission guidelines for test challenge 2",
            creator=self.challenge_host_team,
            published=True,
            enable_forum=True,
            approved_by_admin=True,
            anonymous_leaderboard=False,
            start_date=timezone.now() - timedelta(days=2),
            end_date=timezone.now() + timedelta(days=1),
        )

        # Featured challenge
        self.challenge3 = Challenge.objects.create(
            title="Test Challenge 3",
            short_description="Short description for test challenge 3",
            description="Description for test challenge 3",
            terms_and_conditions="Terms and conditions for test challenge 3",
            submission_guidelines="Submission guidelines for test challenge 3",
            creator=self.challenge_host_team,
            published=True,
            enable_forum=True,
            approved_by_admin=True,
            leaderboard_description=None,
            anonymous_leaderboard=False,
            start_date=timezone.now() - timedelta(days=2),
            end_date=timezone.now() - timedelta(days=1),
            featured=True,
        )

    def test_get_featured_challenges(self):
        expected = [
            {
                "id": self.challenge3.pk,
                "title": self.challenge3.title,
                "short_description": self.challenge3.short_description,
                "description": self.challenge3.description,
                "terms_and_conditions": self.challenge3.terms_and_conditions,
                "submission_guidelines": self.challenge3.submission_guidelines,
                "evaluation_details": self.challenge3.evaluation_details,
                "image": None,
                "start_date": "{0}{1}".format(
                    self.challenge3.start_date.isoformat(), "Z"
                ).replace("+00:00", ""),
                "end_date": "{0}{1}".format(
                    self.challenge3.end_date.isoformat(), "Z"
                ).replace("+00:00", ""),
                "creator": {
                    "id": self.challenge3.creator.pk,
                    "team_name": self.challenge3.creator.team_name,
                    "created_by": self.challenge3.creator.created_by.username,
                    "team_url": self.challenge3.creator.team_url,
                },
                "published": self.challenge3.published,
                "enable_forum": self.challenge3.enable_forum,
                "leaderboard_description": self.challenge3.leaderboard_description,
                "anonymous_leaderboard": self.challenge3.anonymous_leaderboard,
                "is_active": False,
                "allowed_email_domains": self.challenge3.allowed_email_domains,
                "blocked_email_domains": self.challenge3.blocked_email_domains,
                "approved_by_admin": True,
                "forum_url": self.challenge3.forum_url,
                "is_docker_based": self.challenge3.is_docker_based,
                "slug": self.challenge3.slug,
                "max_docker_image_size": self.challenge3.max_docker_image_size,
                "cli_version": self.challenge3.cli_version,
            }
        ]
        response = self.client.get(self.url, {}, format="json")
        self.assertEqual(response.status_code, status.HTTP_200_OK)
        self.assertEqual(response.data["results"], expected)


class GetChallengeByPk(BaseAPITestClass):
    def setUp(self):
        super(GetChallengeByPk, self).setUp()

        self.user1 = User.objects.create(
            username="user1",
            email="user1@test.com",
            password="secret_password",
        )

        EmailAddress.objects.create(
            user=self.user1,
            email="user1@test.com",
            primary=True,
            verified=True,
        )

        self.challenge3 = Challenge.objects.create(
            title="Test Challenge 3",
            short_description="Short description for test challenge 3",
            description="Description for test challenge 3",
            terms_and_conditions="Terms and conditions for test challenge 3",
            submission_guidelines="Submission guidelines for test challenge 3",
            creator=self.challenge_host_team,
            published=False,
            enable_forum=True,
            anonymous_leaderboard=False,
            start_date=timezone.now() - timedelta(days=2),
            end_date=timezone.now() + timedelta(days=1),
            approved_by_admin=False,
        )

        self.challenge4 = Challenge.objects.create(
            title="Test Challenge 4",
            short_description="Short description for test challenge 4",
            description="Description for test challenge 4",
            terms_and_conditions="Terms and conditions for test challenge 4",
            submission_guidelines="Submission guidelines for test challenge 4",
            creator=self.challenge_host_team,
            published=True,
            enable_forum=True,
            leaderboard_description="Curabitur nec placerat libero.",
            anonymous_leaderboard=False,
            start_date=timezone.now() - timedelta(days=2),
            end_date=timezone.now() + timedelta(days=1),
            is_disabled=False,
            approved_by_admin=True,
        )

        self.challenge5 = Challenge.objects.create(
            title="Test Challenge 5",
            short_description="Short description for test challenge 5",
            description="Description for test challenge 5",
            terms_and_conditions="Terms and conditions for test challenge 5",
            submission_guidelines="Submission guidelines for test challenge 5",
            creator=self.challenge_host_team,
            published=False,
            enable_forum=True,
            leaderboard_description=None,
            anonymous_leaderboard=False,
            start_date=timezone.now() - timedelta(days=2),
            end_date=timezone.now() + timedelta(days=1),
            is_disabled=True,
        )

    def test_get_challenge_by_pk_when_challenge_does_not_exists(self):
        self.url = reverse_lazy(
            "challenges:get_challenge_by_pk",
            kwargs={"pk": self.challenge3.pk + 10},
        )
        expected = {"error": "Challenge does not exist!"}
        response = self.client.get(self.url, {})
        self.assertEqual(response.data, expected)
        self.assertEqual(response.status_code, status.HTTP_406_NOT_ACCEPTABLE)

    def test_get_challenge_by_pk_when_user_is_challenge_host(self):
        self.url = reverse_lazy(
            "challenges:get_challenge_by_pk", kwargs={"pk": self.challenge3.pk}
        )
        expected = {
            "id": self.challenge3.pk,
            "title": self.challenge3.title,
            "short_description": self.challenge3.short_description,
            "description": self.challenge3.description,
            "terms_and_conditions": self.challenge3.terms_and_conditions,
            "submission_guidelines": self.challenge3.submission_guidelines,
            "evaluation_details": self.challenge3.evaluation_details,
            "image": None,
            "start_date": "{0}{1}".format(
                self.challenge3.start_date.isoformat(), "Z"
            ).replace("+00:00", ""),
            "end_date": "{0}{1}".format(
                self.challenge3.end_date.isoformat(), "Z"
            ).replace("+00:00", ""),
            "creator": {
                "id": self.challenge3.creator.pk,
                "team_name": self.challenge3.creator.team_name,
                "created_by": self.challenge3.creator.created_by.username,
                "team_url": self.challenge3.creator.team_url,
            },
            "published": self.challenge3.published,
            "enable_forum": self.challenge3.enable_forum,
            "leaderboard_description": self.challenge3.leaderboard_description,
            "anonymous_leaderboard": self.challenge3.anonymous_leaderboard,
            "is_active": True,
            "allowed_email_domains": [],
            "blocked_email_domains": [],
            "approved_by_admin": self.challenge3.approved_by_admin,
            "forum_url": self.challenge3.forum_url,
            "is_docker_based": self.challenge3.is_docker_based,
            "slug": self.challenge3.slug,
            "max_docker_image_size": self.challenge3.max_docker_image_size,
            "cli_version": self.challenge3.cli_version,
        }

        response = self.client.get(self.url, {})
        self.assertEqual(response.data, expected)
        self.assertEqual(response.status_code, status.HTTP_200_OK)

    def test_get_challenge_by_pk_when_user_is_not_challenge_host(self):
        """
        This is a corner case in which a user is not a challenge host
        but tries but access the challenge created by challenge host.
        """
        self.url = reverse_lazy(
            "challenges:get_challenge_by_pk", kwargs={"pk": self.challenge3.pk}
        )
        self.client.force_authenticate(user=self.user1)
        expected = {"error": "Challenge does not exist!"}

        response = self.client.get(self.url, {})
        self.assertEqual(response.data, expected)
        self.assertEqual(response.status_code, status.HTTP_406_NOT_ACCEPTABLE)

    def test_get_challenge_by_pk_when_user_is_participant(self):
        self.url = reverse_lazy(
            "challenges:get_challenge_by_pk", kwargs={"pk": self.challenge4.pk}
        )
        expected = {
            "id": self.challenge4.pk,
            "title": self.challenge4.title,
            "short_description": self.challenge4.short_description,
            "description": self.challenge4.description,
            "terms_and_conditions": self.challenge4.terms_and_conditions,
            "submission_guidelines": self.challenge4.submission_guidelines,
            "evaluation_details": self.challenge4.evaluation_details,
            "image": None,
            "start_date": "{0}{1}".format(
                self.challenge4.start_date.isoformat(), "Z"
            ).replace("+00:00", ""),
            "end_date": "{0}{1}".format(
                self.challenge4.end_date.isoformat(), "Z"
            ).replace("+00:00", ""),
            "creator": {
                "id": self.challenge4.creator.pk,
                "team_name": self.challenge4.creator.team_name,
                "created_by": self.challenge4.creator.created_by.username,
                "team_url": self.challenge4.creator.team_url,
            },
            "published": self.challenge4.published,
            "enable_forum": self.challenge4.enable_forum,
            "leaderboard_description": self.challenge4.leaderboard_description,
            "anonymous_leaderboard": self.challenge4.anonymous_leaderboard,
            "is_active": True,
            "allowed_email_domains": [],
            "blocked_email_domains": [],
            "approved_by_admin": self.challenge4.approved_by_admin,
            "forum_url": self.challenge4.forum_url,
            "is_docker_based": self.challenge4.is_docker_based,
            "slug": self.challenge4.slug,
            "max_docker_image_size": self.challenge4.max_docker_image_size,
            "cli_version": self.challenge4.cli_version,
        }

        self.client.force_authenticate(user=self.user1)
        response = self.client.get(self.url, {})
        self.assertEqual(response.data, expected)
        self.assertEqual(response.status_code, status.HTTP_200_OK)

    def test_get_challenge_by_pk_when_challenge_is_disabled(self):
        self.url = reverse_lazy(
            "challenges:get_challenge_by_pk", kwargs={"pk": self.challenge5.pk}
        )
        expected = {"error": "Sorry, the challenge was removed!"}
        response = self.client.get(self.url, {})
        self.assertEqual(response.data, expected)
        self.assertEqual(response.status_code, status.HTTP_406_NOT_ACCEPTABLE)


class GetChallengeBasedOnTeams(BaseAPITestClass):
    def setUp(self):
        super(GetChallengeBasedOnTeams, self).setUp()

        self.challenge_host_team2 = ChallengeHostTeam.objects.create(
            team_name="Some Test Challenge Host Team", created_by=self.user
        )

        self.challenge_host2 = ChallengeHost.objects.create(
            user=self.user,
            team_name=self.challenge_host_team2,
            status=ChallengeHost.ACCEPTED,
            permissions=ChallengeHost.ADMIN,
        )

        self.challenge = Challenge.objects.create(
            title="Test Challenge",
            short_description="Short description for test challenge",
            description="Description for test challenge",
            terms_and_conditions="Terms and conditions for test challenge",
            submission_guidelines="Submission guidelines for test challenge",
            creator=self.challenge_host_team,
            published=True,
            enable_forum=True,
            leaderboard_description=None,
            anonymous_leaderboard=False,
            start_date=timezone.now() - timedelta(days=2),
            end_date=timezone.now() + timedelta(days=1),
            approved_by_admin=True,
        )

        self.challenge2 = Challenge.objects.create(
            title="Some Test Challenge",
            short_description="Short description for some test challenge",
            description="Description for some test challenge",
            terms_and_conditions="Terms and conditions for some test challenge",
            submission_guidelines="Submission guidelines for some test challenge",
            creator=self.challenge_host_team2,
            published=True,
            enable_forum=True,
            anonymous_leaderboard=False,
            start_date=timezone.now() - timedelta(days=2),
            end_date=timezone.now() + timedelta(days=1),
            approved_by_admin=True,
        )

        self.participant_team2 = ParticipantTeam.objects.create(
            team_name="Some Participant Team", created_by=self.user
        )

        self.participant2 = Participant.objects.create(
            user=self.user,
            status=Participant.SELF,
            team=self.participant_team2,
        )

        self.challenge2.participant_teams.add(self.participant_team2)

    def test_get_challenge_when_host_team_is_given(self):
        self.url = reverse_lazy("challenges:get_challenges_based_on_teams")

        expected = [
            {
                "id": self.challenge2.pk,
                "title": self.challenge2.title,
                "short_description": self.challenge2.short_description,
                "description": self.challenge2.description,
                "terms_and_conditions": self.challenge2.terms_and_conditions,
                "submission_guidelines": self.challenge2.submission_guidelines,
                "evaluation_details": self.challenge2.evaluation_details,
                "image": None,
                "start_date": "{0}{1}".format(
                    self.challenge2.start_date.isoformat(), "Z"
                ).replace("+00:00", ""),
                "end_date": "{0}{1}".format(
                    self.challenge2.end_date.isoformat(), "Z"
                ).replace("+00:00", ""),
                "creator": {
                    "id": self.challenge2.creator.pk,
                    "team_name": self.challenge2.creator.team_name,
                    "created_by": self.challenge2.creator.created_by.username,
                    "team_url": self.challenge2.creator.team_url,
                },
                "published": self.challenge2.published,
                "enable_forum": self.challenge2.enable_forum,
                "leaderboard_description": self.challenge2.leaderboard_description,
                "anonymous_leaderboard": self.challenge2.anonymous_leaderboard,
                "is_active": True,
                "allowed_email_domains": [],
                "blocked_email_domains": [],
                "approved_by_admin": True,
                "forum_url": self.challenge2.forum_url,
                "is_docker_based": self.challenge2.is_docker_based,
                "slug": self.challenge2.slug,
                "max_docker_image_size": self.challenge2.max_docker_image_size,
                "cli_version": self.challenge2.cli_version,
            }
        ]

        response = self.client.get(
            self.url, {"host_team": self.challenge_host_team2.pk}
        )
        self.assertEqual(response.data["results"], expected)
        self.assertEqual(response.status_code, status.HTTP_200_OK)

    def test_get_challenge_when_participant_team_is_given(self):
        self.url = reverse_lazy("challenges:get_challenges_based_on_teams")

        expected = [
            {
                "id": self.challenge2.pk,
                "title": self.challenge2.title,
                "short_description": self.challenge2.short_description,
                "description": self.challenge2.description,
                "terms_and_conditions": self.challenge2.terms_and_conditions,
                "submission_guidelines": self.challenge2.submission_guidelines,
                "evaluation_details": self.challenge2.evaluation_details,
                "image": None,
                "start_date": "{0}{1}".format(
                    self.challenge2.start_date.isoformat(), "Z"
                ).replace("+00:00", ""),
                "end_date": "{0}{1}".format(
                    self.challenge2.end_date.isoformat(), "Z"
                ).replace("+00:00", ""),
                "creator": {
                    "id": self.challenge2.creator.pk,
                    "team_name": self.challenge2.creator.team_name,
                    "created_by": self.challenge2.creator.created_by.username,
                    "team_url": self.challenge2.creator.team_url,
                },
                "published": self.challenge2.published,
                "enable_forum": self.challenge2.enable_forum,
                "leaderboard_description": self.challenge2.leaderboard_description,
                "anonymous_leaderboard": self.challenge2.anonymous_leaderboard,
                "is_active": True,
                "allowed_email_domains": [],
                "blocked_email_domains": [],
                "approved_by_admin": True,
                "forum_url": self.challenge2.forum_url,
                "is_docker_based": self.challenge2.is_docker_based,
                "slug": self.challenge2.slug,
                "max_docker_image_size": self.challenge2.max_docker_image_size,
                "cli_version": self.challenge2.cli_version,
            }
        ]

        response = self.client.get(
            self.url, {"participant_team": self.participant_team2.pk}
        )
        self.assertEqual(response.data["results"], expected)
        self.assertEqual(response.status_code, status.HTTP_200_OK)

    def test_get_challenge_when_mode_is_participant(self):
        self.url = reverse_lazy("challenges:get_challenges_based_on_teams")

        expected = [
            {
                "id": self.challenge2.pk,
                "title": self.challenge2.title,
                "short_description": self.challenge2.short_description,
                "description": self.challenge2.description,
                "terms_and_conditions": self.challenge2.terms_and_conditions,
                "submission_guidelines": self.challenge2.submission_guidelines,
                "evaluation_details": self.challenge2.evaluation_details,
                "image": None,
                "start_date": "{0}{1}".format(
                    self.challenge2.start_date.isoformat(), "Z"
                ).replace("+00:00", ""),
                "end_date": "{0}{1}".format(
                    self.challenge2.end_date.isoformat(), "Z"
                ).replace("+00:00", ""),
                "creator": {
                    "id": self.challenge2.creator.pk,
                    "team_name": self.challenge2.creator.team_name,
                    "created_by": self.challenge2.creator.created_by.username,
                    "team_url": self.challenge2.creator.team_url,
                },
                "published": self.challenge2.published,
                "enable_forum": self.challenge2.enable_forum,
                "leaderboard_description": self.challenge2.leaderboard_description,
                "anonymous_leaderboard": self.challenge2.anonymous_leaderboard,
                "is_active": True,
                "allowed_email_domains": [],
                "blocked_email_domains": [],
                "approved_by_admin": True,
                "forum_url": self.challenge2.forum_url,
                "is_docker_based": self.challenge2.is_docker_based,
                "slug": self.challenge2.slug,
                "max_docker_image_size": self.challenge2.max_docker_image_size,
                "cli_version": self.challenge2.cli_version,
            }
        ]

        response = self.client.get(self.url, {"mode": "participant"})
        self.assertEqual(response.data["results"], expected)
        self.assertEqual(response.status_code, status.HTTP_200_OK)

    def test_get_challenge_when_mode_is_host(self):
        self.url = reverse_lazy("challenges:get_challenges_based_on_teams")

        expected = [
            {
                "id": self.challenge.pk,
                "title": self.challenge.title,
                "short_description": self.challenge.short_description,
                "description": self.challenge.description,
                "terms_and_conditions": self.challenge.terms_and_conditions,
                "submission_guidelines": self.challenge.submission_guidelines,
                "evaluation_details": self.challenge.evaluation_details,
                "image": None,
                "start_date": "{0}{1}".format(
                    self.challenge.start_date.isoformat(), "Z"
                ).replace("+00:00", ""),
                "end_date": "{0}{1}".format(
                    self.challenge.end_date.isoformat(), "Z"
                ).replace("+00:00", ""),
                "creator": {
                    "id": self.challenge.creator.pk,
                    "team_name": self.challenge.creator.team_name,
                    "created_by": self.challenge.creator.created_by.username,
                    "team_url": self.challenge.creator.team_url,
                },
                "published": self.challenge.published,
                "enable_forum": self.challenge.enable_forum,
                "leaderboard_description": self.challenge.leaderboard_description,
                "anonymous_leaderboard": self.challenge.anonymous_leaderboard,
                "is_active": True,
                "allowed_email_domains": [],
                "blocked_email_domains": [],
                "approved_by_admin": True,
                "forum_url": self.challenge.forum_url,
                "is_docker_based": self.challenge.is_docker_based,
                "slug": self.challenge.slug,
                "max_docker_image_size": self.challenge.max_docker_image_size,
                "cli_version": self.challenge.cli_version,
            },
            {
                "id": self.challenge2.pk,
                "title": self.challenge2.title,
                "short_description": self.challenge2.short_description,
                "description": self.challenge2.description,
                "terms_and_conditions": self.challenge2.terms_and_conditions,
                "submission_guidelines": self.challenge2.submission_guidelines,
                "evaluation_details": self.challenge2.evaluation_details,
                "image": None,
                "start_date": "{0}{1}".format(
                    self.challenge2.start_date.isoformat(), "Z"
                ).replace("+00:00", ""),
                "end_date": "{0}{1}".format(
                    self.challenge2.end_date.isoformat(), "Z"
                ).replace("+00:00", ""),
                "creator": {
                    "id": self.challenge2.creator.pk,
                    "team_name": self.challenge2.creator.team_name,
                    "created_by": self.challenge2.creator.created_by.username,
                    "team_url": self.challenge2.creator.team_url,
                },
                "published": self.challenge2.published,
                "enable_forum": self.challenge2.enable_forum,
                "leaderboard_description": self.challenge2.leaderboard_description,
                "anonymous_leaderboard": self.challenge2.anonymous_leaderboard,
                "is_active": True,
                "allowed_email_domains": [],
                "blocked_email_domains": [],
                "approved_by_admin": True,
                "forum_url": self.challenge2.forum_url,
                "is_docker_based": self.challenge2.is_docker_based,
                "slug": self.challenge2.slug,
                "max_docker_image_size": self.challenge2.max_docker_image_size,
                "cli_version": self.challenge2.cli_version,
            },
        ]

        response = self.client.get(self.url, {"mode": "host"})
        self.assertEqual(response.data["results"], expected)
        self.assertEqual(response.status_code, status.HTTP_200_OK)

    def test_get_challenge_with_incorrect_url_pattern(self):
        self.url = reverse_lazy("challenges:get_challenges_based_on_teams")

        expected = {"error": "Invalid url pattern!"}
        response = self.client.get(
            self.url, {"invalid_q_param": "invalidvalue"}
        )
        self.assertEqual(response.data, expected)
        self.assertEqual(response.status_code, status.HTTP_406_NOT_ACCEPTABLE)

    def test_get_challenge_with_incorrect_url_pattern_with_all_values(self):
        self.url = reverse_lazy("challenges:get_challenges_based_on_teams")

        expected = {"error": "Invalid url pattern!"}
        response = self.client.get(
            self.url,
            {
                "host_team": self.challenge_host_team2.pk,
                "participant_team": self.participant_team2.pk,
                "mode": "participant",
            },
        )
        self.assertEqual(response.data, expected)
        self.assertEqual(response.status_code, status.HTTP_406_NOT_ACCEPTABLE)


class BaseChallengePhaseClass(BaseAPITestClass):
    def setUp(self):
        super(BaseChallengePhaseClass, self).setUp()
        try:
            os.makedirs("/tmp/evalai")
        except OSError:
            pass

        with self.settings(MEDIA_ROOT="/tmp/evalai"):
            self.challenge_phase = ChallengePhase.objects.create(
                name="Challenge Phase",
                description="Description for Challenge Phase",
                leaderboard_public=False,
                is_public=True,
                start_date=timezone.now() - timedelta(days=2),
                end_date=timezone.now() + timedelta(days=1),
                challenge=self.challenge,
                test_annotation=SimpleUploadedFile(
                    "test_sample_file.txt",
                    b"Dummy file content",
                    content_type="text/plain",
                ),
                max_submissions_per_day=100000,
                max_submissions_per_month=100000,
                max_submissions=100000,
                codename="Phase Code Name",
            )
            self.challenge_phase.slug = "{}-{}-{}".format(
                self.challenge.title.split(" ")[0].lower(),
                self.challenge_phase.codename.replace(" ", "-").lower(),
                self.challenge.pk,
            )[:198]
            self.challenge_phase.save()

            self.private_challenge_phase = ChallengePhase.objects.create(
                name="Private Challenge Phase",
                description="Description for Private Challenge Phase",
                leaderboard_public=False,
                is_public=False,
                start_date=timezone.now() - timedelta(days=2),
                end_date=timezone.now() + timedelta(days=1),
                challenge=self.challenge,
                test_annotation=SimpleUploadedFile(
                    "test_sample_file.txt",
                    b"Dummy file content",
                    content_type="text/plain",
                ),
                max_submissions_per_day=100000,
                max_submissions_per_month=100000,
                max_submissions=100000,
                codename="Private Phase Code Name",
            )
            self.private_challenge_phase.slug = "{}-{}-{}".format(
                self.challenge.title.split(" ")[0].lower(),
                self.private_challenge_phase.codename.replace(
                    " ", "-"
                ).lower(),
                self.challenge.pk,
            )[:198]
            self.private_challenge_phase.save()

    def tearDown(self):
        shutil.rmtree("/tmp/evalai")


class GetChallengePhaseTest(BaseChallengePhaseClass):
    def setUp(self):
        super(GetChallengePhaseTest, self).setUp()
        self.url = reverse_lazy(
            "challenges:get_challenge_phase_list",
            kwargs={"challenge_pk": self.challenge.pk},
        )

    def test_get_challenge_phase(self):
        expected = [
            {
                "id": self.challenge_phase.id,
                "name": self.challenge_phase.name,
                "description": self.challenge_phase.description,
                "leaderboard_public": self.challenge_phase.leaderboard_public,
                "start_date": "{0}{1}".format(
                    self.challenge_phase.start_date.isoformat(), "Z"
                ).replace("+00:00", ""),
                "end_date": "{0}{1}".format(
                    self.challenge_phase.end_date.isoformat(), "Z"
                ).replace("+00:00", ""),
                "challenge": self.challenge_phase.challenge.pk,
                "is_public": self.challenge_phase.is_public,
                "is_active": True,
                "codename": "Phase Code Name",
                "max_submissions_per_day": self.challenge_phase.max_submissions_per_day,
                "max_submissions_per_month": self.challenge_phase.max_submissions_per_month,
                "max_submissions": self.challenge_phase.max_submissions,
                "slug": self.challenge_phase.slug,
            },
            {
                "id": self.private_challenge_phase.id,
                "name": self.private_challenge_phase.name,
                "description": self.private_challenge_phase.description,
                "leaderboard_public": self.private_challenge_phase.leaderboard_public,
                "start_date": "{0}{1}".format(
                    self.private_challenge_phase.start_date.isoformat(), "Z"
                ).replace("+00:00", ""),
                "end_date": "{0}{1}".format(
                    self.private_challenge_phase.end_date.isoformat(), "Z"
                ).replace("+00:00", ""),
                "challenge": self.private_challenge_phase.challenge.pk,
                "is_public": self.private_challenge_phase.is_public,
                "is_active": True,
                "codename": self.private_challenge_phase.codename,
                "max_submissions_per_day": self.private_challenge_phase.max_submissions_per_day,
                "max_submissions_per_month": self.private_challenge_phase.max_submissions_per_month,
                "max_submissions": self.private_challenge_phase.max_submissions,
                "slug": self.private_challenge_phase.slug,
            },
        ]

        response = self.client.get(self.url, {})
        self.assertEqual(response.data["results"], expected)
        self.assertEqual(response.status_code, status.HTTP_200_OK)

    def test_get_challenge_phase_when_user_is_not_authenticated(self):
        expected = [
            {
                "id": self.challenge_phase.id,
                "name": self.challenge_phase.name,
                "description": self.challenge_phase.description,
                "leaderboard_public": self.challenge_phase.leaderboard_public,
                "start_date": "{0}{1}".format(
                    self.challenge_phase.start_date.isoformat(), "Z"
                ).replace("+00:00", ""),
                "end_date": "{0}{1}".format(
                    self.challenge_phase.end_date.isoformat(), "Z"
                ).replace("+00:00", ""),
                "challenge": self.challenge_phase.challenge.pk,
                "is_public": self.challenge_phase.is_public,
                "is_active": True,
                "codename": "Phase Code Name",
                "max_submissions_per_day": self.challenge_phase.max_submissions_per_day,
                "max_submissions": self.challenge_phase.max_submissions,
                "max_submissions_per_month": self.challenge_phase.max_submissions_per_month,
                "slug": self.challenge_phase.slug,
            }
        ]
        self.client.force_authenticate(user=None)
        response = self.client.get(self.url, {})
        self.assertEqual(response.data["results"], expected)
        self.assertEqual(response.status_code, status.HTTP_200_OK)

    def test_particular_challenge_for_challenge_phase_does_not_exist(self):
        self.url = reverse_lazy(
            "challenges:get_challenge_phase_list",
            kwargs={"challenge_pk": self.challenge.pk + 1},
        )
        expected = {"error": "Challenge does not exist"}
        response = self.client.get(self.url, {})
        self.assertEqual(response.data, expected)
        self.assertEqual(response.status_code, status.HTTP_406_NOT_ACCEPTABLE)

    def test_get_challenge_phase_when_user_is_host(self):
        expected = [
            {
                "id": self.challenge_phase.id,
                "name": self.challenge_phase.name,
                "description": self.challenge_phase.description,
                "leaderboard_public": self.challenge_phase.leaderboard_public,
                "start_date": "{0}{1}".format(
                    self.challenge_phase.start_date.isoformat(), "Z"
                ).replace("+00:00", ""),
                "end_date": "{0}{1}".format(
                    self.challenge_phase.end_date.isoformat(), "Z"
                ).replace("+00:00", ""),
                "challenge": self.challenge_phase.challenge.pk,
                "is_public": self.challenge_phase.is_public,
                "is_active": True,
                "codename": "Phase Code Name",
                "max_submissions_per_day": self.challenge_phase.max_submissions_per_day,
                "max_submissions_per_month": self.challenge_phase.max_submissions_per_month,
                "max_submissions": self.challenge_phase.max_submissions,
                "slug": self.challenge_phase.slug,
            },
            {
                "id": self.private_challenge_phase.id,
                "name": self.private_challenge_phase.name,
                "description": self.private_challenge_phase.description,
                "leaderboard_public": self.private_challenge_phase.leaderboard_public,
                "start_date": "{0}{1}".format(
                    self.private_challenge_phase.start_date.isoformat(), "Z"
                ).replace("+00:00", ""),
                "end_date": "{0}{1}".format(
                    self.private_challenge_phase.end_date.isoformat(), "Z"
                ).replace("+00:00", ""),
                "challenge": self.private_challenge_phase.challenge.pk,
                "is_public": self.private_challenge_phase.is_public,
                "is_active": True,
                "codename": self.private_challenge_phase.codename,
                "max_submissions_per_day": self.private_challenge_phase.max_submissions_per_day,
                "max_submissions_per_month": self.challenge_phase.max_submissions_per_month,
                "max_submissions": self.private_challenge_phase.max_submissions,
                "slug": self.private_challenge_phase.slug,
            },
        ]

        self.client.force_authenticate(user=self.user)
        response = self.client.get(self.url, {})
        self.assertEqual(response.data["results"], expected)
        self.assertEqual(response.status_code, status.HTTP_200_OK)

    def test_get_challenge_phase_when_a_phase_is_not_public(self):
        self.challenge_phase.is_public = False
        self.challenge_phase.save()

        expected = []

        self.client.force_authenticate(user=None)
        response = self.client.get(self.url, {})
        self.assertEqual(response.data["results"], expected)
        self.assertEqual(response.status_code, status.HTTP_200_OK)


class CreateChallengePhaseTest(BaseChallengePhaseClass):
    def setUp(self):
        super(CreateChallengePhaseTest, self).setUp()
        self.url = reverse_lazy(
            "challenges:get_challenge_phase_list",
            kwargs={"challenge_pk": self.challenge.pk},
        )
        self.data = {
            "name": "New Challenge Phase",
            "description": "Description for new challenge phase",
            "start_date": "{0}{1}".format(
                self.challenge_phase.start_date.isoformat(), "Z"
            ).replace("+00:00", ""),
            "end_date": "{0}{1}".format(
                self.challenge_phase.end_date.isoformat(), "Z"
            ).replace("+00:00", ""),
        }

    @override_settings(MEDIA_ROOT="/tmp/evalai")
    def test_create_challenge_phase_with_all_data(self):
        self.data["test_annotation"] = SimpleUploadedFile(
            "another_test_file.txt",
            b"Another Dummy file content",
            content_type="text/plain",
        )
        self.data["codename"] = "Test Code Name"
        response = self.client.post(self.url, self.data, format="multipart")
        self.assertEqual(response.status_code, status.HTTP_201_CREATED)

    @override_settings(MEDIA_ROOT="/tmp/evalai")
    def test_create_challenge_phase_with_same_codename(self):
        self.data["test_annotation"] = SimpleUploadedFile(
            "another_test_file.txt",
            b"Another Dummy file content",
            content_type="text/plain",
        )

        expected = {
            "non_field_errors": [
                "The fields codename, challenge must make a unique set."
            ]
        }
        response = self.client.post(self.url, self.data, format="multipart")
        self.assertEqual(response.data, expected)
        self.assertEqual(response.status_code, status.HTTP_400_BAD_REQUEST)

    def test_create_challenge_phase_with_no_data(self):
        del self.data["name"]
        response = self.client.post(self.url, self.data)
        self.assertEqual(response.status_code, status.HTTP_400_BAD_REQUEST)

    def test_create_challenge_phase_when_user_is_not_authenticated(self):
        self.client.force_authenticate(user=None)

        expected = {"error": "Authentication credentials were not provided."}

        response = self.client.post(self.url, {})
        self.assertEqual(list(response.data.values())[0], expected["error"])
        self.assertEqual(response.status_code, status.HTTP_401_UNAUTHORIZED)

    def test_create_challenge_phase_when_user_is_not_creator(self):
        self.user1 = User.objects.create(
            username="otheruser", password="other_secret_password"
        )

        self.challenge_host_team1 = ChallengeHostTeam.objects.create(
            team_name="Other Test Challenge Host Team", created_by=self.user1
        )

        # Now allot self.user as also a host of self.challenge_host_team1
        self.challenge_host = ChallengeHost.objects.create(
            user=self.user,
            team_name=self.challenge_host_team1,
            status=ChallengeHost.ACCEPTED,
            permissions=ChallengeHost.ADMIN,
        )

        self.challenge2 = Challenge.objects.create(
            title="Other Test Challenge",
            short_description="Short description for other test challenge",
            description="Description for other test challenge",
            terms_and_conditions="Terms and conditions for other test challenge",
            submission_guidelines="Submission guidelines for other test challenge",
            creator=self.challenge_host_team1,
            published=False,
            enable_forum=True,
            anonymous_leaderboard=False,
            start_date=timezone.now() - timedelta(days=2),
            end_date=timezone.now() + timedelta(days=1),
        )

        self.url = reverse_lazy(
            "challenges:get_challenge_phase_list",
            kwargs={"challenge_pk": self.challenge2.pk},
        )

        expected = {
            "error": "Sorry, you are not allowed to perform this operation!"
        }
        response = self.client.post(self.url, {})
        self.assertEqual(list(response.data.values())[0], expected["error"])
        self.assertEqual(response.status_code, status.HTTP_403_FORBIDDEN)


class GetParticularChallengePhase(BaseChallengePhaseClass):
    def setUp(self):
        super(GetParticularChallengePhase, self).setUp()
        self.url = reverse_lazy(
            "challenges:get_challenge_phase_detail",
            kwargs={
                "challenge_pk": self.challenge.pk,
                "pk": self.challenge_phase.pk,
            },
        )

    def test_get_particular_challenge_phase_if_user_is_participant(self):
        expected = {
            "id": self.challenge_phase.id,
            "name": self.challenge_phase.name,
            "description": self.challenge_phase.description,
            "leaderboard_public": self.challenge_phase.leaderboard_public,
            "start_date": "{0}{1}".format(
                self.challenge_phase.start_date.isoformat(), "Z"
            ).replace("+00:00", ""),
            "end_date": "{0}{1}".format(
                self.challenge_phase.end_date.isoformat(), "Z"
            ).replace("+00:00", ""),
            "challenge": self.challenge_phase.challenge.pk,
            "is_public": self.challenge_phase.is_public,
            "is_active": True,
            "codename": "Phase Code Name",
            "max_submissions_per_day": self.challenge_phase.max_submissions_per_day,
            "max_submissions": self.challenge_phase.max_submissions,
            "max_submissions_per_month": self.challenge_phase.max_submissions_per_month,
            "slug": self.challenge_phase.slug,
        }
        self.client.force_authenticate(user=self.participant_user)
        response = self.client.get(self.url, {})
        self.assertEqual(response.data, expected)
        self.assertEqual(response.status_code, status.HTTP_200_OK)

    def test_get_particular_challenge_phase_if_user_is_challenge_host(self):
        expected = {
            "id": self.challenge_phase.id,
            "name": self.challenge_phase.name,
            "description": self.challenge_phase.description,
            "leaderboard_public": self.challenge_phase.leaderboard_public,
            "start_date": "{0}{1}".format(
                self.challenge_phase.start_date.isoformat(), "Z"
            ).replace("+00:00", ""),
            "end_date": "{0}{1}".format(
                self.challenge_phase.end_date.isoformat(), "Z"
            ).replace("+00:00", ""),
            "challenge": self.challenge_phase.challenge.pk,
            "is_public": self.challenge_phase.is_public,
            "is_submission_public": self.challenge_phase.is_submission_public,
            "is_active": True,
            "codename": "Phase Code Name",
            "max_submissions_per_day": self.challenge_phase.max_submissions_per_day,
            "max_submissions": self.challenge_phase.max_submissions,
            "max_submissions_per_month": self.challenge_phase.max_submissions_per_month,
            "test_annotation": "http://testserver%s"
            % (self.challenge_phase.test_annotation.url),
            "slug": self.challenge_phase.slug,
        }
        self.client.force_authenticate(user=self.user)
        response = self.client.get(self.url, {})
        self.assertEqual(response.data, expected)
        self.assertEqual(response.status_code, status.HTTP_200_OK)

    def test_update_challenge_phase_when_user_is_not_its_creator(self):
        self.user1 = User.objects.create(
            username="someuser1",
            email="user1@test.com",
            password="secret_psassword",
        )

        EmailAddress.objects.create(
            user=self.user1,
            email="user1@test.com",
            primary=True,
            verified=True,
        )

        self.client.force_authenticate(user=self.user1)

        expected = {
            "detail": "Sorry, you are not allowed to perform this operation!"
        }

        response = self.client.put(
            self.url, {"name": "Rose Phase", "description": "New description."}
        )
        self.assertEqual(response.data, expected)
        self.assertEqual(response.status_code, status.HTTP_403_FORBIDDEN)

    def test_update_challenge_phase_when_user_is_its_creator(self):
        new_name = "Rose Phase"
        new_description = "New description."
        expected = {
            "id": self.challenge_phase.id,
            "name": new_name,
            "description": new_description,
            "leaderboard_public": self.challenge_phase.leaderboard_public,
            "start_date": "{0}{1}".format(
                self.challenge_phase.start_date.isoformat(), "Z"
            ).replace("+00:00", ""),
            "end_date": "{0}{1}".format(
                self.challenge_phase.end_date.isoformat(), "Z"
            ).replace("+00:00", ""),
            "challenge": self.challenge_phase.challenge.pk,
            "is_public": self.challenge_phase.is_public,
            "is_active": True,
            "codename": "Phase Code Name",
            "max_submissions_per_day": self.challenge_phase.max_submissions_per_day,
            "max_submissions": self.challenge_phase.max_submissions,
            "max_submissions_per_month": self.challenge_phase.max_submissions_per_month,
            "slug": self.challenge_phase.slug,
        }
        response = self.client.put(
            self.url, {"name": new_name, "description": new_description}
        )
        self.assertEqual(response.data, expected)
        self.assertEqual(response.status_code, status.HTTP_200_OK)

    def test_particular_challenge_phase_does_not_exist(self):
        self.url = reverse_lazy('challenges:get_challenge_phase_detail',
                                kwargs={'challenge_pk': self.challenge.pk,
                                        'pk': self.challenge_phase.pk + 2})
        expected = {
            'error': 'Challenge phase {} does not exist for challenge {}'.format(
                (self.challenge_phase.pk + 2), self.challenge.pk)
        }
        response = self.client.get(self.url, {})
        self.assertEqual(response.data, expected)
        self.assertEqual(response.status_code, status.HTTP_406_NOT_ACCEPTABLE)

    def test_particular_challenge_host_team_for_challenge_does_not_exist(self):
        self.url = reverse_lazy(
            "challenges:get_challenge_phase_detail",
            kwargs={
                "challenge_pk": self.challenge.pk + 1,
                "pk": self.challenge_phase.pk,
            },
        )
        expected = {"error": "Challenge does not exist"}
        response = self.client.get(self.url, {})
        self.assertEqual(response.data, expected)
        self.assertEqual(response.status_code, status.HTTP_406_NOT_ACCEPTABLE)

    def test_get_particular_challenge_phase_when_user_is_not_authenticated(
        self
    ):
        self.client.force_authenticate(user=None)

        expected = {"error": "Authentication credentials were not provided."}

        response = self.client.post(self.url, {})
        self.assertEqual(list(response.data.values())[0], expected["error"])
        self.assertEqual(response.status_code, status.HTTP_401_UNAUTHORIZED)


class UpdateParticularChallengePhase(BaseChallengePhaseClass):
    def setUp(self):
        super(UpdateParticularChallengePhase, self).setUp()
        self.url = reverse_lazy(
            "challenges:get_challenge_phase_detail",
            kwargs={
                "challenge_pk": self.challenge.pk,
                "pk": self.challenge_phase.pk,
            },
        )

        self.partial_update_challenge_phase_name = (
            "Partial Update Challenge Phase Name"
        )
        self.update_challenge_phase_title = "Update Challenge Phase Name"
        self.update_description = "Update Challenge Phase Description"
        self.data = {
            "name": self.update_challenge_phase_title,
            "description": self.update_description,
        }

    def test_particular_challenge_phase_partial_update(self):
        self.partial_update_data = {
            "name": self.partial_update_challenge_phase_name
        }
        expected = {
            "id": self.challenge_phase.id,
            "name": self.partial_update_challenge_phase_name,
            "description": self.challenge_phase.description,
            "leaderboard_public": self.challenge_phase.leaderboard_public,
            "start_date": "{0}{1}".format(
                self.challenge_phase.start_date.isoformat(), "Z"
            ).replace("+00:00", ""),
            "end_date": "{0}{1}".format(
                self.challenge_phase.end_date.isoformat(), "Z"
            ).replace("+00:00", ""),
            "challenge": self.challenge_phase.challenge.pk,
            "is_public": self.challenge_phase.is_public,
            "is_active": True,
            "codename": "Phase Code Name",
            "max_submissions_per_day": self.challenge_phase.max_submissions_per_day,
            "max_submissions": self.challenge_phase.max_submissions,
            "max_submissions_per_month": self.challenge_phase.max_submissions_per_month,
            "slug": self.challenge_phase.slug,
        }
        response = self.client.patch(self.url, self.partial_update_data)
        self.assertEqual(response.data, expected)
        self.assertEqual(response.status_code, status.HTTP_200_OK)

    @override_settings(MEDIA_ROOT="/tmp/evalai")
    def test_particular_challenge_phase_update(self):

        self.update_test_annotation = SimpleUploadedFile(
            "update_test_sample_file.txt",
            b"Dummy update file content",
            content_type="text/plain",
        )
        self.data["test_annotation"] = self.update_test_annotation
        response = self.client.put(self.url, self.data, format="multipart")
        self.assertEqual(response.status_code, status.HTTP_200_OK)

    def test_particular_challenge_update_with_no_data(self):
        self.data = {"name": ""}
        response = self.client.put(self.url, self.data)
        self.assertEqual(response.status_code, status.HTTP_400_BAD_REQUEST)

    def test_particular_challenge_update_when_user_is_not_authenticated(self):
        self.client.force_authenticate(user=None)

        expected = {"error": "Authentication credentials were not provided."}

        response = self.client.post(self.url, {})
        self.assertEqual(list(response.data.values())[0], expected["error"])
        self.assertEqual(response.status_code, status.HTTP_401_UNAUTHORIZED)


class DeleteParticularChallengePhase(BaseChallengePhaseClass):
    def setUp(self):
        super(DeleteParticularChallengePhase, self).setUp()
        self.url = reverse_lazy(
            "challenges:get_challenge_phase_detail",
            kwargs={
                "challenge_pk": self.challenge.pk,
                "pk": self.challenge_phase.pk,
            },
        )

    def test_particular_challenge_delete(self):
        response = self.client.delete(self.url, {})
        self.assertEqual(response.status_code, status.HTTP_204_NO_CONTENT)

    def test_particular_challenge_delete_when_user_is_not_authenticated(self):
        self.client.force_authenticate(user=None)

        expected = {"error": "Authentication credentials were not provided."}

        response = self.client.post(self.url, {})
        self.assertEqual(list(response.data.values())[0], expected["error"])
        self.assertEqual(response.status_code, status.HTTP_401_UNAUTHORIZED)


class BaseChallengePhaseSplitClass(BaseAPITestClass):
    def setUp(self):
        super(BaseChallengePhaseSplitClass, self).setUp()
        try:
            os.makedirs("/tmp/evalai")
        except OSError:
            pass

        self.participant_user = User.objects.create(
            username="someuser1",
            email="participant@test.com",
            password="secret_password1",
        )

        EmailAddress.objects.create(
            user=self.participant_user,
            email="participant@test.com",
            primary=True,
            verified=True,
        )

        self.participant_team = ParticipantTeam.objects.create(
            team_name="Participant Team for get challenge phase split tests",
            created_by=self.participant_user,
        )

        self.participant = Participant.objects.create(
            user=self.participant_user,
            status=Participant.SELF,
            team=self.participant_team,
        )

        with self.settings(MEDIA_ROOT="/tmp/evalai"):
            self.challenge_phase = ChallengePhase.objects.create(
                name="Challenge Phase",
                description="Description for Challenge Phase",
                leaderboard_public=False,
                is_public=False,
                start_date=timezone.now() - timedelta(days=2),
                end_date=timezone.now() + timedelta(days=1),
                challenge=self.challenge,
                test_annotation=SimpleUploadedFile(
                    "test_sample_file.txt",
                    b"Dummy file content",
                    content_type="text/plain",
                ),
            )

        self.dataset_split = DatasetSplit.objects.create(
            name="Test Dataset Split", codename="test-split"
        )
        self.dataset_split_host = DatasetSplit.objects.create(
            name="Test Dataset Split host", codename="test-split-host"
        )

        self.leaderboard = Leaderboard.objects.create(
            schema=json.dumps({"hello": "world"})
        )

        self.challenge_phase_split = ChallengePhaseSplit.objects.create(
            dataset_split=self.dataset_split,
            challenge_phase=self.challenge_phase,
            leaderboard=self.leaderboard,
            visibility=ChallengePhaseSplit.PUBLIC,
        )

        self.challenge_phase_split_host = ChallengePhaseSplit.objects.create(
            dataset_split=self.dataset_split_host,
            challenge_phase=self.challenge_phase,
            leaderboard=self.leaderboard,
            visibility=ChallengePhaseSplit.HOST,
        )

    def tearDown(self):
        shutil.rmtree("/tmp/evalai")


class GetChallengePhaseSplitTest(BaseChallengePhaseSplitClass):
    def setUp(self):
        super(GetChallengePhaseSplitTest, self).setUp()
        self.url = reverse_lazy(
            "challenges:challenge_phase_split_list",
            kwargs={"challenge_pk": self.challenge.pk},
        )

    def test_get_challenge_phase_split(self):
        expected = [
            {
                "id": self.challenge_phase_split.id,
                "challenge_phase": self.challenge_phase.id,
                "challenge_phase_name": self.challenge_phase.name,
                "dataset_split": self.dataset_split.id,
                "dataset_split_name": self.dataset_split.name,
                "visibility": self.challenge_phase_split.visibility,
            }
        ]
        self.client.force_authenticate(user=self.participant_user)
        response = self.client.get(self.url, {})
        self.assertEqual(response.data, expected)
        self.assertEqual(response.status_code, status.HTTP_200_OK)

    def test_get_challenge_phase_split_when_challenge_phase_does_not_exist(
        self
    ):
        self.url = reverse_lazy(
            "challenges:challenge_phase_split_list",
            kwargs={"challenge_pk": self.challenge.pk},
        )

        self.challenge.delete()

        expected = {"error": "Challenge does not exist"}
        response = self.client.get(self.url, {})
        self.assertEqual(response.data, expected)
        self.assertEqual(response.status_code, status.HTTP_406_NOT_ACCEPTABLE)

    def test_get_challenge_phase_split_when_user_is_challenge_host(self):
        self.url = reverse_lazy(
            "challenges:challenge_phase_split_list",
            kwargs={"challenge_pk": self.challenge.pk},
        )
        expected = [
            {
                "id": self.challenge_phase_split.id,
                "challenge_phase": self.challenge_phase.id,
                "challenge_phase_name": self.challenge_phase.name,
                "dataset_split": self.dataset_split.id,
                "dataset_split_name": self.dataset_split.name,
                "visibility": self.challenge_phase_split.visibility,
            },
            {
                "id": self.challenge_phase_split_host.id,
                "challenge_phase": self.challenge_phase.id,
                "challenge_phase_name": self.challenge_phase.name,
                "dataset_split": self.dataset_split_host.id,
                "dataset_split_name": self.dataset_split_host.name,
                "visibility": self.challenge_phase_split_host.visibility,
            },
        ]
        self.client.force_authenticate(user=self.user)
        response = self.client.get(self.url, {})
        self.assertEqual(response.data, expected)
        self.assertEqual(response.status_code, status.HTTP_200_OK)


class CreateChallengeUsingZipFile(APITestCase):
    def setUp(self):
        self.client = APIClient(enforce_csrf_checks=True)

        self.user = User.objects.create(
            username="host", email="host@test.com", password="secret_password"
        )

        EmailAddress.objects.create(
            user=self.user, email="user@test.com", primary=True, verified=True
        )

        self.challenge_host_team = ChallengeHostTeam.objects.create(
            team_name="Test Challenge Host Team", created_by=self.user
        )

        self.path = join(
            settings.BASE_DIR, "examples", "example1", "test_zip_file"
        )

        self.challenge = Challenge.objects.create(
            title="Challenge Title",
            short_description="Short description of the challenge (preferably 140 characters)",
            description=open(join(self.path, "description.html"), "rb")
            .read()
            .decode("utf-8"),
            terms_and_conditions=open(
                join(self.path, "terms_and_conditions.html"), "rb"
            )
            .read()
            .decode("utf-8"),
            submission_guidelines=open(
                join(self.path, "submission_guidelines.html"), "rb"
            )
            .read()
            .decode("utf-8"),
            evaluation_details=open(
                join(self.path, "evaluation_details.html"), "rb"
            )
            .read()
            .decode("utf-8"),
            creator=self.challenge_host_team,
            published=False,
            enable_forum=True,
            anonymous_leaderboard=False,
            start_date=timezone.now() - timedelta(days=2),
            end_date=timezone.now() + timedelta(days=1),
        )
        self.challenge.slug = "{}-{}".format(
            self.challenge.title.replace(" ", "-").lower(), self.challenge.pk
        )[:199]
        self.challenge.save()

        with self.settings(MEDIA_ROOT="/tmp/evalai"):
            self.challenge_phase = ChallengePhase.objects.create(
                name="Challenge Phase",
                description=open(
                    join(self.path, "challenge_phase_description.html"), "rb"
                )
                .read()
                .decode("utf-8"),
                leaderboard_public=False,
                is_public=False,
                start_date=timezone.now() - timedelta(days=2),
                end_date=timezone.now() + timedelta(days=1),
                challenge=self.challenge,
                test_annotation=SimpleUploadedFile(
                    open(join(self.path, "test_annotation.txt"), "rb").name,
                    open(join(self.path, "test_annotation.txt"), "rb").read(),
                    content_type="text/plain",
                ),
            )
        self.dataset_split = DatasetSplit.objects.create(
            name="Name of the dataset split",
            codename="codename of dataset split",
        )

        self.leaderboard = Leaderboard.objects.create(
            schema=json.dumps(
                {
                    "labels": ["yes/no", "number", "others", "overall"],
                    "default_order_by": "overall",
                }
            )
        )

        self.challenge_phase_split = ChallengePhaseSplit.objects.create(
            dataset_split=self.dataset_split,
            challenge_phase=self.challenge_phase,
            leaderboard=self.leaderboard,
            visibility=ChallengePhaseSplit.PUBLIC,
        )

        self.zip_file = open(
            join(
                settings.BASE_DIR, "examples", "example1", "test_zip_file.zip"
            ),
            "rb",
        )

        self.test_zip_file = SimpleUploadedFile(
            self.zip_file.name,
            self.zip_file.read(),
            content_type="application/zip",
        )

        self.zip_configuration = ChallengeConfiguration.objects.create(
            user=self.user,
            challenge=self.challenge,
            zip_configuration=SimpleUploadedFile(
                self.zip_file.name,
                self.zip_file.read(),
                content_type="application/zip",
            ),
            stdout_file=None,
            stderr_file=None,
        )
        self.client.force_authenticate(user=self.user)

        self.input_zip_file = SimpleUploadedFile(
            "test_sample.zip",
            b"Dummy File Content",
            content_type="application/zip",
        )

    def test_create_challenge_using_zip_file_when_zip_file_is_not_uploaded(
        self
    ):
        self.url = reverse_lazy(
            "challenges:create_challenge_using_zip_file",
            kwargs={"challenge_host_team_pk": self.challenge_host_team.pk},
        )
        expected = {"zip_configuration": ["No file was submitted."]}
        response = self.client.post(self.url, {})
        self.assertEqual(response.data, expected)
        self.assertEqual(response.status_code, status.HTTP_400_BAD_REQUEST)

    def test_create_challenge_using_zip_file_when_zip_file_is_not_uploaded_successfully(
        self
    ):
        self.url = reverse_lazy(
            "challenges:create_challenge_using_zip_file",
            kwargs={"challenge_host_team_pk": self.challenge_host_team.pk},
        )

        expected = {
            "zip_configuration": [
                "The submitted data was not a file. Check the encoding type on the form."
            ]
        }
        response = self.client.post(
            self.url, {"zip_configuration": self.input_zip_file}
        )
        self.assertEqual(response.data, expected)
        self.assertEqual(response.status_code, status.HTTP_400_BAD_REQUEST)

    def test_create_challenge_using_zip_file_when_server_error_occurs(self):
        self.url = reverse_lazy(
            "challenges:create_challenge_using_zip_file",
            kwargs={"challenge_host_team_pk": self.challenge_host_team.pk},
        )
        expected = {
            "error": "A server error occured while processing zip file. Please try again!"
        }
        response = self.client.post(
            self.url,
            {"zip_configuration": self.input_zip_file},
            format="multipart",
        )
        self.assertEqual(response.data, expected)
        self.assertEqual(response.status_code, status.HTTP_406_NOT_ACCEPTABLE)

    def test_create_challenge_using_zip_file_when_challenge_host_team_does_not_exists(
        self
    ):
        self.url = reverse_lazy(
            "challenges:create_challenge_using_zip_file",
            kwargs={
                "challenge_host_team_pk": self.challenge_host_team.pk + 10
            },
        )
        expected = {
            "detail": "ChallengeHostTeam {} does not exist".format(
                self.challenge_host_team.pk + 10
            )
        }
        response = self.client.post(
            self.url,
            {"zip_configuration": self.input_zip_file},
            format="multipart",
        )
        self.assertEqual(response.data, expected)
        self.assertEqual(response.status_code, status.HTTP_404_NOT_FOUND)

    def test_create_challenge_using_zip_file_when_user_is_not_authenticated(
        self
    ):
        self.url = reverse_lazy(
            "challenges:create_challenge_using_zip_file",
            kwargs={"challenge_host_team_pk": self.challenge_host_team.pk},
        )
        self.client.force_authenticate(user=None)

        expected = {"error": "Authentication credentials were not provided."}

        response = self.client.post(self.url, {})
        self.assertEqual(list(response.data.values())[0], expected["error"])
        self.assertEqual(response.status_code, status.HTTP_401_UNAUTHORIZED)

    def test_create_challenge_using_zip_file_success(self):
        self.url = reverse_lazy(
            "challenges:create_challenge_using_zip_file",
            kwargs={"challenge_host_team_pk": self.challenge_host_team.pk},
        )

        self.assertEqual(Challenge.objects.count(), 1)
        self.assertEqual(DatasetSplit.objects.count(), 1)
        self.assertEqual(Leaderboard.objects.count(), 1)
        self.assertEqual(ChallengePhaseSplit.objects.count(), 1)

        with mock.patch("challenges.views.requests.get") as m:
            resp = mock.Mock()
            resp.content = self.test_zip_file.read()
            resp.status_code = 200
            m.return_value = resp
            response = self.client.post(
                self.url,
                {"zip_configuration": self.input_zip_file},
                format="multipart",
            )
            self.assertEqual(response.status_code, status.HTTP_201_CREATED)

        self.assertEqual(Challenge.objects.count(), 2)
        self.assertEqual(DatasetSplit.objects.count(), 2)
        self.assertEqual(Leaderboard.objects.count(), 2)
        self.assertEqual(ChallengePhaseSplit.objects.count(), 2)


class GetAllSubmissionsTest(BaseAPITestClass):
    def setUp(self):
        super(GetAllSubmissionsTest, self).setUp()

        self.user5 = User.objects.create(
            username="otheruser",
            password="other_secret_password",
            email="user5@test.com",
        )

        self.user6 = User.objects.create(
            username="participant",
            password="secret password",
            email="user6@test.com",
        )

        self.user7 = User.objects.create(
            username="not a challenge host of challenge5",
            password="secret password",
        )

        EmailAddress.objects.create(
            user=self.user5,
            email="user5@test.com",
            primary=True,
            verified=True,
        )

        EmailAddress.objects.create(
            user=self.user6,
            email="user6@test.com",
            primary=True,
            verified=True,
        )

        EmailAddress.objects.create(
            user=self.user7,
            email="user7@test.com",
            primary=True,
            verified=True,
        )

        self.challenge_host_team7 = ChallengeHostTeam.objects.create(
            team_name="Other Test Challenge Host Team7", created_by=self.user7
        )
        self.challenge_host_team5 = ChallengeHostTeam.objects.create(
            team_name="Other Test Challenge Host Team5", created_by=self.user5
        )

        # Now allot self.user as also a host of self.challenge_host_team1
        self.challenge_host5 = ChallengeHost.objects.create(
            user=self.user5,
            team_name=self.challenge_host_team5,
            status=ChallengeHost.ACCEPTED,
            permissions=ChallengeHost.ADMIN,
        )

        self.participant_team6 = ParticipantTeam.objects.create(
            team_name="Participant Team 1 for Challenge5",
            created_by=self.user6,
        )

        self.participant_team7 = ParticipantTeam.objects.create(
            team_name="Participant Team 2 for Challenge5",
            created_by=self.user7,
        )

        self.participant6 = Participant.objects.create(
            user=self.user6,
            status=Participant.ACCEPTED,
            team=self.participant_team6,
        )

        self.challenge5 = Challenge.objects.create(
            title="Other Test Challenge",
            short_description="Short description for other test challenge",
            description="Description for other test challenge",
            terms_and_conditions="Terms and conditions for other test challenge",
            submission_guidelines="Submission guidelines for other test challenge",
            creator=self.challenge_host_team5,
            published=False,
            enable_forum=True,
            anonymous_leaderboard=False,
            start_date=timezone.now() - timedelta(days=2),
            end_date=timezone.now() + timedelta(days=1),
        )

        try:
            os.makedirs("/tmp/evalai")
        except OSError:
            pass

        with self.settings(MEDIA_ROOT="/tmp/evalai"):
            self.challenge5_phase1 = ChallengePhase.objects.create(
                name="Challenge Phase 1",
                description="Description for Challenge Phase 1",
                leaderboard_public=False,
                codename="Phase Code Name 1",
                is_public=True,
                start_date=timezone.now() - timedelta(days=2),
                end_date=timezone.now() + timedelta(days=1),
                challenge=self.challenge5,
                test_annotation=SimpleUploadedFile(
                    "test_sample_file.txt",
                    b"Dummy file content 1",
                    content_type="text/plain",
                ),
            )

        with self.settings(MEDIA_ROOT="/tmp/evalai"):
            self.challenge5_phase2 = ChallengePhase.objects.create(
                name="Challenge Phase 2",
                description="Description for Challenge Phase",
                leaderboard_public=False,
                codename="Phase Code Name 2",
                is_public=True,
                start_date=timezone.now() - timedelta(days=2),
                end_date=timezone.now() + timedelta(days=1),
                challenge=self.challenge5,
                test_annotation=SimpleUploadedFile(
                    "test_sample_file.txt",
                    b"Dummy file content 2",
                    content_type="text/plain",
                ),
            )

        with self.settings(MEDIA_ROOT="/tmp/evalai"):
            self.challenge5_phase3 = ChallengePhase.objects.create(
                name="Challenge Phase",
                description="Description for Challenge Phase",
                leaderboard_public=False,
                is_public=True,
                start_date=timezone.now() - timedelta(days=2),
                end_date=timezone.now() + timedelta(days=1),
                challenge=self.challenge5,
                test_annotation=SimpleUploadedFile(
                    "test_sample_file.txt",
                    b"Dummy file content",
                    content_type="text/plain",
                ),
            )

        with self.settings(MEDIA_ROOT="/tmp/evalai"):
            self.submission1 = Submission.objects.create(
                participant_team=self.participant_team6,
                challenge_phase=self.challenge5_phase3,
                created_by=self.challenge_host_team5.created_by,
                status="submitted",
                input_file=SimpleUploadedFile(
                    "test_sample_file.txt",
                    b"Dummy file content",
                    content_type="text/plain",
                ),
                method_name="Test Method 1",
                method_description="Test Description 1",
                project_url="http://testserver1/",
                publication_url="http://testserver1/",
                is_public=True,
            )

        with self.settings(MEDIA_ROOT="/tmp/evalai"):
            self.submission2 = Submission.objects.create(
                participant_team=self.participant_team6,
                challenge_phase=self.challenge5_phase1,
                created_by=self.challenge_host_team5.created_by,
                status="submitted",
                input_file=SimpleUploadedFile(
                    "test_sample_file.txt",
                    b"Dummy file content",
                    content_type="text/plain",
                ),
                method_name="Test Method 2",
                method_description="Test Description 2",
                project_url="http://testserver2/",
                publication_url="http://testserver2/",
                is_public=True,
            )

        with self.settings(MEDIA_ROOT="/tmp/evalai"):
            self.submission3 = Submission.objects.create(
                participant_team=self.participant_team6,
                challenge_phase=self.challenge5_phase1,
                created_by=self.challenge_host_team5.created_by,
                status="submitted",
                input_file=SimpleUploadedFile(
                    "test_sample_file.txt",
                    b"Dummy file content",
                    content_type="text/plain",
                ),
                method_name="Test Method 3",
                method_description="Test Description 3",
                project_url="http://testserver3/",
                publication_url="http://testserver3/",
                is_public=True,
            )

        self.client.force_authenticate(user=self.user6)

    def test_get_all_submissions_when_challenge_does_not_exist(self):
        self.url = reverse_lazy(
            "challenges:get_all_submissions_of_challenge",
            kwargs={
                "challenge_pk": self.challenge5.pk + 10,
                "challenge_phase_pk": self.challenge5_phase3.pk,
            },
        )
        expected = {
            "detail": "Challenge {} does not exist".format(
                self.challenge5.pk + 10
            )
        }
        response = self.client.get(self.url, {})
        self.assertEqual(response.data, expected)
        self.assertEqual(response.status_code, status.HTTP_404_NOT_FOUND)

    def test_get_all_submissions_when_challenge_phase_does_not_exist(self):
        self.url = reverse_lazy(
            "challenges:get_all_submissions_of_challenge",
            kwargs={
                "challenge_pk": self.challenge5.pk,
                "challenge_phase_pk": self.challenge5_phase3.pk + 10,
            },
        )
        expected = {
            "error": "Challenge Phase {} does not exist".format(
                self.challenge5_phase3.pk + 10
            )
        }
        response = self.client.get(self.url, {})
        self.assertEqual(response.data, expected)
        self.assertEqual(response.status_code, status.HTTP_404_NOT_FOUND)

    def test_get_all_submissions_when_user_is_host_of_challenge(self):
        self.url_phase1 = reverse_lazy(
            "challenges:get_all_submissions_of_challenge",
            kwargs={
                "challenge_pk": self.challenge5.pk,
                "challenge_phase_pk": self.challenge5_phase1.pk,
            },
        )
        self.url_phase2 = reverse_lazy(
            "challenges:get_all_submissions_of_challenge",
            kwargs={
                "challenge_pk": self.challenge5.pk,
                "challenge_phase_pk": self.challenge5_phase2.pk,
            },
        )
        self.client.force_authenticate(user=self.user5)
        submissions = [self.submission3, self.submission2]
        expected = []
        for submission in submissions:
            expected.append(
                {
                    "id": submission.id,
                    "participant_team": submission.participant_team.team_name,
                    "challenge_phase": submission.challenge_phase.name,
                    "created_by": submission.created_by.username,
                    "status": submission.status,
                    "is_public": submission.is_public,
                    "submission_number": submission.submission_number,
                    "submitted_at": "{0}{1}".format(
                        submission.submitted_at.isoformat(), "Z"
                    ).replace("+00:00", ""),
                    "execution_time": submission.execution_time,
                    "input_file": "http://testserver%s"
                    % (submission.input_file.url),
                    "stdout_file": None,
                    "stderr_file": None,
                    "submission_result_file": None,
                    "submission_metadata_file": None,
                    "participant_team_members_email_ids": ["user6@test.com"],
                    "participant_team_members": [
                        {"username": "participant", "email": "user6@test.com"}
                    ],
                    "created_at": submission.created_at,
                    "method_name": submission.method_name,
                }
            )
        response_phase1 = self.client.get(self.url_phase1, {})
        response_phase2 = self.client.get(self.url_phase2, {})
        self.assertEqual(response_phase1.data["results"], expected)
        self.assertEqual(response_phase1.status_code, status.HTTP_200_OK)
        self.assertEqual(response_phase2.data["results"], [])
        self.assertEqual(response_phase2.status_code, status.HTTP_200_OK)

    def test_get_all_submissions_when_user_is_participant_of_challenge(self):
        self.url = reverse_lazy(
            "challenges:get_all_submissions_of_challenge",
            kwargs={
                "challenge_pk": self.challenge5.pk,
                "challenge_phase_pk": self.challenge5_phase3.pk,
            },
        )
        self.client.force_authenticate(user=self.user6)
        expected = [
            {
                "id": self.submission1.id,
                "participant_team": self.submission1.participant_team.pk,
                "participant_team_name": self.submission1.participant_team.team_name,
                "execution_time": self.submission1.execution_time,
                "challenge_phase": self.submission1.challenge_phase.pk,
                "created_by": self.submission1.created_by.pk,
                "status": self.submission1.status,
                "input_file": "http://testserver%s"
                % (self.submission1.input_file.url),
                "method_name": self.submission1.method_name,
                "method_description": self.submission1.method_description,
                "project_url": self.submission1.project_url,
                "publication_url": self.submission1.publication_url,
                "stdout_file": None,
                "stderr_file": None,
                "submission_result_file": None,
                "submitted_at": "{0}{1}".format(
                    self.submission1.submitted_at.isoformat(), "Z"
                ).replace("+00:00", ""),
                "is_public": self.submission1.is_public,
                "when_made_public": self.submission1.when_made_public,
                "is_baseline": self.submission1.is_baseline,
            }
        ]
        self.challenge5.participant_teams.add(self.participant_team6)
        self.challenge5.save()
        response = self.client.get(self.url, {})
        self.assertEqual(response.data["results"], expected)
        self.assertEqual(response.status_code, status.HTTP_200_OK)

    def test_get_all_submissions_when_user_is_neither_host_nor_participant_of_challenge(
        self
    ):
        self.client.force_authenticate(user=self.user7)
        self.url = reverse_lazy(
            "challenges:get_all_submissions_of_challenge",
            kwargs={
                "challenge_pk": self.challenge5.pk,
                "challenge_phase_pk": self.challenge5_phase3.pk,
            },
        )
        expected = {
            "error": "You are neither host nor participant of the challenge!"
        }
        self.challenge5.participant_teams.add(self.participant_team6)
        self.challenge5.save()
        response = self.client.get(self.url, {})
        self.assertEqual(response.data, expected)
        self.assertEqual(response.status_code, status.HTTP_400_BAD_REQUEST)


class DownloadAllSubmissionsFileTest(BaseAPITestClass):
    def setUp(self):
        super(DownloadAllSubmissionsFileTest, self).setUp()

        self.user1 = User.objects.create(
            username="otheruser1",
            password="other_secret_password",
            email="user1@test.com",
        )

        self.user2 = User.objects.create(
            username="otheruser2",
            password="other_secret_password",
            email="user2@test.com",
        )

        EmailAddress.objects.create(
            user=self.user1,
            email="user1@test.com",
            primary=True,
            verified=True,
        )

        EmailAddress.objects.create(
            user=self.user2,
            email="user2@test.com",
            primary=True,
            verified=True,
        )

        self.participant_team1 = ParticipantTeam.objects.create(
            team_name="Participant Team for Challenge8", created_by=self.user1
        )

        self.participant1 = Participant.objects.create(
            user=self.user1,
            status=Participant.ACCEPTED,
            team=self.participant_team1,
        )

        try:
            os.makedirs("/tmp/evalai")
        except OSError:
            pass

        with self.settings(MEDIA_ROOT="/tmp/evalai"):
            self.challenge_phase = ChallengePhase.objects.create(
                name="Challenge Phase",
                description="Description for Challenge Phase",
                leaderboard_public=False,
                is_public=True,
                start_date=timezone.now() - timedelta(days=2),
                end_date=timezone.now() + timedelta(days=1),
                challenge=self.challenge,
                test_annotation=SimpleUploadedFile(
                    "test_sample_file.txt",
                    b"Dummy file content",
                    content_type="text/plain",
                ),
            )
        with self.settings(MEDIA_ROOT="/tmp/evalai"):
            self.submission = Submission.objects.create(
                participant_team=self.participant_team1,
                challenge_phase=self.challenge_phase,
                created_by=self.participant_team1.created_by,
                status="submitted",
                input_file=SimpleUploadedFile(
                    "test_sample_file.txt",
                    b"Dummy file content",
                    content_type="text/plain",
                ),
                method_name="Test Method",
                method_description="Test Description",
                project_url="http://testserver/",
                publication_url="http://testserver/",
                is_public=True,
            )

        self.file_type_csv = "csv"

        self.file_type_pdf = "pdf"

    def test_download_all_submissions_when_challenge_does_not_exist(self):
        self.url = reverse_lazy(
            "challenges:download_all_submissions",
            kwargs={
                "challenge_pk": self.challenge.pk + 10,
                "challenge_phase_pk": self.challenge_phase.pk,
                "file_type": self.file_type_csv,
            },
        )
        expected = {
            "detail": "Challenge {} does not exist".format(
                self.challenge.pk + 10
            )
        }
        response = self.client.get(self.url, {})
        self.assertEqual(response.data, expected)
        self.assertEqual(response.status_code, status.HTTP_404_NOT_FOUND)

    def test_download_all_submissions_when_challenge_phase_does_not_exist(
        self
    ):
        self.url = reverse_lazy(
            "challenges:download_all_submissions",
            kwargs={
                "challenge_pk": self.challenge.pk,
                "challenge_phase_pk": self.challenge_phase.pk + 10,
                "file_type": self.file_type_csv,
            },
        )
        expected = {
            "error": "Challenge Phase {} does not exist".format(
                self.challenge_phase.pk + 10
            )
        }
        response = self.client.get(self.url, {})
        self.assertEqual(response.data, expected)
        self.assertEqual(response.status_code, status.HTTP_404_NOT_FOUND)

    def test_download_all_submissions_when_file_type_is_not_csv(self):
        self.url = reverse_lazy(
            "challenges:download_all_submissions",
            kwargs={
                "challenge_pk": self.challenge.pk,
                "challenge_phase_pk": self.challenge_phase.pk,
                "file_type": self.file_type_pdf,
            },
        )
        expected = {"error": "The file type requested is not valid!"}
        response = self.client.get(self.url, {})
        self.assertEqual(response.data, expected)
        self.assertEqual(response.status_code, status.HTTP_400_BAD_REQUEST)

    def test_download_all_submissions_when_user_is_challenge_host(self):
        self.url = reverse_lazy(
            "challenges:download_all_submissions",
            kwargs={
                "challenge_pk": self.challenge.pk,
                "challenge_phase_pk": self.challenge_phase.pk,
                "file_type": self.file_type_csv,
            },
        )
        response = self.client.get(self.url, {})
        self.assertEqual(response.status_code, status.HTTP_200_OK)

    def test_download_all_submissions_when_user_is_challenge_participant(self):
        self.url = reverse_lazy(
            "challenges:download_all_submissions",
            kwargs={
                "challenge_pk": self.challenge.pk,
                "challenge_phase_pk": self.challenge_phase.pk,
                "file_type": self.file_type_csv,
            },
        )

        self.challenge.participant_teams.add(self.participant_team1)
        self.challenge.save()
        response = self.client.get(self.url, {})
        self.assertEqual(response.status_code, status.HTTP_200_OK)

    def test_download_all_submissions_when_user_is_neither_a_challenge_host_nor_a_participant(
        self
    ):
        self.url = reverse_lazy(
            "challenges:download_all_submissions",
            kwargs={
                "challenge_pk": self.challenge.pk,
                "challenge_phase_pk": self.challenge_phase.pk,
                "file_type": self.file_type_csv,
            },
        )

        self.client.force_authenticate(user=self.user2)

        expected = {
            "error": "You are neither host nor participant of the challenge!"
        }
        response = self.client.get(self.url, {})
        self.assertEqual(response.data, expected)
        self.assertEqual(response.status_code, status.HTTP_400_BAD_REQUEST)


class CreateLeaderboardTest(BaseAPITestClass):
    def setUp(self):
        super(CreateLeaderboardTest, self).setUp()
        self.url = reverse_lazy("challenges:create_leaderboard")
        self.data = [
            {"schema": {"key": "value"}},
            {"schema": {"key2": "value2"}},
        ]

    def test_create_leaderboard_with_all_data(self):
        self.url = reverse_lazy("challenges:create_leaderboard")
        response = self.client.post(self.url, self.data)
        self.assertEqual(response.status_code, status.HTTP_201_CREATED)

    def test_create_leaderboard_with_no_data(self):
        self.url = reverse_lazy("challenges:create_leaderboard")
        self.data = []
        response = self.client.post(self.url, self.data)
        self.assertEqual(response.status_code, status.HTTP_400_BAD_REQUEST)


class GetOrUpdateLeaderboardTest(BaseAPITestClass):
    def setUp(self):
        super(GetOrUpdateLeaderboardTest, self).setUp()
        self.leaderboard = Leaderboard.objects.create(
            schema=json.dumps(
                {
                    "labels": ["yes/no", "number", "others", "overall"],
                    "default_order_by": "overall",
                }
            )
        )

        self.url = reverse_lazy(
            "challenges:get_or_update_leaderboard",
            kwargs={"leaderboard_pk": self.leaderboard.pk},
        )
        self.data = {"schema": {"key": "updated schema"}}

    def test_get_or_update_leaderboard_when_leaderboard_doesnt_exist(self):
        self.url = reverse_lazy(
            "challenges:get_or_update_leaderboard",
            kwargs={"leaderboard_pk": self.leaderboard.pk + 10},
        )
        expected = {
            "detail": "Leaderboard {} does not exist".format(
                self.leaderboard.pk + 10
            )
        }
        response = self.client.patch(self.url, self.data)
        self.assertEqual(response.data, expected)
        self.assertEqual(response.status_code, status.HTTP_404_NOT_FOUND)

    def test_get_leaderboard(self):
        self.url = reverse_lazy(
            "challenges:get_or_update_leaderboard",
            kwargs={"leaderboard_pk": self.leaderboard.pk},
        )
        expected = {
            "id": self.leaderboard.pk,
            "schema": self.leaderboard.schema,
        }
        response = self.client.get(self.url)
        self.assertEqual(response.data, expected)
        self.assertEqual(response.status_code, status.HTTP_200_OK)

    def test_update_leaderboard_with_all_data(self):
        self.url = reverse_lazy(
            "challenges:get_or_update_leaderboard",
            kwargs={"leaderboard_pk": self.leaderboard.pk},
        )
        response = self.client.patch(self.url, self.data)
        self.assertEqual(response.status_code, status.HTTP_200_OK)

    def test_update_leaderboard_with_no_data(self):
        self.url = reverse_lazy(
            "challenges:get_or_update_leaderboard",
            kwargs={"leaderboard_pk": self.leaderboard.pk},
        )
        del self.data["schema"]
        response = self.client.patch(self.url, self.data)
        self.assertEqual(response.status_code, status.HTTP_200_OK)


class CreateDatasetSplitTest(BaseAPITestClass):
    def setUp(self):
        super(CreateDatasetSplitTest, self).setUp()
        self.url = reverse_lazy("challenges:create_dataset_split")

        self.data = [
            {"name": "Dataset Split1", "codename": "Dataset split codename1"},
            {"name": "Dataset split2", "codename": "Dataset split codename2"},
        ]

    def test_create_dataset_split_with_all_data(self):
        self.url = reverse_lazy("challenges:create_dataset_split")
        response = self.client.post(self.url, self.data)
        self.assertEqual(response.status_code, status.HTTP_201_CREATED)

    def test_create_dataset_split_with_no_data(self):
        self.url = reverse_lazy("challenges:create_dataset_split")
        self.data = []
        response = self.client.post(self.url, self.data)
        self.assertEqual(response.status_code, status.HTTP_400_BAD_REQUEST)


class GetOrUpdateDatasetSplitTest(BaseAPITestClass):
    def setUp(self):
        super(GetOrUpdateDatasetSplitTest, self).setUp()
        self.dataset_split = DatasetSplit.objects.create(
            name="Name of the dataset split",
            codename="codename of dataset split",
        )

        self.url = reverse_lazy(
            "challenges:get_or_update_dataset_split",
            kwargs={"dataset_split_pk": self.dataset_split.pk},
        )
        self.data = {
            "name": "Updated Name of dataset split",
            "codename": "Updated codename of dataset split",
        }

    def test_get_or_update_dataset_split_when_dataset_split_doesnt_exist(self):
        self.url = reverse_lazy(
            "challenges:get_or_update_dataset_split",
            kwargs={"dataset_split_pk": self.dataset_split.pk + 10},
        )
        expected = {
            "detail": "DatasetSplit {} does not exist".format(
                self.dataset_split.pk + 10
            )
        }
        response = self.client.patch(self.url, self.data)
        self.assertEqual(response.data, expected)
        self.assertEqual(response.status_code, status.HTTP_404_NOT_FOUND)

    def test_get_dataset_split(self):
        self.url = reverse_lazy(
            "challenges:get_or_update_dataset_split",
            kwargs={"dataset_split_pk": self.dataset_split.pk},
        )
        expected = {
            "id": self.dataset_split.pk,
            "name": self.dataset_split.name,
            "codename": self.dataset_split.codename,
        }
        response = self.client.get(self.url)
        self.assertEqual(response.data, expected)
        self.assertEqual(response.status_code, status.HTTP_200_OK)

    def test_update_dataset_split_with_all_data(self):
        self.url = reverse_lazy(
            "challenges:get_or_update_dataset_split",
            kwargs={"dataset_split_pk": self.dataset_split.pk},
        )
        response = self.client.patch(self.url, self.data)
        self.assertEqual(response.status_code, status.HTTP_200_OK)

    def test_update_dataset_split_with_no_data(self):
        self.url = reverse_lazy(
            "challenges:get_or_update_dataset_split",
            kwargs={"dataset_split_pk": self.dataset_split.pk},
        )
        del self.data["codename"]
        response = self.client.patch(self.url, self.data)
        self.assertEqual(response.status_code, status.HTTP_200_OK)


class CreateChallengePhaseSplitTest(BaseChallengePhaseSplitClass):
    def setUp(self):
        super(CreateChallengePhaseSplitTest, self).setUp()
        self.url = reverse_lazy("challenges:create_challenge_phase_split")

        self.data = [
            {
                "dataset_split": self.dataset_split.pk,
                "challenge_phase": self.challenge_phase.pk,
                "leaderboard": self.leaderboard.pk,
                "visibility": 1,
            },
            {
                "dataset_split": self.dataset_split.pk,
                "challenge_phase": self.challenge_phase.pk,
                "leaderboard": self.leaderboard.pk,
                "visibility": 3,
            },
        ]

    def test_create_challenge_phase_split_with_all_data(self):
        self.url = reverse_lazy("challenges:create_challenge_phase_split")
        response = self.client.post(self.url, self.data)
        self.assertEqual(response.status_code, status.HTTP_201_CREATED)

    def test_create_dataset_split_with_no_data(self):
        self.url = reverse_lazy("challenges:create_challenge_phase_split")
        self.data = []
        response = self.client.post(self.url, self.data)
        self.assertEqual(response.status_code, status.HTTP_400_BAD_REQUEST)


class GetOrUpdateChallengePhaseSplitTest(BaseChallengePhaseSplitClass):
    def setUp(self):
        super(GetOrUpdateChallengePhaseSplitTest, self).setUp()
        self.url = reverse_lazy(
            "challenges:get_or_update_dataset_split",
            kwargs={"challenge_phase_split_pk": self.challenge_phase_split.pk},
        )
        self.leaderboard1 = Leaderboard.objects.create(
            schema=json.dumps(
                {
                    "labels": ["yes/no", "number", "others", "overall"],
                    "default_order_by": "overall",
                }
            )
        )
        self.data = {"leaderboard": self.leaderboard1.pk}

    def test_get_or_update_dataset_split_when_dataset_split_doesnt_exist(self):
        self.url = reverse_lazy(
            "challenges:get_or_update_challenge_phase_split",
            kwargs={
                "challenge_phase_split_pk": self.challenge_phase_split.pk + 10
            },
        )
        expected = {
            "detail": "ChallengePhaseSplit {} does not exist".format(
                self.challenge_phase_split.pk + 10
            )
        }
        response = self.client.patch(self.url, self.data)
        self.assertEqual(response.data, expected)
        self.assertEqual(response.status_code, status.HTTP_404_NOT_FOUND)

    def test_get_dataset_split(self):
        self.url = reverse_lazy(
            "challenges:get_or_update_challenge_phase_split",
            kwargs={"challenge_phase_split_pk": self.challenge_phase_split.pk},
        )
        expected = {
            "id": self.challenge_phase_split.pk,
            "dataset_split": self.dataset_split.pk,
            "leaderboard": self.leaderboard.pk,
            "challenge_phase": self.challenge_phase.pk,
            "visibility": self.challenge_phase_split.visibility,
        }
        response = self.client.get(self.url)
        self.assertEqual(response.data, expected)
        self.assertEqual(response.status_code, status.HTTP_200_OK)

    def test_update_challenge_phase_split_with_all_data(self):
        self.url = reverse_lazy(
            "challenges:get_or_update_challenge_phase_split",
            kwargs={"challenge_phase_split_pk": self.challenge_phase_split.pk},
        )
        response = self.client.patch(self.url, self.data)
        self.assertEqual(response.status_code, status.HTTP_200_OK)

    def test_update_dataset_split_with_no_data(self):
        self.url = reverse_lazy(
            "challenges:get_or_update_challenge_phase_split",
            kwargs={"challenge_phase_split_pk": self.challenge_phase_split.pk},
        )
        del self.data["leaderboard"]
        response = self.client.patch(self.url, self.data)
        self.assertEqual(response.status_code, status.HTTP_200_OK)


class StarChallengesTest(BaseAPITestClass):
    def setUp(self):
        super(StarChallengesTest, self).setUp()
        self.url = reverse_lazy(
            "challenges:star_challenge",
            kwargs={"challenge_pk": self.challenge.pk},
        )
        self.user2 = User.objects.create(
            username="someuser2",
            email="user2@test.com",
            password="secret_password",
        )

        EmailAddress.objects.create(
            user=self.user2,
            email="user2@test.com",
            primary=True,
            verified=True,
        )

        self.challenge1 = Challenge.objects.create(
            title="Test Challenge1",
            short_description="Short description for test challenge1",
            description="Description for test challenge1",
            terms_and_conditions="Terms and conditions for test challenge1",
            submission_guidelines="Submission guidelines for test challenge1",
            creator=self.challenge_host_team,
            published=False,
            enable_forum=True,
            anonymous_leaderboard=False,
            start_date=timezone.now() - timedelta(days=2),
            end_date=timezone.now() + timedelta(days=1),
            approved_by_admin=False,
        )

        self.star_challenge = StarChallenge.objects.create(
            user=self.user, challenge=self.challenge, is_starred=True
        )
        self.client.force_authenticate(user=self.user)

    def test_star_challenge_when_challenge_does_not_exist(self):
        self.url = reverse_lazy(
            "challenges:star_challenge",
            kwargs={"challenge_pk": self.challenge.pk + 10},
        )

        expected = {
            "detail": "Challenge {} does not exist".format(
                self.challenge.pk + 10
            )
        }
        response = self.client.post(self.url, {})
        self.assertEqual(response.data, expected)
        self.assertEqual(response.status_code, status.HTTP_404_NOT_FOUND)

    def test_get_challenge_when_user_has_starred(self):
        self.url = reverse_lazy(
            "challenges:star_challenge",
            kwargs={"challenge_pk": self.challenge.pk},
        )
        expected = {
            "user": self.user.pk,
            "challenge": self.challenge.pk,
            "count": 1,
            "is_starred": True,
        }
        response = self.client.get(self.url, {})
        self.assertEqual(response.data, expected)
        self.assertEqual(response.status_code, status.HTTP_200_OK)

    def test_get_challenge_when_user_hasnt_starred(self):
        self.url = reverse_lazy(
            "challenges:star_challenge",
            kwargs={"challenge_pk": self.challenge.pk},
        )
        self.client.force_authenticate(user=self.user2)
        expected = {"is_starred": False, "count": 1}
        response = self.client.get(self.url, {})
        self.assertEqual(response.data, expected)
        self.assertEqual(response.status_code, status.HTTP_200_OK)

    def test_get_challenge_when_no_user_has_starred_or_unstarred_it(self):
        self.url = reverse_lazy(
            "challenges:star_challenge",
            kwargs={"challenge_pk": self.challenge1.pk},
        )
        expected = {"is_starred": False, "count": 0}
        response = self.client.get(self.url, {})
        self.assertEqual(response.data, expected)
        self.assertEqual(response.status_code, status.HTTP_200_OK)

    def test_unstar_challenge(self):
        self.url = reverse_lazy(
            "challenges:star_challenge",
            kwargs={"challenge_pk": self.challenge.pk},
        )
        self.star_challenge.is_starred = False
        expected = {
            "user": self.user.pk,
            "challenge": self.challenge.pk,
            "count": 0,
            "is_starred": self.star_challenge.is_starred,
        }
        response = self.client.post(self.url, {})
        self.assertEqual(response.data, expected)
        self.assertEqual(response.status_code, status.HTTP_200_OK)

    def test_star_challenge(self):
        self.url = reverse_lazy(
            "challenges:star_challenge",
            kwargs={"challenge_pk": self.challenge.pk},
        )
        self.star_challenge.delete()
        expected = {
            "user": self.user.pk,
            "challenge": self.challenge.pk,
            "count": 1,
            "is_starred": True,
        }
        response = self.client.post(self.url, {})
        self.assertEqual(response.data, expected)
        self.assertEqual(response.status_code, status.HTTP_201_CREATED)


class GetBrokerUrlTest(BaseAPITestClass):
    def setUp(self):
        super(GetBrokerUrlTest, self).setUp()

        self.url = reverse_lazy('challenges:get_broker_urls')

        self.challenge1 = Challenge.objects.create(
            title='Test Challenge1',
            short_description='Short description for test challenge1',
            description='Description for test challenge1',
            terms_and_conditions='Terms and conditions for test challenge1',
            submission_guidelines='Submission guidelines for test challenge1',
            creator=self.challenge_host_team,
            published=False,
            enable_forum=True,
            anonymous_leaderboard=False,
            start_date=timezone.now() - timedelta(days=2),
            end_date=timezone.now() + timedelta(days=1),
            approved_by_admin=False,
            queue="queue-name-1",
        )
        self.challenge2 = Challenge.objects.create(
            title='Test Challenge2',
            short_description='Short description for test challenge2',
            description='Description for test challenge2',
            terms_and_conditions='Terms and conditions for test challenge2',
            submission_guidelines='Submission guidelines for test challenge2',
            creator=self.challenge_host_team,
            published=False,
            enable_forum=True,
            anonymous_leaderboard=False,
            start_date=timezone.now() - timedelta(days=2),
            end_date=timezone.now() + timedelta(days=1),
            approved_by_admin=True,
            queue="queue-name-2",
        )
        self.challenge3 = Challenge.objects.create(
            title='Test Challenge3',
            short_description='Short description for test challenge3',
            description='Description for test challenge3',
            terms_and_conditions='Terms and conditions for test challenge3',
            submission_guidelines='Submission guidelines for test challenge3',
            creator=self.challenge_host_team,
            published=False,
            enable_forum=True,
            anonymous_leaderboard=False,
            start_date=timezone.now() - timedelta(days=2),
            end_date=timezone.now() + timedelta(days=1),
            approved_by_admin=True,
            queue="queue-name-3",
        )

    def test_get_broker_urls_when_user_is_not_superuser(self):
        expected = {
            "error": "You are not authorized to make this request!"
            }
        self.client.force_authenticate(user=self.user)
        response = self.client.get(self.url, {})
        self.assertEqual(response.data, expected)
        self.assertEqual(response.status_code, status.HTTP_403_FORBIDDEN)

    def test_get_broker_urls_when_challenge_is_approved(self):
        expected = {
            'results': ["queue-name-2", "queue-name-3"]
        }
        self.client.force_authenticate(user=self.superuser)
        response = self.client.get(self.url, {})
        self.assertEqual(list(response.data), expected)
        self.assertEqual(response.status_code, status.HTTP_200_OK)

    def test_get_broker_url_by_challenge_pk_when_user_is_not_superuser(self):
        self.url = reverse_lazy('challenges:get_broker_url_by_challenge_pk',
                                kwargs={'challenge_pk': self.challenge2.pk})
        expected = {
            "error": "You are not authorized to make this request!"
            }
        self.client.force_authenticate(user=self.user)
        response = self.client.get(self.url, {})
        self.assertEqual(response.data, expected)
        self.assertEqual(response.status_code, status.HTTP_403_FORBIDDEN)

    def test_get_broker_url_by_challenge_pk_when_challenge_does_not_exist(self):
        self.url = reverse_lazy('challenges:get_broker_url_by_challenge_pk',
                                kwargs={'challenge_pk': self.challenge2.pk + 10})
        expected = {
            'error': 'Challenge {} does not exist'.format(self.challenge2.pk+10)
        }
        self.client.force_authenticate(user=self.superuser)
        response = self.client.get(self.url, {})
        self.assertEqual(response.data, expected)
        self.assertEqual(response.status_code, status.HTTP_400_BAD_REQUEST)

    def test_get_broker_url_by_challenge_pk_when_challenge_is_approved(self):
        self.url = reverse_lazy('challenges:get_broker_url_by_challenge_pk',
                                kwargs={'challenge_pk': self.challenge2.pk})
        expected = {
            'results': ["queue-name-2"]
        }
        self.client.force_authenticate(user=self.superuser)
        response = self.client.get(self.url, {})
        self.assertEqual(list(response.data), expected)
        self.assertEqual(response.status_code, status.HTTP_200_OK)<|MERGE_RESOLUTION|>--- conflicted
+++ resolved
@@ -40,6 +40,12 @@
             "superuser@test.com",
             'secret_password')
 
+        EmailAddress.objects.create(
+            user=self.superuser,
+            email="superuser@test.com",
+            primary=True,
+            verified=True)
+
         self.user = User.objects.create(
             username="someuser",
             email="user@test.com",
@@ -47,17 +53,10 @@
         )
 
         EmailAddress.objects.create(
-<<<<<<< HEAD
-            user=self.superuser,
-            email="superuser@test.com",
-            primary=True,
-            verified=True)
-
-        EmailAddress.objects.create(
             user=self.user,
             email='user@test.com',
-=======
-            user=self.user, email="user@test.com", primary=True, verified=True
+            primary=True,
+            verified=True
         )
 
         self.participant_user = User.objects.create(
@@ -68,8 +67,6 @@
 
         EmailAddress.objects.create(
             user=self.participant_user,
-            email="participantuser@test.com",
->>>>>>> 57b400c3
             primary=True,
             verified=True,
         )
@@ -3716,7 +3713,7 @@
     def test_get_broker_urls_when_user_is_not_superuser(self):
         expected = {
             "error": "You are not authorized to make this request!"
-            }
+        }
         self.client.force_authenticate(user=self.user)
         response = self.client.get(self.url, {})
         self.assertEqual(response.data, expected)
@@ -3736,7 +3733,7 @@
                                 kwargs={'challenge_pk': self.challenge2.pk})
         expected = {
             "error": "You are not authorized to make this request!"
-            }
+        }
         self.client.force_authenticate(user=self.user)
         response = self.client.get(self.url, {})
         self.assertEqual(response.data, expected)
@@ -3746,7 +3743,7 @@
         self.url = reverse_lazy('challenges:get_broker_url_by_challenge_pk',
                                 kwargs={'challenge_pk': self.challenge2.pk + 10})
         expected = {
-            'error': 'Challenge {} does not exist'.format(self.challenge2.pk+10)
+            'error': 'Challenge {} does not exist'.format(self.challenge2.pk + 10)
         }
         self.client.force_authenticate(user=self.superuser)
         response = self.client.get(self.url, {})
