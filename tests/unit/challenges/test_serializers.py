--- conflicted
+++ resolved
@@ -209,11 +209,8 @@
                     "max_concurrent_submissions_allowed",
                     "environment_image",
                     "is_restricted_to_select_one_submission",
-<<<<<<< HEAD
                     "submission_meta_attributes_schema",
-=======
                     "is_partial_submission_evaluation_enabled",
->>>>>>> a451d04d
                 ]
             ),
         )
@@ -291,11 +288,8 @@
                     "max_concurrent_submissions_allowed",
                     "environment_image",
                     "is_restricted_to_select_one_submission",
-<<<<<<< HEAD
                     "submission_meta_attributes_schema",
-=======
                     "is_partial_submission_evaluation_enabled",
->>>>>>> a451d04d
                 ]
             ),
         )
@@ -369,11 +363,8 @@
                     "max_concurrent_submissions_allowed",
                     "environment_image",
                     "is_restricted_to_select_one_submission",
-<<<<<<< HEAD
                     "submission_meta_attributes_schema",
-=======
                     "is_partial_submission_evaluation_enabled",
->>>>>>> a451d04d
                 ]
             ),
         )
