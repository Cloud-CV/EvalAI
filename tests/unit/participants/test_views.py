from datetime import timedelta

from django.core.files.uploadedfile import SimpleUploadedFile
from django.urls import reverse_lazy
from django.contrib.auth.models import User
from django.utils import timezone

from allauth.account.models import EmailAddress
from rest_framework import status
from rest_framework.test import APITestCase, APIClient

from challenges.models import Challenge, ChallengePhase
from hosts.models import ChallengeHost, ChallengeHostTeam
from jobs.models import Submission
from participants.models import ParticipantTeam, Participant


class BaseAPITestClass(APITestCase):
    def setUp(self):
        self.client = APIClient(enforce_csrf_checks=True)

        self.user = User.objects.create(
            username="someuser",
            email="user@test.com",
            password="secret_password",
        )

        EmailAddress.objects.create(
            user=self.user, email="user@test.com", primary=True, verified=True
        )

        self.invite_user = User.objects.create(
            username="otheruser",
            email="other@platform.com",
            password="other_secret_password",
        )

        self.participant_team = ParticipantTeam.objects.create(
            team_name="Participant Team", created_by=self.user
        )

        self.participant = Participant.objects.create(
            user=self.user, team=self.participant_team, status=Participant.SELF
        )

        self.client.force_authenticate(user=self.user)


class GetParticipantTeamTest(BaseAPITestClass):

    url = reverse_lazy("participants:get_participant_team_list")

    def setUp(self):
        super(GetParticipantTeamTest, self).setUp()

        self.user2 = User.objects.create(
            username="user2",
            email="user2@platform.com",
            password="user2_password",
        )

        EmailAddress.objects.create(
            user=self.user2,
            email="user2@platform.com",
            primary=True,
            verified=True,
        )

        self.participant2 = Participant.objects.create(
            user=self.user2,
            status=Participant.ACCEPTED,
            team=self.participant_team,
        )

    def test_get_challenge(self):
        expected = [
            {
                "id": self.participant_team.pk,
                "team_name": self.participant_team.team_name,
                "created_by": self.user.username,
                "team_url": self.participant_team.team_url,
                "members": [
                    {
                        "member_name": self.participant.user.username,
                        "status": self.participant.status,
                        "member_id": self.participant.user.id,
                    },
                    {
                        "member_name": self.participant2.user.username,
                        "status": self.participant2.status,
                        "member_id": self.participant2.user.id,
                    },
                ],
            }
        ]

        response = self.client.get(self.url, {})
        self.assertEqual(response.data["results"], expected)
        self.assertEqual(response.status_code, status.HTTP_200_OK)


class CreateParticipantTeamTest(BaseAPITestClass):

    url = reverse_lazy("participants:get_participant_team_list")

    def setUp(self):
        super(CreateParticipantTeamTest, self).setUp()
        self.data = {"team_name": "New Participant Team"}

    def test_create_participant_team_with_all_data(self):
        response = self.client.post(self.url, self.data)
        self.assertEqual(response.status_code, status.HTTP_201_CREATED)

    def test_create_participant_team_with_team_name_same_as_with_existing_team(
        self,
    ):

        expected = {
            "team_name": [
                "participant team with this team name already exists."
            ]
        }

        response = self.client.post(self.url, self.data)
        self.assertEqual(response.status_code, status.HTTP_201_CREATED)
        # Creating team with same team name
        response = self.client.post(self.url, self.data)
        self.assertEqual(response.status_code, status.HTTP_400_BAD_REQUEST)
        self.assertEqual(response.data, expected)

    def test_create_participant_team_with_no_data(self):
        del self.data["team_name"]
        response = self.client.post(self.url, self.data)
        self.assertEqual(response.status_code, status.HTTP_400_BAD_REQUEST)


class GetParticularParticipantTeam(BaseAPITestClass):
    def setUp(self):
        super(GetParticularParticipantTeam, self).setUp()
        self.url = reverse_lazy(
            "participants:get_participant_team_details",
            kwargs={"pk": self.participant_team.pk},
        )

        self.user2 = User.objects.create(
            username="user2",
            email="user2@platform.com",
            password="user2_password",
        )

        EmailAddress.objects.create(
            user=self.user2,
            email="user2@platform.com",
            primary=True,
            verified=True,
        )

        self.participant2 = Participant.objects.create(
            user=self.user2,
            status=Participant.ACCEPTED,
            team=self.participant_team,
        )

    def test_get_particular_participant_team(self):
        expected = {
            "id": self.participant_team.pk,
            "team_name": self.participant_team.team_name,
            "created_by": self.user.username,
            "team_url": self.participant_team.team_url,
            "members": [
                {
                    "member_name": self.participant.user.username,
                    "status": self.participant.status,
                    "member_id": self.participant.user.id,
                },
                {
                    "member_name": self.participant2.user.username,
                    "status": self.participant2.status,
                    "member_id": self.participant2.user.id,
                },
            ],
        }

        response = self.client.get(self.url, {})
        self.assertEqual(response.data, expected)
        self.assertEqual(response.status_code, status.HTTP_200_OK)

    def test_particular_participant_team_does_not_exist(self):
        self.url = reverse_lazy(
            "participants:get_participant_team_details",
            kwargs={"pk": self.participant_team.pk + 1},
        )
        expected = {"error": "ParticipantTeam does not exist"}
        response = self.client.get(self.url, {})
        self.assertEqual(response.data, expected)
        self.assertEqual(response.status_code, status.HTTP_406_NOT_ACCEPTABLE)


class UpdateParticularParticipantTeam(BaseAPITestClass):
    def setUp(self):
        super(UpdateParticularParticipantTeam, self).setUp()
        self.url = reverse_lazy(
            "participants:get_participant_team_details",
            kwargs={"pk": self.participant_team.pk},
        )

        self.partial_update_participant_team_name = (
            "Partial Update Participant Team"
        )
        self.update_participant_team_name = "Update Test Participant Team"
        self.data = {"team_name": self.update_participant_team_name}

    def test_particular_participant_team_partial_update(self):
        self.partial_update_data = {
            "team_name": self.partial_update_participant_team_name
        }
        expected = {
            "id": self.participant_team.pk,
            "team_name": self.partial_update_participant_team_name,
            "created_by": self.user.username,
            "team_url": self.participant_team.team_url,
        }
        response = self.client.patch(self.url, self.partial_update_data)
        self.assertEqual(response.data, expected)
        self.assertEqual(response.status_code, status.HTTP_200_OK)

    def test_particular_participant_team_update(self):
        expected = {
            "id": self.participant_team.pk,
            "team_name": self.update_participant_team_name,
            "created_by": self.user.username,
            "team_url": self.participant_team.team_url,
        }
        response = self.client.put(self.url, self.data)
        self.assertEqual(response.data, expected)
        self.assertEqual(response.status_code, status.HTTP_200_OK)

    def test_particular_participant_team_update_with_no_data(self):
        self.data = {"team_name": ""}
        response = self.client.put(self.url, self.data)
        self.assertEqual(response.status_code, status.HTTP_400_BAD_REQUEST)


class DeleteParticularParticipantTeam(BaseAPITestClass):
    def setUp(self):
        super(DeleteParticularParticipantTeam, self).setUp()
        self.url = reverse_lazy(
            "participants:get_participant_team_details",
            kwargs={"pk": self.participant_team.pk},
        )

    def test_particular_participant_team_delete(self):
        response = self.client.delete(self.url, {})
        self.assertEqual(response.status_code, status.HTTP_204_NO_CONTENT)


class InviteParticipantToTeamTest(BaseAPITestClass):
    def setUp(self):
        super(InviteParticipantToTeamTest, self).setUp()

        self.user1 = User.objects.create(
            username="user1",
            email="user1@platform.com",
            password="user1_password",
        )

        EmailAddress.objects.create(
            user=self.user1,
            email="user1@platform.com",
            primary=True,
            verified=True,
        )

        self.participant_team1 = ParticipantTeam.objects.create(
            team_name="Team A", created_by=self.user1
        )

        self.participant1 = Participant.objects.create(
            user=self.user1,
            status=Participant.ACCEPTED,
            team=self.participant_team1,
        )

        self.challenge_host_team = ChallengeHostTeam.objects.create(
            team_name="Host Team 1", created_by=self.user1
        )

        self.data = {"email": self.invite_user.email}
        self.url = reverse_lazy(
            "participants:invite_participant_to_team",
            kwargs={"pk": self.participant_team.pk},
        )

    def test_invite_participant_to_team_with_all_data(self):
        expected = {"message": "User has been successfully added to the team!"}
        response = self.client.post(self.url, self.data)
        self.assertEqual(response.data, expected)
        self.assertEqual(response.status_code, status.HTTP_202_ACCEPTED)

    def test_invite_participant_to_team_with_no_data(self):
        del self.data["email"]
        response = self.client.post(self.url, self.data)
        self.assertEqual(response.status_code, status.HTTP_406_NOT_ACCEPTABLE)

    def test_invite_self_to_team(self):
        self.data = {"email": self.user.email}
        expected = {"error": "User is already part of the team!"}
        response = self.client.post(self.url, self.data)
        self.assertEqual(response.data, expected)
        self.assertEqual(response.status_code, status.HTTP_406_NOT_ACCEPTABLE)

    def test_invite_to_other_team_which_doesnot_belong_to_user(self):
        temp_user = User.objects.create(
            username="temp_user", password="test_password"
        )
        temp_participant_team = ParticipantTeam.objects.create(
            team_name="Test Team 1", created_by=temp_user
        )

        expected = {"error": "You are not a member of this team!"}

        self.url = reverse_lazy(
            "participants:invite_participant_to_team",
            kwargs={"pk": temp_participant_team.pk},
        )

        response = self.client.post(self.url, self.data)
        self.assertEqual(response.data, expected)
        self.assertEqual(response.status_code, status.HTTP_400_BAD_REQUEST)

    def test_invite_user_which_does_not_exist_to_team(self):
        self.data = {"email": "userwhichdoesnotexist@platform.com"}
        expected = {"error": "User does not exist with this email address!"}
        response = self.client.post(self.url, self.data)
        self.assertEqual(response.data, expected)
        self.assertEqual(response.status_code, status.HTTP_406_NOT_ACCEPTABLE)

    def test_particular_participant_team_for_invite_does_not_exist(self):
        self.url = reverse_lazy(
            "participants:invite_participant_to_team",
            kwargs={"pk": self.participant_team.pk + 2},
        )
        expected = {"error": "Participant Team does not exist"}
        response = self.client.post(self.url, {})
        self.assertEqual(response.data, expected)
        self.assertEqual(response.status_code, status.HTTP_404_NOT_FOUND)

    def test_invite_when_team_participants_emails_are_banned(self):
        self.challenge1 = Challenge.objects.create(
            title="Test Challenge 1",
            short_description="Short description for test challenge 1",
            description="Description for test challenge 1",
            terms_and_conditions="Terms and conditions for test challenge 1",
            submission_guidelines="Submission guidelines for test challenge 1",
            creator=self.challenge_host_team,
            published=False,
            is_registration_open=True,
            enable_forum=True,
            banned_email_ids=["user1@platform.com"],
            leaderboard_description="Lorem ipsum dolor sit amet, consectetur adipiscing elit",
            anonymous_leaderboard=False,
            start_date=timezone.now() - timedelta(days=2),
            end_date=timezone.now() + timedelta(days=1),
        )

        self.challenge1.participant_teams.add(self.participant_team1)
        self.data = {"email": self.invite_user.email}
        self.client.force_authenticate(user=self.user1)
        self.url = reverse_lazy(
            "participants:invite_participant_to_team",
            kwargs={"pk": self.participant_team1.pk},
        )

        response = self.client.post(self.url, self.data)
        message = "You cannot invite as you're a part of {} team and it has been banned "
        "from this challenge. Please contact the challenge host."
        expected = {"error": message.format(self.participant_team1.team_name)}
        self.assertEqual(response.data, expected)
        self.assertEqual(response.status_code, status.HTTP_406_NOT_ACCEPTABLE)

    def test_invite_when_invited_user_is_banned(self):
        self.challenge1 = Challenge.objects.create(
            title="Test Challenge 1",
            short_description="Short description for test challenge 1",
            description="Description for test challenge 1",
            terms_and_conditions="Terms and conditions for test challenge 1",
            submission_guidelines="Submission guidelines for test challenge 1",
            creator=self.challenge_host_team,
            published=False,
            is_registration_open=True,
            enable_forum=True,
            banned_email_ids=["other@platform.com"],
            leaderboard_description="Lorem ipsum dolor sit amet, consectetur adipiscing elit",
            anonymous_leaderboard=False,
            start_date=timezone.now() - timedelta(days=2),
            end_date=timezone.now() + timedelta(days=1),
        )
        self.challenge1.participant_teams.add(self.participant_team1)
        self.data = {"email": self.invite_user.email}
        self.client.force_authenticate(user=self.user1)
        self.url = reverse_lazy(
            "participants:invite_participant_to_team",
            kwargs={"pk": self.participant_team1.pk},
        )
        response = self.client.post(self.url, self.data)
        message = "You cannot invite as the invited user has been banned "
        "from this challenge. Please contact the challenge host."
        expected = {"error": message}
        self.assertEqual(response.data, expected)
        self.assertEqual(response.status_code, status.HTTP_406_NOT_ACCEPTABLE)

    def test_invite_when_invited_user_is_in_blocked_domains(self):
        self.challenge1 = Challenge.objects.create(
            title="Test Challenge 1",
            short_description="Short description for test challenge 1",
            description="Description for test challenge 1",
            terms_and_conditions="Terms and conditions for test challenge 1",
            submission_guidelines="Submission guidelines for test challenge 1",
            creator=self.challenge_host_team,
            published=False,
            is_registration_open=True,
            enable_forum=True,
            blocked_email_domains=["platform"],
            leaderboard_description="Lorem ipsum dolor sit amet, consectetur adipiscing elit",
            anonymous_leaderboard=False,
            start_date=timezone.now() - timedelta(days=2),
            end_date=timezone.now() + timedelta(days=1),
        )
        self.challenge1.participant_teams.add(self.participant_team1)
        self.data = {"email": self.invite_user.email}
        self.client.force_authenticate(user=self.user1)
        self.url = reverse_lazy(
            "participants:invite_participant_to_team",
            kwargs={"pk": self.participant_team1.pk},
        )

        response = self.client.post(self.url, self.data)
        message = "Sorry, users with {} email domain(s) are not allowed to participate in this challenge."
        expected = {"error": message.format("platform")}
        self.assertEqual(response.data, expected)
        self.assertEqual(response.status_code, status.HTTP_406_NOT_ACCEPTABLE)

    def test_invite_when_invited_user_is_not_in_allowed_domains(self):
        self.challenge1 = Challenge.objects.create(
            title="Test Challenge 1",
            short_description="Short description for test challenge 1",
            description="Description for test challenge 1",
            terms_and_conditions="Terms and conditions for test challenge 1",
            submission_guidelines="Submission guidelines for test challenge 1",
            creator=self.challenge_host_team,
            published=False,
            is_registration_open=True,
            enable_forum=True,
            allowed_email_domains=["example1"],
            leaderboard_description="Lorem ipsum dolor sit amet, consectetur adipiscing elit",
            anonymous_leaderboard=False,
            start_date=timezone.now() - timedelta(days=2),
            end_date=timezone.now() + timedelta(days=1),
        )
        self.challenge1.participant_teams.add(self.participant_team1)
        self.data = {"email": self.invite_user.email}
        self.client.force_authenticate(user=self.user1)
        self.url = reverse_lazy(
            "participants:invite_participant_to_team",
            kwargs={"pk": self.participant_team1.pk},
        )

        response = self.client.post(self.url, self.data)
        message = "Sorry, users with {} email domain(s) are only allowed to participate in this challenge."
        expected = {"error": message.format("example1")}

        self.assertEqual(response.data, expected)
        self.assertEqual(response.status_code, status.HTTP_406_NOT_ACCEPTABLE)

    def test_invite_participant_to_team_when_user_cannot_be_invited(self):
        """
        NOTE
        user: host user
        user1: participant 1
        user2: participant 2
        """
        self.user2 = User.objects.create(
            username="user2",
            email="user2@platform.com",
            password="user2_password",
        )

        EmailAddress.objects.create(
            user=self.user2,
            email="user2@platform.com",
            primary=True,
            verified=True,
        )

        self.user3 = User.objects.create(
            username="user3",
            email="user3@platform.com",
            password="user3_password",
        )

        EmailAddress.objects.create(
            user=self.user3,
            email="user3@platform.com",
            primary=True,
            verified=True,
        )

        self.participant_team2 = ParticipantTeam.objects.create(
            team_name="Participant Team created by user 2",
            created_by=self.user2,
        )

        self.participant_team3 = ParticipantTeam.objects.create(
            team_name="Participant Team created by user 3",
            created_by=self.user3,
        )

        self.participant2 = Participant.objects.create(
            user=self.user2,
            status=Participant.ACCEPTED,
            team=self.participant_team2,
        )

        self.participant3 = Participant.objects.create(
            user=self.user3,
            status=Participant.ACCEPTED,
            team=self.participant_team3,
        )

        self.challenge_host_team = ChallengeHostTeam.objects.create(
            team_name="Test Challenge Host Team", created_by=self.user
        )

        self.challenge = Challenge.objects.create(
            title="Test Challenge",
            short_description="Short description for test challenge",
            description="Description for test challenge",
            terms_and_conditions="Terms and conditions for test challenge",
            submission_guidelines="Submission guidelines for test challenge",
            creator=self.challenge_host_team,
            published=False,
            enable_forum=True,
            leaderboard_description=None,
            anonymous_leaderboard=False,
            start_date=timezone.now() - timedelta(days=2),
            end_date=timezone.now() + timedelta(days=1),
        )

        self.client.force_authenticate(user=self.user2)

        self.challenge.participant_teams.add(self.participant_team2)
        self.challenge.participant_teams.add(self.participant_team3)

        self.data = {"email": self.user3.email}
        self.url = reverse_lazy(
            "participants:invite_participant_to_team",
            kwargs={"pk": self.participant_team2.pk},
        )

        expected = {
            "error": "Sorry, the invited user has already participated "
            "in atleast one of the challenges which you are already"
            " a part of. Please try creating a new team and then invite."
        }
        response = self.client.post(self.url, self.data)
        self.assertEqual(response.data, expected)
        self.assertEqual(response.status_code, status.HTTP_406_NOT_ACCEPTABLE)


class DeleteParticipantFromTeamTest(BaseAPITestClass):
    def setUp(self):
        super(DeleteParticipantFromTeamTest, self).setUp()

        self.participant = Participant.objects.create(
            user=self.user, status=Participant.SELF, team=self.participant_team
        )

        self.user2 = User.objects.create(
            username="user2",
            email="user2@platform.com",
            password="user2_password",
        )

        self.participant2 = Participant.objects.create(
            user=self.user2,
            status=Participant.ACCEPTED,
            team=self.participant_team,
        )

        self.url = reverse_lazy(
            "participants:delete_participant_from_team",
            kwargs={
                "participant_team_pk": self.participant_team.pk,
                "participant_pk": self.invite_user.pk,
            },
        )

    def test_participant_does_not_exist_in_team(self):
        self.url = reverse_lazy(
            "participants:delete_participant_from_team",
            kwargs={
                "participant_team_pk": self.participant_team.pk,
                "participant_pk": self.participant2.pk + 1,
            },
        )

        expected = {"error": "Participant does not exist"}

        response = self.client.delete(self.url, {})
        self.assertEqual(response.data, expected)
        self.assertEqual(response.status_code, status.HTTP_406_NOT_ACCEPTABLE)

    def test_when_participant_team_does_not_exist(self):
        self.url = reverse_lazy(
            "participants:delete_participant_from_team",
            kwargs={
                "participant_team_pk": self.participant_team.pk + 1,
                "participant_pk": self.participant2.pk,
            },
        )

        expected = {"error": "ParticipantTeam does not exist"}

        response = self.client.delete(self.url, {})
        self.assertEqual(response.data, expected)
        self.assertEqual(response.status_code, status.HTTP_406_NOT_ACCEPTABLE)

    def test_when_participant_is_admin_and_wants_to_delete_himself(self):
        self.url = reverse_lazy(
            "participants:delete_participant_from_team",
            kwargs={
                "participant_team_pk": self.participant_team.pk,
                "participant_pk": self.participant.pk,
            },
        )

        expected = {
            "error": "You are not allowed to remove yourself since you are admin. Please delete the team if you want to do so!"  # noqa: ignore=E501
        }

        response = self.client.delete(self.url, {})
        self.assertEqual(response.data, expected)
        self.assertEqual(response.status_code, status.HTTP_406_NOT_ACCEPTABLE)

    def test_when_participant_does_not_have_permissions_to_remove_another_participant(
        self,
    ):
        self.url = reverse_lazy(
            "participants:delete_participant_from_team",
            kwargs={
                "participant_team_pk": self.participant_team.pk,
                "participant_pk": self.participant2.pk,
            },
        )

        self.user3 = User.objects.create(
            username="user3",
            email="user3@platform.com",
            password="user3_password",
        )

        EmailAddress.objects.create(
            user=self.user3,
            email="user3@platform.com",
            primary=True,
            verified=True,
        )

        self.participant3 = Participant.objects.create(
            user=self.user3,
            status=Participant.ACCEPTED,
            team=self.participant_team,
        )

        self.client.force_authenticate(user=self.user3)

        expected = {
            "error": "Sorry, you do not have permissions to remove this participant"
        }

        response = self.client.delete(self.url, {})
        self.assertEqual(response.data, expected)
        self.assertEqual(response.status_code, status.HTTP_401_UNAUTHORIZED)

    def test_when_a_participant_is_successfully_removed_from_team(self):
        self.url = reverse_lazy(
            "participants:delete_participant_from_team",
            kwargs={
                "participant_team_pk": self.participant_team.pk,
                "participant_pk": self.participant2.pk,
            },
        )
        response = self.client.delete(self.url, {})
        self.assertEqual(response.status_code, status.HTTP_204_NO_CONTENT)


class GetTeamsAndCorrespondingChallengesForAParticipant(BaseAPITestClass):
    def setUp(self):
        super(GetTeamsAndCorrespondingChallengesForAParticipant, self).setUp()

        self.user2 = User.objects.create(
            username="user2",
            email="user2@platform.com",
            password="user2_password",
        )

        EmailAddress.objects.create(
            user=self.user2,
            email="user2@platform.com",
            primary=True,
            verified=True,
        )

        self.participant_team2 = ParticipantTeam.objects.create(
            team_name="Team B", created_by=self.user2
        )  # created by user2 and not user

        self.participant2 = Participant.objects.create(
            user=self.user2,
            status=Participant.ACCEPTED,
            team=self.participant_team2,
        )

        self.challenge_host_team = ChallengeHostTeam.objects.create(
            team_name="Host Team 1", created_by=self.user2
        )

        self.challenge1 = Challenge.objects.create(
            title="Test Challenge 1",
            short_description="Short description for test challenge 1",
            description="Description for test challenge 1",
            terms_and_conditions="Terms and conditions for test challenge 1",
            submission_guidelines="Submission guidelines for test challenge 1",
            creator=self.challenge_host_team,
            published=False,
            is_registration_open=True,
            enable_forum=True,
            leaderboard_description="Lorem ipsum dolor sit amet, consectetur adipiscing elit",
            anonymous_leaderboard=False,
            start_date=timezone.now() - timedelta(days=2),
            end_date=timezone.now() + timedelta(days=1),
        )
        self.challenge1.slug = "{}-{}".format(
            self.challenge1.title.replace(" ", "-").lower(), self.challenge1.pk
        )[:199]
        self.challenge1.save()

        self.challenge2 = Challenge.objects.create(
            title="Test Challenge 2",
            short_description="Short description for test challenge 2",
            description="Description for test challenge 2",
            terms_and_conditions="Terms and conditions for test challenge 2",
            submission_guidelines="Submission guidelines for test challenge 2",
            creator=self.challenge_host_team,
            published=False,
            is_registration_open=True,
            enable_forum=True,
            anonymous_leaderboard=False,
            start_date=timezone.now() - timedelta(days=2),
            end_date=timezone.now() + timedelta(days=1),
        )

        self.url = reverse_lazy(
            "participants:get_teams_and_corresponding_challenges_for_a_participant",
            kwargs={"challenge_pk": self.challenge1.pk},
        )

        self.time = timezone.now()

    def test_get_teams_and_corresponding_challenges_for_a_participant(self):

        self.challenge1.participant_teams.add(self.participant_team)
        self.challenge1.save()

        expected = {
            "challenge_participant_team_list": [
                {
                    "challenge": {
                        "id": self.challenge1.id,
                        "title": self.challenge1.title,
                        "description": self.challenge1.description,
                        "short_description": self.challenge1.short_description,
                        "terms_and_conditions": self.challenge1.terms_and_conditions,
                        "submission_guidelines": self.challenge1.submission_guidelines,
                        "evaluation_details": self.challenge1.evaluation_details,
                        "image": self.challenge1.image,
                        "start_date": "{0}{1}".format(
                            self.challenge1.start_date.isoformat(), "Z"
                        ).replace("+00:00", ""),
                        "end_date": "{0}{1}".format(
                            self.challenge1.end_date.isoformat(), "Z"
                        ).replace("+00:00", ""),
                        "creator": {
                            "id": self.challenge_host_team.id,
                            "team_name": self.challenge_host_team.team_name,
                            "created_by": self.challenge_host_team.created_by.username,
                            "team_url": self.challenge_host_team.team_url,
                        },
                        "published": self.challenge1.published,
                        "is_registration_open": self.challenge1.is_registration_open,
                        "enable_forum": self.challenge1.enable_forum,
                        "leaderboard_description": self.challenge1.leaderboard_description,
                        "anonymous_leaderboard": self.challenge1.anonymous_leaderboard,
                        "is_active": True,
                        "allowed_email_domains": [],
                        "blocked_email_domains": [],
                        "banned_email_ids": [],
                        "approved_by_admin": False,
                        "forum_url": self.challenge1.forum_url,
                        "is_docker_based": self.challenge1.is_docker_based,
                        "slug": self.challenge1.slug,
                        "max_docker_image_size": self.challenge1.max_docker_image_size,
                        "cli_version": self.challenge1.cli_version,
                        "remote_evaluation": self.challenge1.remote_evaluation,
<<<<<<< HEAD
                        "tags": self.challenge1.tags
=======
                        "workers": self.challenge1.workers,
>>>>>>> 9a284ce2
                    },
                    "participant_team": {
                        "id": self.participant_team.id,
                        "team_name": self.participant_team.team_name,
                        "created_by": self.participant_team.created_by.username,
                        "team_url": self.participant_team.team_url,
                    },
                }
            ],
            "is_challenge_host": False,
        }
        response = self.client.get(self.url, {})
        # checking 'datetime_now' separately because of time difference in microseconds
        self.assertTrue(
            abs(response.data["datetime_now"] - self.time)
            < timedelta(seconds=1)
        )
        # deleting field 'datetime_now' from response to check with expected response without time field
        del response.data["datetime_now"]
        self.assertEqual(response.data, expected)
        self.assertEqual(response.status_code, status.HTTP_200_OK)

    def test_get_participant_team_challenge_list(self):
        self.url = reverse_lazy(
            "participants:get_participant_team_challenge_list",
            kwargs={"participant_team_pk": self.participant_team.pk},
        )
        expected = [
            {
                "id": self.challenge1.id,
                "title": self.challenge1.title,
                "description": self.challenge1.description,
                "short_description": self.challenge1.short_description,
                "terms_and_conditions": self.challenge1.terms_and_conditions,
                "submission_guidelines": self.challenge1.submission_guidelines,
                "evaluation_details": self.challenge1.evaluation_details,
                "image": self.challenge1.image,
                "start_date": "{0}{1}".format(
                    self.challenge1.start_date.isoformat(), "Z"
                ).replace("+00:00", ""),
                "end_date": "{0}{1}".format(
                    self.challenge1.end_date.isoformat(), "Z"
                ).replace("+00:00", ""),
                "creator": {
                    "id": self.challenge_host_team.id,
                    "team_name": self.challenge_host_team.team_name,
                    "created_by": self.challenge_host_team.created_by.username,
                    "team_url": self.challenge_host_team.team_url,
                },
                "published": self.challenge1.published,
                "is_registration_open": self.challenge1.is_registration_open,
                "enable_forum": self.challenge1.enable_forum,
                "leaderboard_description": self.challenge1.leaderboard_description,
                "anonymous_leaderboard": self.challenge1.anonymous_leaderboard,
                "is_active": True,
                "allowed_email_domains": [],
                "blocked_email_domains": [],
                "banned_email_ids": [],
                "approved_by_admin": False,
                "forum_url": self.challenge1.forum_url,
                "is_docker_based": self.challenge1.is_docker_based,
                "slug": self.challenge1.slug,
                "max_docker_image_size": self.challenge1.max_docker_image_size,
                "cli_version": self.challenge1.cli_version,
                "remote_evaluation": self.challenge1.remote_evaluation,
<<<<<<< HEAD
                "tags": self.challenge1.tags
=======
                "workers": self.challenge1.workers,
>>>>>>> 9a284ce2
            }
        ]

        self.challenge1.participant_teams.add(self.participant_team)
        self.challenge1.save()

        response = self.client.get(self.url, {})
        self.assertEqual(response.data["results"], expected)
        self.assertEqual(response.status_code, status.HTTP_200_OK)

    def test_when_participant_team_hasnot_participated_in_any_challenge(self):

        expected = {
            "challenge_participant_team_list": [
                {
                    "challenge": None,
                    "participant_team": {
                        "id": self.participant_team.id,
                        "team_name": self.participant_team.team_name,
                        "created_by": self.participant_team.created_by.username,
                        "team_url": self.participant_team.team_url,
                    },
                }
            ],
            "is_challenge_host": False,
        }
        response = self.client.get(self.url, {})
        # checking 'datetime_now' separately because of time difference in microseconds
        self.assertTrue(
            abs(response.data["datetime_now"] - self.time)
            < timedelta(seconds=1)
        )
        # deleting field 'datetime_now' from response to check with expected response without time field
        del response.data["datetime_now"]
        self.assertEqual(response.data, expected)
        self.assertEqual(response.status_code, status.HTTP_200_OK)

    def test_when_there_is_no_participant_team_of_user(self):

        self.participant_team.delete()

        expected = {
            "challenge_participant_team_list": [],
            "is_challenge_host": False,
        }

        response = self.client.get(self.url, {})
        # checking 'datetime_now' separately because of time difference in microseconds
        self.assertTrue(
            abs(response.data["datetime_now"] - self.time)
            < timedelta(seconds=1)
        )
        # deleting field 'datetime_now' from response to check with expected response without time field
        del response.data["datetime_now"]
        self.assertEqual(response.data, expected)
        self.assertEqual(response.status_code, status.HTTP_200_OK)


class RemoveSelfFromParticipantTeamTest(BaseAPITestClass):
    def setUp(self):
        super(RemoveSelfFromParticipantTeamTest, self).setUp()

        # user who create a challenge host team
        self.user2 = User.objects.create(
            username="someuser2", password="some_secret_password"
        )

        self.challenge_host_team = ChallengeHostTeam.objects.create(
            team_name="Some Test Challenge Host Team", created_by=self.user2
        )

        self.challenge_host2 = ChallengeHost.objects.create(
            user=self.user2,
            team_name=self.challenge_host_team,
            status=ChallengeHost.ACCEPTED,
            permissions=ChallengeHost.ADMIN,
        )

        self.challenge = Challenge.objects.create(
            title="Some Test Challenge",
            short_description="Short description for some test challenge",
            description="Description for some test challenge",
            terms_and_conditions="Terms and conditions for some test challenge",
            submission_guidelines="Submission guidelines for some test challenge",
            creator=self.challenge_host_team,
            published=False,
            is_registration_open=True,
            enable_forum=True,
            leaderboard_description="Fusce quis sapien eget sem accumsan euismod",
            anonymous_leaderboard=False,
            start_date=timezone.now() - timedelta(days=2),
            end_date=timezone.now() + timedelta(days=1),
        )

        self.url = reverse_lazy(
            "participants:remove_self_from_participant_team",
            kwargs={"participant_team_pk": self.participant_team.pk},
        )

    def test_when_participant_team_does_not_exist(self):
        self.url = reverse_lazy(
            "participants:remove_self_from_participant_team",
            kwargs={"participant_team_pk": self.participant_team.pk + 1},
        )

        expected = {"error": "ParticipantTeam does not exist!"}

        response = self.client.delete(self.url, {})
        self.assertEqual(response.data, expected)
        self.assertEqual(response.status_code, status.HTTP_406_NOT_ACCEPTABLE)

    def test_when_a_participant_is_successfully_removed_from_team(self):
        self.url = reverse_lazy(
            "participants:remove_self_from_participant_team",
            kwargs={"participant_team_pk": self.participant_team.pk},
        )
        response = self.client.delete(self.url, {})
        self.assertEqual(response.status_code, status.HTTP_204_NO_CONTENT)

    def test_when_participant_team_has_taken_part_in_challenges(self):
        self.challenge.participant_teams.add(self.participant_team)

        expected = {
            "error": "Sorry, you cannot delete this team since it has taken part in challenge(s)!"
        }

        response = self.client.delete(self.url, {})
        self.assertEqual(response.data, expected)
        self.assertEqual(response.status_code, status.HTTP_403_FORBIDDEN)

    def test_participant_team_remove_when_no_participants_exists(self):
        self.url = reverse_lazy(
            "participants:remove_self_from_participant_team",
            kwargs={"participant_team_pk": self.participant_team.pk},
        )

        self.client.delete(self.url, {})
        participant_teams = ParticipantTeam.objects.all()
        self.assertEqual(participant_teams.count(), 0)


class RemoveParticipantTeamFromChallengeTest(BaseAPITestClass):
    def setUp(self):
        super(RemoveParticipantTeamFromChallengeTest, self).setUp()
        self.user1 = User.objects.create(
            username="user1",
            email="user1@platform.com",
            password="user1_password",
        )

        EmailAddress.objects.create(
            user=self.user1,
            email="user1@platform.com",
            primary=True,
            verified=True,
        )

        self.challenge_host_team = ChallengeHostTeam.objects.create(
            team_name="Host Team 1", created_by=self.user1
        )

        self.challenge = Challenge.objects.create(
            title="Test Challenge 2",
            short_description="Short description for test challenge 1",
            description="Description for test challenge 1",
            terms_and_conditions="Terms and conditions for test challenge 1",
            submission_guidelines="Submission guidelines for test challenge 1",
            creator=self.challenge_host_team,
            published=False,
            is_registration_open=True,
            enable_forum=True,
            banned_email_ids=["user1@platform.com"],
            leaderboard_description="Lorem ipsum dolor sit amet, consectetur adipiscing elit",
            anonymous_leaderboard=False,
            start_date=timezone.now() - timedelta(days=2),
            end_date=timezone.now() + timedelta(days=1),
        )
        self.challenge.slug = "{}-{}".format(
            self.challenge.title.replace(" ", "-").lower(), self.challenge.pk
        )[:199]
        self.challenge.save()

        self.challenge.participant_teams.add(self.participant_team)

        self.url = reverse_lazy(
            "participants:remove_participant_team_from_challenge",
            kwargs={
                "challenge_pk": self.challenge.pk,
                "participant_team_pk": self.participant_team.pk,
            },
        )

    def test_remove_participant_team_success(self):
        self.client.force_authenticate(user=self.participant_team.created_by)
        response = self.client.post(self.url, {})
        self.assertEqual(response.status_code, status.HTTP_200_OK)

    def test_remove_participant_team_when_user_is_not_authorized(self):
        self.client.force_authenticate(user=self.user1)
        response = self.client.post(self.url, {})
        expected = {
            "error": "Sorry, you do not have permissions to remove this participant team"
        }
        self.assertEqual(response.data, expected)
        self.assertEqual(response.status_code, status.HTTP_401_UNAUTHORIZED)

    def test_remove_participant_team_when_not_participated(self):
        self.challenge.participant_teams.remove(self.participant_team)
        self.client.force_authenticate(user=self.participant_team.created_by)
        response = self.client.post(self.url, {})
        expected = {"error": "Team has not participated in the challenge"}
        self.assertEqual(response.data, expected)
        self.assertEqual(response.status_code, status.HTTP_400_BAD_REQUEST)

    def test_remove_participant_team_when_team_has_submissions(self):
        with self.settings(MEDIA_ROOT="/tmp/evalai"):
            challenge_phase = ChallengePhase.objects.create(
                name="Challenge Phase",
                description="Description for Challenge Phase",
                leaderboard_public=False,
                is_public=True,
                start_date=timezone.now() - timedelta(days=2),
                end_date=timezone.now() + timedelta(days=1),
                challenge=self.challenge,
                test_annotation=SimpleUploadedFile(
                    "test_sample_file.txt",
                    b"Dummy file content",
                    content_type="text/plain",
                ),
                max_submissions_per_day=100000,
                max_submissions_per_month=100000,
                max_submissions=100000,
                codename="Phase Code Name",
                is_restricted_to_select_one_submission=True,
                is_partial_submission_evaluation_enabled=False,
            )

            self.submission = Submission.objects.create(
                participant_team=self.participant_team,
                challenge_phase=challenge_phase,
                created_by=self.participant_team.created_by,
                status="submitted",
                input_file=SimpleUploadedFile(
                    "test_sample_file.txt",
                    b"Dummy file content",
                    content_type="text/plain",
                ),
                method_name="Test Method",
                method_description="Test Description",
                project_url="http://testserver/",
                publication_url="http://testserver/",
                is_public=True,
            )

        self.client.force_authenticate(user=self.participant_team.created_by)
        response = self.client.post(self.url, {})
        expected = {
            "error": "Unable to remove team as you have already made submission to the challenge"
        }
        self.assertEqual(response.data, expected)
        self.assertEqual(response.status_code, status.HTTP_400_BAD_REQUEST)<|MERGE_RESOLUTION|>--- conflicted
+++ resolved
@@ -812,11 +812,8 @@
                         "max_docker_image_size": self.challenge1.max_docker_image_size,
                         "cli_version": self.challenge1.cli_version,
                         "remote_evaluation": self.challenge1.remote_evaluation,
-<<<<<<< HEAD
-                        "tags": self.challenge1.tags
-=======
+                        "tags": self.challenge1.tags,
                         "workers": self.challenge1.workers,
->>>>>>> 9a284ce2
                     },
                     "participant_team": {
                         "id": self.participant_team.id,
@@ -882,11 +879,8 @@
                 "max_docker_image_size": self.challenge1.max_docker_image_size,
                 "cli_version": self.challenge1.cli_version,
                 "remote_evaluation": self.challenge1.remote_evaluation,
-<<<<<<< HEAD
-                "tags": self.challenge1.tags
-=======
+                "tags": self.challenge1.tags,
                 "workers": self.challenge1.workers,
->>>>>>> 9a284ce2
             }
         ]
 
