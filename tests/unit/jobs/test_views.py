import collections
import os
import shutil

from datetime import timedelta

from django.core.urlresolvers import reverse_lazy
from django.core.files.uploadedfile import SimpleUploadedFile
from django.contrib.auth.models import User
from django.utils import timezone

from allauth.account.models import EmailAddress
from rest_framework import status
from rest_framework.test import APITestCase, APIClient

from challenges.models import (Challenge,
                               ChallengePhase,
                               ChallengePhaseSplit,
                               DatasetSplit,
                               Leaderboard,
                               LeaderboardData)
from hosts.models import ChallengeHostTeam, ChallengeHost
from jobs.models import Submission
from participants.models import ParticipantTeam, Participant


class BaseAPITestClass(APITestCase):

    def setUp(self):
        self.client = APIClient(enforce_csrf_checks=True)

        self.user = User.objects.create(
            username='someuser',
            email="user@test.com",
            password='secret_password')

        EmailAddress.objects.create(
            user=self.user,
            email='user@test.com',
            primary=True,
            verified=True)

        self.user1 = User.objects.create(
            username='someuser1',
            email="user1@test.com",
            password='secret_password1')

        EmailAddress.objects.create(
            user=self.user1,
            email='user1@test.com',
            primary=True,
            verified=True)

        self.challenge_host_team = ChallengeHostTeam.objects.create(
            team_name='Test Challenge Host Team',
            created_by=self.user)

        self.challenge_host = ChallengeHost.objects.create(
            user=self.user,
            team_name=self.challenge_host_team,
            status=ChallengeHost.ACCEPTED,
            permissions=ChallengeHost.ADMIN
        )

        self.host_participant_team = ParticipantTeam.objects.create(
            team_name='Host Participant Team for Challenge',
            created_by=self.user
        )

        self.host_participant = Participant.objects.create(
            user=self.user,
            status=Participant.SELF,
            team=self.host_participant_team
        )

        self.participant_team = ParticipantTeam.objects.create(
            team_name='Participant Team for Challenge',
            created_by=self.user1)

        self.participant = Participant.objects.create(
            user=self.user1,
            status=Participant.SELF,
            team=self.participant_team)

        self.challenge = Challenge.objects.create(
            title='Test Challenge',
            description='Description for test challenge',
            terms_and_conditions='Terms and conditions for test challenge',
            submission_guidelines='Submission guidelines for test challenge',
            creator=self.challenge_host_team,
            start_date=timezone.now() - timedelta(days=2),
            end_date=timezone.now() + timedelta(days=1),
            published=False,
            enable_forum=True,
            anonymous_leaderboard=False)

        self.leaderboard_schema = {
            'labels': ['score', 'test-score'],
            'default_order_by': 'score'
        }
        self.leaderboard = Leaderboard.objects.create(
            schema=self.leaderboard_schema
        )

        self.private_leaderboard = Leaderboard.objects.create(
            schema=self.leaderboard_schema
        )

        self.challenge.participant_teams.add(self.host_participant_team)

        try:
            os.makedirs('/tmp/evalai')
        except OSError:
            pass

        with self.settings(MEDIA_ROOT='/tmp/evalai'):
            self.challenge_phase = ChallengePhase.objects.create(
                name='Challenge Phase',
                description='Description for Challenge Phase',
                leaderboard_public=False,
                max_submissions_per_day=10,
                max_submissions_per_month=20,
                max_submissions=100,
                is_public=True,
                start_date=timezone.now() - timedelta(days=2),
                end_date=timezone.now() + timedelta(days=1),
                challenge=self.challenge,
                test_annotation=SimpleUploadedFile('test_sample_file.txt',
                                                   b'Dummy file content', content_type='text/plain'),
                codename='Phase Code name',
                max_concurrent_submissions_allowed=5
            )

            self.private_challenge_phase = ChallengePhase.objects.create(
                name='Private Challenge Phase',
                description='Description for Private Challenge Phase',
                leaderboard_public=False,
                max_submissions_per_day=10,
                max_submissions=100,
                is_public=False,
                start_date=timezone.now() - timedelta(days=2),
                end_date=timezone.now() + timedelta(days=1),
                challenge=self.challenge,
                test_annotation=SimpleUploadedFile('test_sample_file.txt',
                                                   b'Dummy file content', content_type='text/plain'),
                codename='Private Phase Code name'
            )

        self.url = reverse_lazy('jobs:challenge_submission',
                                kwargs={'challenge_id': self.challenge.pk,
                                        'challenge_phase_id': self.challenge_phase.pk})

        self.client.force_authenticate(user=self.user1)

        self.input_file = SimpleUploadedFile(
            "dummy_input.txt", b"file_content", content_type="text/plain")

    def tearDown(self):
        shutil.rmtree('/tmp/evalai')

    def test_challenge_submission_when_challenge_does_not_exist(self):
        self.url = reverse_lazy('jobs:challenge_submission',
                                kwargs={'challenge_id': self.challenge.pk,
                                        'challenge_phase_id': self.challenge_phase.pk})

        self.challenge.delete()

        expected = {
            'error': 'Challenge does not exist'
        }

        response = self.client.post(self.url, {
                                    'status': 'submitting', 'input_file': self.input_file}, format="multipart")
        self.assertEqual(response.data, expected)
        self.assertEqual(response.status_code, status.HTTP_400_BAD_REQUEST)

    def test_challenge_submission_when_challenge_is_not_active(self):
        self.url = reverse_lazy('jobs:challenge_submission',
                                kwargs={'challenge_id': self.challenge.pk,
                                        'challenge_phase_id': self.challenge_phase.pk})

        self.challenge.end_date = timezone.now() - timedelta(days=1)
        self.challenge.save()

        expected = {
            'error': 'Challenge is not active'
        }

        response = self.client.post(self.url, {
                                    'status': 'submitting', 'input_file': self.input_file}, format="multipart")
        self.assertEqual(response.data, expected)
        self.assertEqual(response.status_code, status.HTTP_406_NOT_ACCEPTABLE)

    def test_challenge_submission_when_challenge_phase_does_not_exist(self):
        self.url = reverse_lazy('jobs:challenge_submission',
                                kwargs={'challenge_id': self.challenge.pk,
                                        'challenge_phase_id': self.challenge_phase.pk})

        self.challenge_phase.delete()

        expected = {
            'error': 'Challenge Phase does not exist'
        }

        response = self.client.post(self.url, {
                                    'status': 'submitting', 'input_file': self.input_file}, format="multipart")
        self.assertEqual(response.data, expected)
        self.assertEqual(response.status_code, status.HTTP_400_BAD_REQUEST)

    def test_challenge_submission_when_challenge_phase_is_not_public(self):
        self.url = reverse_lazy('jobs:challenge_submission',
                                kwargs={'challenge_id': self.challenge.pk,
                                        'challenge_phase_id': self.challenge_phase.pk})

        self.challenge_phase.is_public = False
        self.challenge_phase.save()
        expected = {
            'error': 'Sorry, cannot accept submissions since challenge phase is not public'
        }

        response = self.client.post(self.url, {
                                    'status': 'submitting', 'input_file': self.input_file}, format="multipart")
        self.assertEqual(response.data, expected)
        self.assertEqual(response.status_code, status.HTTP_403_FORBIDDEN)

    def test_challenge_submission_when_challenge_phase_is_private_and_user_is_host(self):
        self.url = reverse_lazy('jobs:challenge_submission',
                                kwargs={'challenge_id': self.challenge.pk,
                                        'challenge_phase_id': self.challenge_phase.pk})

        self.challenge_phase.is_public = False
        self.challenge_phase.save()
        self.client.force_authenticate(user=self.user)

        response = self.client.post(self.url, {
                                    'status': 'submitting', 'input_file': self.input_file}, format="multipart")
        self.assertEqual(response.status_code, status.HTTP_201_CREATED)

    def test_challenge_submission_when_challenge_phase_is_private_and_user_is_not_host(self):
        self.url = reverse_lazy('jobs:challenge_submission',
                                kwargs={'challenge_id': self.challenge.pk,
                                        'challenge_phase_id': self.challenge_phase.pk})

        self.challenge_phase.is_public = False
        self.challenge_phase.save()
        expected = {
            'error': 'Sorry, cannot accept submissions since challenge phase is not public'
        }

        self.client.force_authenticate(user=self.user1)

        response = self.client.post(self.url, {
            'status': 'submitting', 'input_file': self.input_file}, format="multipart")
        self.assertEqual(response.data, expected)
        self.assertEqual(response.status_code, status.HTTP_403_FORBIDDEN)

    def test_challenge_submission_when_participant_team_is_none(self):
        self.url = reverse_lazy('jobs:challenge_submission',
                                kwargs={'challenge_id': self.challenge.pk,
                                        'challenge_phase_id': self.challenge_phase.pk})

        self.participant_team.delete()

        expected = {
            'error': 'You haven\'t participated in the challenge'
        }

        response = self.client.post(self.url, {
                                    'status': 'submitting', 'input_file': self.input_file}, format="multipart")
        self.assertEqual(response.data, expected)
        self.assertEqual(response.status_code, status.HTTP_403_FORBIDDEN)

    def test_challenge_submission_when_participant_team_hasnt_participated_in_challenge(self):
        self.url = reverse_lazy('jobs:challenge_submission',
                                kwargs={'challenge_id': self.challenge.pk,
                                        'challenge_phase_id': self.challenge_phase.pk})

        # Note that we haven't added the self.participant_team to Challenge
        expected = {
            'error': 'You haven\'t participated in the challenge'
        }

        response = self.client.post(self.url, {
                                    'status': 'submitting', 'input_file': self.input_file}, format="multipart")
        self.assertEqual(response.data, expected)
        self.assertEqual(response.status_code, status.HTTP_403_FORBIDDEN)

    def test_challenge_submission_when_status_and_file_is_not_submitted(self):
        self.url = reverse_lazy('jobs:challenge_submission',
                                kwargs={'challenge_id': self.challenge.pk,
                                        'challenge_phase_id': self.challenge_phase.pk})

        self.challenge.participant_teams.add(self.participant_team)
        self.challenge.save()

        expected = {
            'status': ['This field is required.'],
            'input_file': ['No file was submitted.']
        }

        response = self.client.post(self.url, {})
        self.assertEqual(response.data, expected)
        self.assertEqual(response.status_code, status.HTTP_406_NOT_ACCEPTABLE)

    def test_challenge_submission_when_form_encoding_is_wrong(self):
        self.url = reverse_lazy('jobs:challenge_submission',
                                kwargs={'challenge_id': self.challenge.pk,
                                        'challenge_phase_id': self.challenge_phase.pk})

        self.challenge.participant_teams.add(self.participant_team)
        self.challenge.save()

        expected = {
            'input_file': ['The submitted data was not a file. Check the encoding type on the form.']
        }

        response = self.client.post(
            self.url, {'status': 'submitting', 'input_file': self.input_file})
        self.assertEqual(response.data, expected)
        self.assertEqual(response.status_code, status.HTTP_406_NOT_ACCEPTABLE)

    def test_challenge_submission_when_status_is_not_correct(self):
        self.url = reverse_lazy('jobs:challenge_submission',
                                kwargs={'challenge_id': self.challenge.pk,
                                        'challenge_phase_id': self.challenge_phase.pk})

        self.challenge.participant_teams.add(self.participant_team)
        self.challenge.save()

        expected = {
            'status': ['"XYZ" is not a valid choice.']
        }

        response = self.client.post(
            self.url, {'status': 'XYZ', 'input_file': self.input_file}, format="multipart")
        self.assertEqual(response.data, expected)
        self.assertEqual(response.status_code, status.HTTP_406_NOT_ACCEPTABLE)

    def test_challenge_submission_for_successful_submission(self):
        self.url = reverse_lazy('jobs:challenge_submission',
                                kwargs={'challenge_id': self.challenge.pk,
                                        'challenge_phase_id': self.challenge_phase.pk})

        self.challenge.participant_teams.add(self.participant_team)
        self.challenge.save()

        response = self.client.post(self.url, {
                                    'status': 'submitting', 'input_file': self.input_file}, format="multipart")
        self.assertEqual(response.status_code, status.HTTP_201_CREATED)

    def test_challenge_submission_when_maximum_limit_exceeded(self):
        self.url = reverse_lazy('jobs:challenge_submission',
                                kwargs={'challenge_id': self.challenge.pk,
                                        'challenge_phase_id': self.challenge_phase.pk})
        actual_maxinmum_submissions = self.challenge_phase.max_submissions
        self.challenge_phase.max_submissions = 0
        self.challenge_phase.save()
        self.challenge.participant_teams.add(self.participant_team)
        self.challenge.save()

        response = self.client.post(self.url, {
                                    'status': 'submitting', 'input_file': self.input_file}, format="multipart")
        self.assertEqual(response.status_code, status.HTTP_403_FORBIDDEN)
        self.challenge_phase.max_submissions = actual_maxinmum_submissions
        self.challenge_phase.save()

    def test_challenge_submission_for_docker_based_challenges(self):
        self.url = reverse_lazy('jobs:challenge_submission',
                                kwargs={'challenge_id': self.challenge.pk,
                                        'challenge_phase_id': self.challenge_phase.pk})

        self.challenge.participant_teams.add(self.participant_team)
        self.challenge.is_docker_based = True
        self.challenge.save()

        response = self.client.post(self.url, {
                                        'status': 'submitting', 'input_file': self.input_file}, format="multipart")
        expected = {
                'error': 'The challenge {0} requires code upload in the form of docker images. \
                    Please use evalai-cli to make submissions.'.format(self.challenge.title)}
        self.assertEqual(response.status_code, status.HTTP_406_NOT_ACCEPTABLE)
        self.assertEqual(response.data, expected)


class GetChallengeSubmissionTest(BaseAPITestClass):

    def setUp(self):
        super(GetChallengeSubmissionTest, self).setUp()
        self.url = reverse_lazy('jobs:challenge_submission',
                                kwargs={'challenge_id': self.challenge.pk,
                                        'challenge_phase_id': self.challenge_phase.pk})

        self.submission = Submission.objects.create(
            participant_team=self.participant_team,
            challenge_phase=self.challenge_phase,
            created_by=self.challenge_host_team.created_by,
            status='submitted',
            input_file=self.challenge_phase.test_annotation,
            method_name="Test Method",
            method_description="Test Description",
            project_url="http://testserver/",
            publication_url="http://testserver/",
            is_public=True,
        )

    def test_challenge_submission_when_challenge_does_not_exist(self):
        self.url = reverse_lazy('jobs:challenge_submission',
                                kwargs={'challenge_id': self.challenge.pk,
                                        'challenge_phase_id': self.challenge_phase.pk})

        self.challenge.delete()

        expected = {
            'error': 'Challenge does not exist'
        }

        response = self.client.get(self.url, {})
        self.assertEqual(response.data, expected)
        self.assertEqual(response.status_code, status.HTTP_400_BAD_REQUEST)

    def test_challenge_submission_when_challenge_phase_does_not_exist(self):
        self.url = reverse_lazy('jobs:challenge_submission',
                                kwargs={'challenge_id': self.challenge.pk,
                                        'challenge_phase_id': self.challenge_phase.pk})

        self.challenge_phase.delete()

        expected = {
            'error': 'Challenge Phase does not exist'
        }

        response = self.client.get(self.url, {})
        self.assertEqual(response.data, expected)
        self.assertEqual(response.status_code, status.HTTP_400_BAD_REQUEST)

    def test_challenge_submission_when_participant_team_is_none(self):
        self.url = reverse_lazy('jobs:challenge_submission',
                                kwargs={'challenge_id': self.challenge.pk,
                                        'challenge_phase_id': self.challenge_phase.pk})

        self.participant_team.delete()

        expected = {
            'error': 'You haven\'t participated in the challenge'
        }

        response = self.client.get(self.url, {})
        self.assertEqual(response.data, expected)
        self.assertEqual(response.status_code, status.HTTP_403_FORBIDDEN)

    def test_challenge_submission_when_participant_team_hasnt_participated_in_challenge(self):
        self.url = reverse_lazy('jobs:challenge_submission',
                                kwargs={'challenge_id': self.challenge.pk,
                                        'challenge_phase_id': self.challenge_phase.pk})

        # Note that we haven't added the self.participant_team to Challenge
        expected = {
            'error': 'You haven\'t participated in the challenge'
        }

        response = self.client.get(self.url, {})
        self.assertEqual(response.data, expected)
        self.assertEqual(response.status_code, status.HTTP_403_FORBIDDEN)

    def test_get_challenge_submissions(self):
        self.url = reverse_lazy('jobs:challenge_submission',
                                kwargs={'challenge_id': self.challenge.pk,
                                        'challenge_phase_id': self.challenge_phase.pk})
        expected = [
            {
                'id': self.submission.id,
                'participant_team': self.submission.participant_team.pk,
                'participant_team_name': self.submission.participant_team.team_name,
                'execution_time': self.submission.execution_time,
                'challenge_phase': self.submission.challenge_phase.pk,
                'created_by': self.submission.created_by.pk,
                'status': self.submission.status,
                'input_file': "http://testserver%s" % (self.submission.input_file.url),
                'method_name': self.submission.method_name,
                'method_description': self.submission.method_description,
                'project_url': self.submission.project_url,
                'publication_url': self.submission.publication_url,
                'stdout_file': None,
                'stderr_file': None,
                'submission_result_file': None,
                "submitted_at": "{0}{1}".format(self.submission.submitted_at.isoformat(), 'Z').replace("+00:00", ""),
                "is_public": self.submission.is_public,
                "when_made_public": self.submission.when_made_public,
            }
        ]
        self.challenge.participant_teams.add(self.participant_team)
        self.challenge.save()
        response = self.client.get(self.url, {})
        self.assertEqual(response.data['results'], expected)
        self.assertEqual(response.status_code, status.HTTP_200_OK)


class GetRemainingSubmissionTest(BaseAPITestClass):

    def setUp(self):
        super(GetRemainingSubmissionTest, self).setUp()
        self.url = reverse_lazy('jobs:get_remaining_submissions',
                                kwargs={
                                    'challenge_phase_id': self.challenge_phase.pk,
                                    'challenge_id': self.challenge.pk
                                })

        self.submission1 = Submission.objects.create(
            participant_team=self.participant_team,
            challenge_phase=self.challenge_phase,
            created_by=self.challenge_host_team.created_by,
            status='submitted',
            input_file=self.challenge_phase.test_annotation,
            method_name="Test Method",
            method_description="Test Description",
            project_url="http://testserver/",
            publication_url="http://testserver/",
            is_public=True,
        )

        self.submission2 = Submission.objects.create(
            participant_team=self.participant_team,
            challenge_phase=self.challenge_phase,
            created_by=self.challenge_host_team.created_by,
            status='submitted',
            input_file=self.challenge_phase.test_annotation,
            method_name="Test Method",
            method_description="Test Description",
            project_url="http://testserver/",
            publication_url="http://testserver/",
            is_public=True,
        )

        self.submission3 = Submission.objects.create(
            participant_team=self.participant_team,
            challenge_phase=self.challenge_phase,
            created_by=self.challenge_host_team.created_by,
            status='submitted',
            input_file=self.challenge_phase.test_annotation,
            method_name="Test Method",
            method_description="Test Description",
            project_url="http://testserver/",
            publication_url="http://testserver/",
            is_public=True,
        )

    def test_get_remaining_submission_when_challenge_does_not_exist(self):
        self.url = reverse_lazy('jobs:get_remaining_submissions',
                                kwargs={
                                    'challenge_phase_pk': self.challenge_phase.pk,
                                    'challenge_pk': self.challenge.pk+1
                                })
        expected = {
            'detail': 'Challenge {} does not exist'.format(self.challenge.pk+1)
        }

        response = self.client.get(self.url, {})
        self.assertEqual(response.data, expected)
        self.assertEqual(response.status_code, status.HTTP_404_NOT_FOUND)

    def test_get_remaining_submission_when_challenge_phase_does_not_exist(self):
        self.url = reverse_lazy('jobs:get_remaining_submissions',
                                kwargs={
                                    'challenge_phase_pk': self.challenge_phase.pk + 2,
                                    'challenge_pk': self.challenge.pk
                                })

        expected = {
            'detail': 'ChallengePhase {} does not exist'.format(self.challenge_phase.pk + 2)
        }

        response = self.client.get(self.url, {})
        self.assertEqual(response.data, expected)
        self.assertEqual(response.status_code, status.HTTP_404_NOT_FOUND)

    def test_get_remaining_submission_when_participant_team_hasnt_participated_in_challenge(self):
        self.url = reverse_lazy('jobs:get_remaining_submissions',
                                kwargs={
                                    'challenge_phase_pk': self.challenge_phase.pk,
                                    'challenge_pk': self.challenge.pk
                                })

        expected = {
            'error': 'You haven\'t participated in the challenge'
        }

        response = self.client.get(self.url, {})
        self.assertEqual(response.data, expected)
        self.assertEqual(response.status_code, status.HTTP_403_FORBIDDEN)

    def test_get_remaining_submission_when_submission_made_three_days_back(self):
        self.url = reverse_lazy('jobs:get_remaining_submissions',
                                kwargs={
                                    'challenge_phase_pk': self.challenge_phase.pk,
                                    'challenge_pk': self.challenge.pk
                                })
        self.submission3.status = 'cancelled'
        self.submission3.save()
        self.submission2.status = 'failed'
        self.submission2.save()
        self.submission1.submitted_at = timezone.now() - timedelta(days=3)
        self.submission1.save()
        self.challenge.participant_teams.add(self.participant_team)
        self.challenge.save()

        monthly_count = 0 if self.submission1.submitted_at.month != timezone.now().month else 1
        remaining_monthly_submissions = self.challenge_phase.max_submissions_per_month - monthly_count

        expected = {
            'remaining_submissions_today_count': 10,
<<<<<<< HEAD
            'remaining_submissions_this_month_count': 19,
            'remaining_submissions_count': 99
=======
            'remaining_submissions_this_month_count': remaining_monthly_submissions,
            'remaining_submissions': 99
>>>>>>> c156f3d5
        }

        response = self.client.get(self.url, {})
        self.assertEqual(response.data, expected)
        self.assertEqual(response.status_code, status.HTTP_200_OK)

    def test_get_remaining_submission_when_submission_made_one_month_back(self):
        self.url = reverse_lazy('jobs:get_remaining_submissions',
                                kwargs={
                                    'challenge_phase_pk': self.challenge_phase.pk,
                                    'challenge_pk': self.challenge.pk
                                })
        self.submission3.status = 'cancelled'
        self.submission2.status = 'failed'
        self.submission3.save()
        self.submission2.save()

        expected = {
            'remaining_submissions_today_count': 10,
            'remaining_submissions_this_month_count': 20,
            'remaining_submissions_count': 99
        }

        self.challenge.participant_teams.add(self.participant_team)
        self.challenge.save()
        self.submission1.submitted_at = timezone.now() - timedelta(days=32)
        self.submission1.save()
        response = self.client.get(self.url, {})
        self.assertEqual(response.data, expected)
        self.assertEqual(response.status_code, status.HTTP_200_OK)

    def test_get_remaining_submission_when_submission_is_done(self):
        self.url = reverse_lazy('jobs:get_remaining_submissions',
                                kwargs={
                                    'challenge_phase_pk': self.challenge_phase.pk,
                                    'challenge_pk': self.challenge.pk
                                })
        self.submission3.status = 'cancelled'
        self.submission2.status = 'failed'
        self.submission3.save()
        self.submission2.save()
        expected = {
            'remaining_submissions_today_count': 9,
            'remaining_submissions_this_month_count': 19,
            'remaining_submissions_count': 99
        }

        self.challenge.participant_teams.add(self.participant_team)
        self.challenge.save()
        response = self.client.get(self.url, {})
        self.assertEqual(response.data, expected)
        self.assertEqual(response.status_code, status.HTTP_200_OK)

    def get_remaining_submission_time_when_max_limit_is_exhausted(self):
        self.url = reverse_lazy('jobs:get_remaining_submissions',
                                kwargs={
                                    'challenge_phase_pk': self.challenge_phase.pk,
                                    'challenge_pk': self.challenge.pk
                                })
        setattr(self.challenge_phase, 'max_submissions', 1)
        self.challenge_phase.save()
        self.submission3.status = 'cancelled'
        self.submission2.status = 'failed'
        self.submission3.save()
        self.submission2.save()

        expected = {
            'message': 'You have exhausted maximum submission limit!',
            'submission_limit_exceeded': True
        }

        self.challenge.participant_teams.add(self.participant_team)
        self.challenge.save()
        response = self.client.get(self.url, {})
        self.assertEqual(response.data, expected)
        self.assertEqual(response.status_code, status.HTTP_200_OK)

    def get_remaining_submission_time_when_monthly_limit_is_exhausted(self):
        self.url = reverse_lazy('jobs:get_remaining_submissions',
                                kwargs={
                                    'challenge_phase_pk': self.challenge_phase.pk,
                                    'challenge_pk': self.challenge.pk
                                })
        setattr(self.challenge_phase, 'max_submissions_per_month', 1)
        self.challenge_phase.save()
        self.submission3.status = 'cancelled'
        self.submission2.status = 'failed'
        self.submission3.save()
        self.submission2.save()

        expected = {
            'message': 'You have exhausted this month\'s submission limit!'
        }

        self.challenge.participant_teams.add(self.participant_team)
        self.challenge.save()
        response = self.client.get(self.url, {})
        self.assertEqual(response.data['message'], expected['message'])
        self.assertEqual(response.status_code, status.HTTP_200_OK)

    def get_remaining_submission_time_when_both_monthly_and_daily_limit_is_exhausted(self):
        self.url = reverse_lazy('jobs:get_remaining_submissions',
                                kwargs={
                                    'challenge_phase_pk': self.challenge_phase.pk,
                                    'challenge_pk': self.challenge.pk
                                })
        setattr(self.challenge_phase, 'max_submissions_per_month', 1)
        setattr(self.challenge_phase, 'max_submissions_per_day', 1)
        self.challenge_phase.save()
        self.submission3.status = 'cancelled'
        self.submission2.status = 'failed'
        self.submission3.save()
        self.submission2.save()

        expected = {
            'message': 'Both daily and monthly submission limits are exhausted!'
        }

        self.challenge.participant_teams.add(self.participant_team)
        self.challenge.save()
        response = self.client.get(self.url, {})
        self.assertEqual(response.data['message'], expected['message'])
        self.assertEqual(response.status_code, status.HTTP_200_OK)

    def test_get_remaining_submission_time_when_daily_limit_is_exhausted(self):
        self.url = reverse_lazy('jobs:get_remaining_submissions',
                                kwargs={
                                    'challenge_phase_pk': self.challenge_phase.pk,
                                    'challenge_pk': self.challenge.pk
                                })
        setattr(self.challenge_phase, 'max_submissions_per_day', 1)
        self.challenge_phase.save()
        self.submission3.status = 'cancelled'
        self.submission2.status = 'failed'
        self.submission3.save()
        self.submission2.save()

        expected = {
            'message': 'You have exhausted today\'s submission limit!',
        }

        self.challenge.participant_teams.add(self.participant_team)
        self.challenge.save()
        response = self.client.get(self.url, {})
        self.assertEqual(response.data['message'], expected['message'])
        self.assertEqual(response.status_code, status.HTTP_200_OK)

    def test_get_remaining_submissions_when_todays_is_greater_than_monthly_and_total(self):
        self.url = reverse_lazy('jobs:get_remaining_submissions',
                                kwargs={
                                    'challenge_phase_pk': self.challenge_phase.pk,
                                    'challenge_pk': self.challenge.pk
                                })
        setattr(self.challenge_phase, 'max_submissions_per_day', 20)
        setattr(self.challenge_phase, 'max_submissions_per_month', 10)
        setattr(self.challenge_phase, 'max_submissions', 15)
        self.challenge_phase.save()
        self.submission3.status = 'cancelled'
        self.submission2.status = 'failed'
        self.submission3.save()
        self.submission2.save()

        expected = {
            'remaining_submissions_today_count': 9,
            'remaining_submissions_this_month_count': 9,
            'remaining_submissions_count': 14
        }

        self.challenge.participant_teams.add(self.participant_team)
        self.challenge.save()
        response = self.client.get(self.url, {})
        self.assertEqual(response.data, expected)
        self.assertEqual(response.status_code, status.HTTP_200_OK)

    def test_get_remaining_submissions_when_total_less_than_monthly(self):
        self.url = reverse_lazy('jobs:get_remaining_submissions',
                                kwargs={
                                    'challenge_phase_pk': self.challenge_phase.pk,
                                    'challenge_pk': self.challenge.pk
                                })
        setattr(self.challenge_phase, 'max_submissions_per_day', 5)
        setattr(self.challenge_phase, 'max_submissions_per_month', 20)
        setattr(self.challenge_phase, 'max_submissions', 15)
        self.challenge_phase.save()
        self.submission3.status = 'cancelled'
        self.submission2.status = 'failed'
        self.submission3.save()
        self.submission2.save()

        expected = {
            'remaining_submissions_today_count': 4,
            'remaining_submissions_this_month_count': 14,
            'remaining_submissions_count': 14
        }

        self.challenge.participant_teams.add(self.participant_team)
        self.challenge.save()
        response = self.client.get(self.url, {})
        self.assertEqual(response.data, expected)
        self.assertEqual(response.status_code, status.HTTP_200_OK)

    def test_get_remaining_submission_when_total_less_than_monthly_and_monthly_equal_daily(self):
        self.url = reverse_lazy('jobs:get_remaining_submissions',
                                kwargs={
                                    'challenge_phase_pk': self.challenge_phase.pk,
                                    'challenge_pk': self.challenge.pk
                                })
        setattr(self.challenge_phase, 'max_submissions_per_day', 20)
        setattr(self.challenge_phase, 'max_submissions_per_month', 20)
        setattr(self.challenge_phase, 'max_submissions', 15)
        self.challenge_phase.save()
        self.submission3.status = 'cancelled'
        self.submission2.status = 'failed'
        self.submission3.save()
        self.submission2.save()

        expected = {
            'remaining_submissions_today_count': 14,
            'remaining_submissions_this_month_count': 14,
            'remaining_submissions_count': 14
        }

        self.challenge.participant_teams.add(self.participant_team)
        self.challenge.save()
        response = self.client.get(self.url, {})
        self.assertEqual(response.data, expected)
        self.assertEqual(response.status_code, status.HTTP_200_OK)

    def test_get_remaining_submission_when_total_less_than_monthly_and_monthly_less_than_daily(self):
        self.url = reverse_lazy('jobs:get_remaining_submissions',
                                kwargs={
                                    'challenge_phase_pk': self.challenge_phase.pk,
                                    'challenge_pk': self.challenge.pk
                                })
        setattr(self.challenge_phase, 'max_submissions_per_day', 30)
        setattr(self.challenge_phase, 'max_submissions_per_month', 20)
        setattr(self.challenge_phase, 'max_submissions', 15)
        self.challenge_phase.save()
        self.submission3.status = 'cancelled'
        self.submission2.status = 'failed'
        self.submission3.save()
        self.submission2.save()

        expected = {
            'remaining_submissions_today_count': 14,
            'remaining_submissions_this_month_count': 14,
            'remaining_submissions_count': 14
        }

        self.challenge.participant_teams.add(self.participant_team)
        self.challenge.save()
        response = self.client.get(self.url, {})
        self.assertEqual(response.data, expected)
        self.assertEqual(response.status_code, status.HTTP_200_OK)

    def test_get_remaining_submissions_when_monthly_remaining_less_than_todays(self):
        self.url = reverse_lazy('jobs:get_remaining_submissions',
                                kwargs={
                                    'challenge_phase_pk': self.challenge_phase.pk,
                                    'challenge_pk': self.challenge.pk
                                })
        setattr(self.challenge_phase, 'max_submissions_per_day', 15)
        setattr(self.challenge_phase, 'max_submissions_per_month', 13)
        self.challenge_phase.save()
        self.submission3.status = 'cancelled'
        self.submission2.status = 'failed'
        self.submission3.save()
        self.submission2.save()

        expected = {
            'remaining_submissions_today_count': 12,
            'remaining_submissions_this_month_count': 12,
            'remaining_submissions_count': 99
        }

        self.challenge.participant_teams.add(self.participant_team)
        self.challenge.save()
        response = self.client.get(self.url, {})
        self.assertEqual(response.data, expected)
        self.assertEqual(response.status_code, status.HTTP_200_OK)

    def test_get_all_phases_remaining(self):
        self.url = reverse_lazy('jobs:get_remaining_submissions_for_all_phases',
                                kwargs={
                                    'challenge_pk': self.challenge.pk
                                })
        setattr(self.challenge_phase, 'max_submissions_per_day', 15)
        setattr(self.challenge_phase, 'max_submissions_per_month', 13)
        self.challenge_phase.save()
        self.submission3.status = 'cancelled'
        self.submission2.status = 'failed'
        self.submission3.save()
        self.submission2.save()
        expected = {
            'participant_team': self.participant_team.team_name,
            'participant_team_id': self.participant_team.id,
            'phases': [{
                'name': self.challenge_phase.name,
                'id': self.challenge_phase.id,
                'start_date': self.challenge_phase.start_date,
                'end_date': self.challenge_phase.end_date,
                'message': {
                    'remaining_submissions_today_count': 12,
                    'remaining_submissions_this_month_count': 12,
                    'remaining_submissions_count': 99
                }
            }]
        }
        self.challenge.participant_teams.add(self.participant_team)
        self.challenge.save()
        response = self.client.get(self.url, {})
        self.assertEqual(response.data, expected)
        self.assertEqual(response.status_code, status.HTTP_200_OK)


class ChangeSubmissionDataAndVisibilityTest(BaseAPITestClass):

    def setUp(self):
        super(ChangeSubmissionDataAndVisibilityTest, self).setUp()

        self.submission = Submission.objects.create(
            participant_team=self.participant_team,
            challenge_phase=self.challenge_phase,
            created_by=self.challenge_host_team.created_by,
            status='submitted',
            input_file=self.challenge_phase.test_annotation,
            method_name="Test Method",
            method_description="Test Description",
            project_url="http://testserver/",
            publication_url="http://testserver/",
            is_public=True,
            when_made_public=timezone.now()
        )

        self.private_submission = Submission.objects.create(
            participant_team=self.host_participant_team,
            challenge_phase=self.private_challenge_phase,
            created_by=self.challenge_host_team.created_by,
            status='submitted',
            input_file=self.challenge_phase.test_annotation,
            method_name="Test Method",
            method_description="Test Description",
            project_url="http://testserver/",
            publication_url="http://testserver/",
            is_public=True,
            when_made_public=timezone.now()
        )

        self.url = reverse_lazy('jobs:change_submission_data_and_visibility',
                                kwargs={'challenge_pk': self.challenge.pk,
                                        'challenge_phase_pk': self.challenge_phase.pk,
                                        'submission_pk': self.submission.pk})

    def test_change_submission_data_and_visibility_when_challenge_does_not_exist(self):
        self.url = reverse_lazy('jobs:change_submission_data_and_visibility',
                                kwargs={'challenge_pk': self.challenge.pk+10,
                                        'challenge_phase_pk': self.challenge_phase.pk,
                                        'submission_pk': self.submission.pk})

        expected = {
            'detail': 'Challenge {} does not exist'.format(self.challenge.pk+10)
        }

        response = self.client.patch(self.url, {})
        self.assertEqual(response.data, expected)
        self.assertEqual(response.status_code, status.HTTP_404_NOT_FOUND)

    def test_change_submission_data_and_visibility_when_challenge_phase_does_not_exist(self):
        self.url = reverse_lazy('jobs:change_submission_data_and_visibility',
                                kwargs={'challenge_pk': self.challenge.pk,
                                        'challenge_phase_pk': self.challenge_phase.pk+10,
                                        'submission_pk': self.submission.pk})

        expected = {
            'detail': 'ChallengePhase {} does not exist'.format(self.challenge_phase.pk+10)
        }

        response = self.client.patch(self.url, {})
        self.assertEqual(response.data, expected)
        self.assertEqual(response.status_code, status.HTTP_404_NOT_FOUND)

    def test_change_submission_data_and_visibility_when_challenge_is_not_active(self):
        self.url = reverse_lazy('jobs:change_submission_data_and_visibility',
                                kwargs={'challenge_pk': self.challenge.pk,
                                        'challenge_phase_pk': self.challenge_phase.pk,
                                        'submission_pk': self.submission.pk})
        self.data = {
            'method_name': 'Updated Method Name'
        }
        self.challenge.end_date = timezone.now() - timedelta(days=1)
        self.challenge.save()

        expected = {
            'error': 'Challenge is not active'
        }
        response = self.client.patch(self.url, self.data)
        self.assertEqual(response.data, expected)
        self.assertEqual(response.status_code, status.HTTP_403_FORBIDDEN)

    def test_change_submission_data_and_visibility_when_challenge_is_not_public(self):
        self.url = reverse_lazy('jobs:change_submission_data_and_visibility',
                                kwargs={'challenge_pk': self.challenge.pk,
                                        'challenge_phase_pk': self.challenge_phase.pk,
                                        'submission_pk': self.submission.pk})

        self.challenge_phase.is_public = False
        self.challenge_phase.save()
        self.data = {
            'method_name': 'Updated Method Name'
        }

        expected = {
            'error': 'Sorry, cannot accept submissions since challenge phase is not public'
        }

        response = self.client.patch(self.url, self.data)
        self.assertEqual(response.data, expected)
        self.assertEqual(response.status_code, status.HTTP_403_FORBIDDEN)

    def test_change_submission_data_and_visibility_when_participant_team_is_none(self):
        self.url = reverse_lazy('jobs:change_submission_data_and_visibility',
                                kwargs={'challenge_pk': self.challenge.pk,
                                        'challenge_phase_pk': self.challenge_phase.pk,
                                        'submission_pk': self.submission.pk})

        self.participant_team.delete()

        expected = {
            'error': 'You haven\'t participated in the challenge'
        }
        self.data = {
            'method_name': 'Updated Method Name'
        }

        response = self.client.patch(self.url, self.data)
        self.assertEqual(response.data, expected)
        self.assertEqual(response.status_code, status.HTTP_403_FORBIDDEN)

    def test_change_submission_data_and_visibility_when_participant_team_hasnt_participated_in_challenge(self):
        self.url = reverse_lazy('jobs:change_submission_data_and_visibility',
                                kwargs={'challenge_pk': self.challenge.pk,
                                        'challenge_phase_pk': self.challenge_phase.pk,
                                        'submission_pk': self.submission.pk})

        # Note that we haven't added the self.participant_team to Challenge
        expected = {
            'error': 'You haven\'t participated in the challenge'
        }
        self.data = {
            'method_name': 'Updated Method Name'
        }

        response = self.client.patch(self.url, self.data)
        self.assertEqual(response.data, expected)
        self.assertEqual(response.status_code, status.HTTP_403_FORBIDDEN)

    def test_change_submission_data_and_visibility_when_submission_exist(self):
        self.url = reverse_lazy('jobs:change_submission_data_and_visibility',
                                kwargs={'challenge_pk': self.challenge.pk,
                                        'challenge_phase_pk': self.challenge_phase.pk,
                                        'submission_pk': self.submission.pk})
        self.data = {
            'method_name': 'Updated Method Name'
        }
        expected = {
                'id': self.submission.id,
                'participant_team': self.submission.participant_team.pk,
                'participant_team_name': self.submission.participant_team.team_name,
                'execution_time': self.submission.execution_time,
                'challenge_phase': self.submission.challenge_phase.pk,
                'created_by': self.submission.created_by.pk,
                'status': self.submission.status,
                'input_file': "http://testserver%s" % (self.submission.input_file.url),
                'method_name': self.data['method_name'],
                'method_description': self.submission.method_description,
                'project_url': self.submission.project_url,
                'publication_url': self.submission.publication_url,
                'stdout_file': None,
                'stderr_file': None,
                'submission_result_file': None,
                "submitted_at": "{0}{1}".format(self.submission.submitted_at.isoformat(), 'Z').replace("+00:00", ""),
                "is_public": self.submission.is_public,
                "when_made_public": "{0}{1}".format(self.submission.when_made_public.isoformat(),
                                                    'Z').replace("+00:00", ""),
            }
        self.challenge.participant_teams.add(self.participant_team)
        response = self.client.patch(self.url, self.data)
        self.assertEqual(response.data, expected)
        self.assertEqual(response.status_code, status.HTTP_200_OK)

    def test_change_submission_data_and_visibility_when_challenge_phase_is_private_and_user_is_host(self):
        self.url = reverse_lazy('jobs:change_submission_data_and_visibility',
                                kwargs={'challenge_pk': self.challenge.pk,
                                        'challenge_phase_pk': self.private_challenge_phase.pk,
                                        'submission_pk': self.private_submission.pk})
        self.data = {
            'method_name': 'Updated Method Name'
        }

        expected = {
            'id': self.private_submission.id,
            'participant_team': self.private_submission.participant_team.pk,
            'participant_team_name': self.private_submission.participant_team.team_name,
            'execution_time': self.private_submission.execution_time,
            'challenge_phase': self.private_submission.challenge_phase.pk,
            'created_by': self.private_submission.created_by.pk,
            'status': self.private_submission.status,
            'input_file': "http://testserver%s" % (self.private_submission.input_file.url),
            'method_name': self.data['method_name'],
            'method_description': self.private_submission.method_description,
            'project_url': self.private_submission.project_url,
            'publication_url': self.private_submission.publication_url,
            'stdout_file': None,
            'stderr_file': None,
            'submission_result_file': None,
            "submitted_at": "{0}{1}".format(self.private_submission.submitted_at.isoformat(),
                                            'Z').replace("+00:00", ""),
            "is_public": self.private_submission.is_public,
            "when_made_public": "{0}{1}".format(self.private_submission.when_made_public.isoformat(),
                                                'Z').replace("+00:00", ""),
        }

        self.client.force_authenticate(user=self.user)

        self.challenge.participant_teams.add(self.host_participant_team)
        response = self.client.patch(self.url, self.data)
        self.assertEqual(response.data, expected)
        self.assertEqual(response.status_code, status.HTTP_200_OK)

    def test_change_submission_data_and_visibility_when_is_public_is_true(self):
        self.url = reverse_lazy('jobs:change_submission_data_and_visibility',
                                kwargs={'challenge_pk': self.challenge.pk,
                                        'challenge_phase_pk': self.challenge_phase.pk,
                                        'submission_pk': self.submission.pk})
        self.data = {
            'is_public': True
        }
        self.challenge.participant_teams.add(self.participant_team)
        response = self.client.patch(self.url, self.data)
        self.assertEqual(response.status_code, status.HTTP_200_OK)

    def test_change_submission_data_and_visibility_when_is_public_is_false(self):
        self.url = reverse_lazy('jobs:change_submission_data_and_visibility',
                                kwargs={'challenge_pk': self.challenge.pk,
                                        'challenge_phase_pk': self.challenge_phase.pk,
                                        'submission_pk': self.submission.pk})
        self.data = {
            'is_public': False
        }
        expected = {
                'id': self.submission.id,
                'participant_team': self.submission.participant_team.pk,
                'participant_team_name': self.submission.participant_team.team_name,
                'execution_time': self.submission.execution_time,
                'challenge_phase': self.submission.challenge_phase.pk,
                'created_by': self.submission.created_by.pk,
                'status': self.submission.status,
                'input_file': "http://testserver%s" % (self.submission.input_file.url),
                'method_name': self.submission.method_name,
                'method_description': self.submission.method_description,
                'project_url': self.submission.project_url,
                'publication_url': self.submission.publication_url,
                'stdout_file': None,
                'stderr_file': None,
                'submission_result_file': None,
                "submitted_at": "{0}{1}".format(self.submission.submitted_at.isoformat(), 'Z').replace("+00:00", ""),
                "is_public": self.submission.is_public,
                "when_made_public": "{0}{1}".format(self.submission.when_made_public.isoformat(), 'Z')
                                    .replace("+00:00", ""),
            }
        self.challenge.participant_teams.add(self.participant_team)
        response = self.client.patch(self.url, self.data)
        self.assertEqual(response.data, expected)
        self.assertEqual(response.status_code, status.HTTP_200_OK)

    def test_change_submission_data_and_visibility_when_submission_doesnt_exist(self):
        self.url = reverse_lazy('jobs:change_submission_data_and_visibility',
                                kwargs={'challenge_pk': self.challenge.pk,
                                        'challenge_phase_pk': self.challenge_phase.pk,
                                        'submission_pk': self.submission.pk})

        expected = {
            'error': 'Submission does not exist'
        }
        self.data = {
            'method_name': 'Updated Method Name'
        }
        self.submission.delete()
        self.challenge.participant_teams.add(self.participant_team)
        response = self.client.patch(self.url, self.data)
        self.assertEqual(response.data, expected)
        self.assertEqual(response.status_code, status.HTTP_403_FORBIDDEN)

    def test_get_submission_by_pk_when_submission_doesnt_exist(self):
        self.url = reverse_lazy('jobs:get_submission_by_pk',
                                kwargs={'submission_id': self.submission.id + 2})

        expected = {'error': 'Submission {} does not exist'.format(self.submission.id + 2)}

        self.challenge.participant_teams.add(self.participant_team)
        response = self.client.get(self.url)
        self.assertEqual(response.data, expected)
        self.assertEqual(response.status_code, status.HTTP_404_NOT_FOUND)

    def test_get_submission_by_pk_when_user_created_the_submission(self):
        self.url = reverse_lazy('jobs:get_submission_by_pk',
                                kwargs={'submission_id': self.submission.id})
        expected = {
                'id': self.submission.id,
                'participant_team': self.submission.participant_team.pk,
                'participant_team_name': self.submission.participant_team.team_name,
                'execution_time': self.submission.execution_time,
                'challenge_phase': self.submission.challenge_phase.pk,
                'created_by': self.submission.created_by.pk,
                'status': self.submission.status,
                'input_file': "http://testserver%s" % (self.submission.input_file.url),
                'method_name': self.submission.method_name,
                'method_description': self.submission.method_description,
                'project_url': self.submission.project_url,
                'publication_url': self.submission.publication_url,
                'stdout_file': None,
                'stderr_file': None,
                'submission_result_file': None,
                "submitted_at": "{0}{1}".format(self.submission.submitted_at.isoformat(), 'Z').replace("+00:00", ""),
                "is_public": self.submission.is_public,
                "when_made_public": "{0}{1}".format(self.submission.when_made_public.isoformat(),
                                                    'Z').replace("+00:00", ""),
            }

        self.client.force_authenticate(user=self.submission.created_by)

        self.challenge.participant_teams.add(self.participant_team)
        response = self.client.get(self.url)
        self.assertEqual(response.data, expected)
        self.assertEqual(response.status_code, status.HTTP_200_OK)

    def test_get_submission_by_pk_when_user_is_challenge_host(self):
        self.url = reverse_lazy('jobs:get_submission_by_pk',
                                kwargs={'submission_id': self.submission.id})
        expected = {
                'id': self.submission.id,
                'participant_team': self.submission.participant_team.pk,
                'participant_team_name': self.submission.participant_team.team_name,
                'execution_time': self.submission.execution_time,
                'challenge_phase': self.submission.challenge_phase.pk,
                'created_by': self.submission.created_by.pk,
                'status': self.submission.status,
                'input_file': "http://testserver%s" % (self.submission.input_file.url),
                'method_name': self.submission.method_name,
                'method_description': self.submission.method_description,
                'project_url': self.submission.project_url,
                'publication_url': self.submission.publication_url,
                'stdout_file': None,
                'stderr_file': None,
                'submission_result_file': None,
                "submitted_at": "{0}{1}".format(self.submission.submitted_at.isoformat(), 'Z').replace("+00:00", ""),
                "is_public": self.submission.is_public,
                "when_made_public": "{0}{1}".format(self.submission.when_made_public.isoformat(),
                                                    'Z').replace("+00:00", ""),
            }

        self.client.force_authenticate(user=self.user)

        self.challenge.participant_teams.add(self.participant_team)
        response = self.client.get(self.url)
        self.assertEqual(response.data, expected)
        self.assertEqual(response.status_code, status.HTTP_200_OK)

    def test_get_submission_by_pk_when_user_is_neither_challenge_host_nor_submission_owner(self):
        self.url = reverse_lazy('jobs:get_submission_by_pk',
                                kwargs={'submission_id': self.submission.id})

        expected = {'error': 'Sorry, you are not authorized to access this submission.'}

        self.challenge.participant_teams.add(self.participant_team)
        response = self.client.get(self.url)
        self.assertEqual(response.data, expected)
        self.assertEqual(response.status_code, status.HTTP_401_UNAUTHORIZED)


class ChallengeLeaderboardTest(BaseAPITestClass):

    def setUp(self):
        super(ChallengeLeaderboardTest, self).setUp()

        self.dataset_split = DatasetSplit.objects.create(
            name="Split 1",
            codename="split1"
        )

        self.challenge_phase_split = ChallengePhaseSplit.objects.create(
            challenge_phase=self.challenge_phase,
            dataset_split=self.dataset_split,
            leaderboard=self.leaderboard,
            visibility=ChallengePhaseSplit.PUBLIC
        )

        self.private_challenge_phase_split = ChallengePhaseSplit.objects.create(
            challenge_phase=self.private_challenge_phase,
            dataset_split=self.dataset_split,
            leaderboard=self.private_leaderboard,
            visibility=ChallengePhaseSplit.HOST
        )

        self.submission = Submission.objects.create(
            participant_team=self.participant_team,
            challenge_phase=self.challenge_phase,
            created_by=self.user1,
            status="submitted",
            input_file=self.challenge_phase.test_annotation,
            method_name="Test Method",
            method_description="Test Description",
            project_url="http://testserver/",
            publication_url="http://testserver/",
            is_public=True
        )

        self.submission_2 = Submission.objects.create(
            participant_team=self.participant_team,
            challenge_phase=self.challenge_phase,
            created_by=self.user1,
            status="submitted",
            input_file=self.challenge_phase.test_annotation,
            method_name="Test Method",
            method_description="Test Description",
            project_url="http://testserver/",
            publication_url="http://testserver/",
            is_public=False
        )

        self.private_submission = Submission.objects.create(
            participant_team=self.host_participant_team,
            challenge_phase=self.private_challenge_phase,
            created_by=self.user1,
            status="submitted",
            input_file=self.private_challenge_phase.test_annotation,
            method_name="Test Method",
            method_description="Test Description",
            project_url="http://testserver/",
            publication_url="http://testserver/",
        )

        self.submission.is_public = True
        self.submission.status = Submission.FINISHED
        self.submission.save()

        self.submission_2.is_public = False
        self.submission_2.status = Submission.FINISHED
        self.submission_2.save()

        self.private_submission.is_public = False
        self.private_submission.status = Submission.FINISHED
        self.private_submission.save()

        self.result_json = {
            'score': 50.0,
            'test-score': 75.0
        }

        self.result_json_2 = {
            'score': 10.0,
            'test-score': 20.0
        }

        self.expected_results = [self.result_json['score'], self.result_json['test-score']]
        self.filtering_score = self.result_json[self.leaderboard.schema['default_order_by']]

        self.leaderboard_data = LeaderboardData.objects.create(
            challenge_phase_split=self.challenge_phase_split,
            submission=self.submission,
            leaderboard=self.leaderboard,
            result=self.result_json
        )

        self.leaderboard_data_2 = LeaderboardData.objects.create(
            challenge_phase_split=self.challenge_phase_split,
            submission=self.submission,
            leaderboard=self.leaderboard,
            result=self.result_json_2
        )

        self.private_leaderboard_data = LeaderboardData.objects.create(
            challenge_phase_split=self.private_challenge_phase_split,
            submission=self.private_submission,
            leaderboard=self.leaderboard,
            result=self.result_json
        )

    def test_get_leaderboard(self):
        self.url = reverse_lazy('jobs:leaderboard',
                                kwargs={'challenge_phase_split_id': self.challenge_phase_split.id})

        expected = {
            'count': 1,
            'next': None,
            'previous': None,
            'results': [
                {
                    'id': self.leaderboard_data.id,
                    'submission__participant_team__team_name': self.submission.participant_team.team_name,
                    'challenge_phase_split': self.challenge_phase_split.id,
                    'result': self.expected_results,
                    'filtering_score': self.filtering_score,
                    'leaderboard__schema': {
                        'default_order_by': 'score',
                        'labels': ['score', 'test-score']
                    },
                    'submission__submitted_at': self.submission.submitted_at,
                }
            ]
        }
        expected = collections.OrderedDict(expected)

        response = self.client.get(self.url, {})

        self.assertEqual(response.data['count'], expected['count'])
        self.assertEqual(response.data['next'], expected['next'])
        self.assertEqual(response.data['previous'], expected['previous'])
        self.assertEqual(response.data['results'], expected['results'])
        self.assertEqual(response.status_code, status.HTTP_200_OK)

    def test_get_leaderboard_with_invalid_challenge_phase_split_id(self):
        self.url = reverse_lazy('jobs:leaderboard',
                                kwargs={'challenge_phase_split_id': self.challenge_phase_split.id + 2})

        expected = {'error': 'Challenge Phase Split does not exist'}

        response = self.client.get(self.url, {})
        self.assertEqual(response.data, expected)
        self.assertEqual(response.status_code, status.HTTP_400_BAD_REQUEST)

    def test_get_leaderboard_with_default_order_by_key_missing(self):
        self.url = reverse_lazy('jobs:leaderboard',
                                kwargs={'challenge_phase_split_id': self.challenge_phase_split.id})

        expected = {'error': 'Sorry, Default filtering key not found in leaderboard schema!'}

        leaderboard_schema = {
            'labels': ['score', 'test-score'],
        }
        self.leaderboard.schema = leaderboard_schema
        self.leaderboard.save()

        response = self.client.get(self.url, {})
        self.assertEqual(response.data, expected)
        self.assertEqual(response.status_code, status.HTTP_400_BAD_REQUEST)

    def test_get_leaderboard_for_host_submissions_on_private_challenge_phase(self):
        self.url = reverse_lazy('jobs:leaderboard',
                                kwargs={'challenge_phase_split_id': self.private_challenge_phase_split.id})

        expected = {
            'count': 1,
            'next': None,
            'previous': None,
            'results': [
                {
                    'id': self.private_leaderboard_data.id,
                    'submission__participant_team__team_name': self.private_submission.participant_team.team_name,
                    'challenge_phase_split': self.private_challenge_phase_split.id,
                    'result': self.expected_results,
                    'filtering_score': self.filtering_score,
                    'leaderboard__schema': {
                        'default_order_by': 'score',
                        'labels': ['score', 'test-score']
                    },
                    'submission__submitted_at': self.private_submission.submitted_at,
                }
            ]
        }

        self.client.force_authenticate(user=self.user)

        response = self.client.get(self.url, {})
        self.assertEqual(response.data['count'], expected['count'])
        self.assertEqual(response.data['next'], expected['next'])
        self.assertEqual(response.data['previous'], expected['previous'])
        self.assertEqual(response.data['results'], expected['results'])
        self.assertEqual(response.status_code, status.HTTP_200_OK)

    def test_get_private_leaderboard_when_user_is_participant(self):
        self.url = reverse_lazy('jobs:leaderboard',
                                kwargs={'challenge_phase_split_id': self.private_challenge_phase_split.id})

        expected = {
            'error': 'Sorry, the leaderboard is not public!'
        }

        self.client.force_authenticate(user=self.user1)

        response = self.client.get(self.url, {})
        self.assertEqual(response.data, expected)
        self.assertEqual(response.status_code, status.HTTP_400_BAD_REQUEST)<|MERGE_RESOLUTION|>--- conflicted
+++ resolved
@@ -608,13 +608,8 @@
 
         expected = {
             'remaining_submissions_today_count': 10,
-<<<<<<< HEAD
-            'remaining_submissions_this_month_count': 19,
+            'remaining_submissions_this_month_count': remaining_monthly_submissions,
             'remaining_submissions_count': 99
-=======
-            'remaining_submissions_this_month_count': remaining_monthly_submissions,
-            'remaining_submissions': 99
->>>>>>> c156f3d5
         }
 
         response = self.client.get(self.url, {})
