--- conflicted
+++ resolved
@@ -1974,13 +1974,8 @@
             "results": [
                 {
                     "id": self.host_participant_leaderboard_data.id,
-<<<<<<< HEAD
                     "submission__participant_team": self.host_participant_team_submission.participant_team.id,
-                    "submission__participant_team__team_name":
-                        self.host_participant_team_submission.participant_team.team_name,
-=======
                     "submission__participant_team__team_name": self.host_participant_team_submission.participant_team.team_name,
->>>>>>> 55d89381
                     "submission__participant_team__team_url": self.host_participant_team_submission.participant_team.team_url,
                     "challenge_phase_split": self.challenge_phase_split.id,
                     "result": self.expected_results_host_participant_team,
@@ -2064,15 +2059,9 @@
             "results": [
                 {
                     "id": self.host_participant_leaderboard_data.id,
-<<<<<<< HEAD
                     "submission__participant_team": self.host_participant_team_submission.participant_team.id,
-                    "submission__participant_team__team_name":
-                        self.host_participant_team_submission.participant_team.team_name,
-                        "submission__participant_team__team_url": self.host_participant_team_submission.participant_team.team_url,
-=======
                     "submission__participant_team__team_name": self.host_participant_team_submission.participant_team.team_name,
                     "submission__participant_team__team_url": self.host_participant_team_submission.participant_team.team_url,
->>>>>>> 55d89381
                     "challenge_phase_split": self.challenge_phase_split.id,
                     "result": self.expected_results_host_participant_team,
                     "filtering_score": self.filtering_score_host_participant_team,
@@ -2106,13 +2095,8 @@
                 },
                 {
                     "id": self.host_participant_leaderboard_data_2.id,
-<<<<<<< HEAD
                     "submission__participant_team": self.host_participant_team_submission_2.participant_team.id,
-                    "submission__participant_team__team_name":
-                        self.host_participant_team_submission_2.participant_team.team_name,
-=======
                     "submission__participant_team__team_name": self.host_participant_team_submission_2.participant_team.team_name,
->>>>>>> 55d89381
                     "submission__participant_team__team_url": self.host_participant_team_submission_2.participant_team.team_url,
                     "challenge_phase_split": self.challenge_phase_split.id,
                     "result": self.expected_results_host_participant_team_2,
