--- conflicted
+++ resolved
@@ -13,11 +13,7 @@
 Finding something to work on
 ~~~~~~~~~~~~~~~~~~~~~~~~~~~~
 
-<<<<<<< HEAD
-The issue tracker of EvalAI is a good place to start. If you find something
-=======
 EvalAI's issue tracker is good place to start. If you find something
->>>>>>> 8f3bf5c0
 that interests you, comment on the thread and we’ll help get you
 started.
 
