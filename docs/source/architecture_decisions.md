--- conflicted
+++ resolved
@@ -54,8 +54,4 @@
 EVALUATION_SCRIPTS[challenge_id].evaluate(*params)
 ```
 
-<<<<<<< HEAD
-This was again a major performance improvement, which saved us from the task of invoking and managing Python processes to evaluate submission messages. Also, invoking a new python process every time for a new submission would have been really slow.
-=======
-This was again a major performance improvement, which saved us from the task of invoking and managing Python processes to evaluate submission messages. Also invoking a new python process every time for a new submission would be really slow.
->>>>>>> 8f3bf5c0
+This was again a major performance improvement, which saved us from the task of invoking and managing Python processes to evaluate submission messages. Also, invoking a new python process every time for a new submission would have been really slow.