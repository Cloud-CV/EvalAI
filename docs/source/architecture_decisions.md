--- conflicted
+++ resolved
@@ -4,11 +4,7 @@
 
 ### URL Patterns
 
-<<<<<<< HEAD
 We follow a very basic yet strong convention for URLs, so that our rest APIs are properly namespaced. First of all, we rely heavily on HTTP verbs to perform **CRUD** actions.
-=======
-We follow a very basic, yet strong convention for URL so that our rest APIs are properly namespaced. First of all, we rely heavily on HTTP verbs to perform **CRUD** actions.
->>>>>>> ae810970
 
 For example, to perform **CRUD** operation on _Challenge Host Model_, the following URL patterns will be used.
 
@@ -36,23 +32,14 @@
 
 ### Processing submission messages asynchronously
 
-<<<<<<< HEAD
 When a submission message is made, a REST API is called which saves the data related to the submission in the database. A submission involves the processing and evaluation of `input_file`. This file is used to evaluate the submission and the decide the status of the submission, whether it is _FINISHED_ or _FAILED_.
 
 One way to process the submission is to evaluate it as soon as it is made, hence blocking the participant's request. Blocking the request here means to send the response to the participant only when the submission has been made and its output is known. This would work fine if the number of the submissions made is very low, but this is not the case.
-=======
-When a submission message is made, a REST API is called which saves the data related to submission in the database. A submission involves the processing and evaluation of `input_file`. This file is used to evaluate the submission and then decides the status of the submission whether it is _FINISHED_ or _FAILED_.
 
-One way to process the submission was to evaluate it as soon as it was made and hence blocking the request of the participant. Blocking the request here means to send the response to the participant only when the submission has been submitted and its output is known. This would have worked fine if the number of the submissions made is very low, but this is not the case.
->>>>>>> ae810970
 
 Hence we decided to process and evaluate submission message in an asynchronous manner. To process the messages this way, we need to change our architecture a bit and add a Message Framework, along with a worker so that it can process the message.
 
-<<<<<<< HEAD
-Out of all the awesome messaging frameworks available, we chose RabbitMQ, because of its transactional nature and reliability. Also, RabbitMQ is easily horizontally scalable, which means we can easily handle the heavy load by simply adding more nodes to the cluster.
-=======
 Out of all the awesome messaging framework available, we have chosen RabbitMQ, because of its transactional nature and reliability. Also, RabbitMQ is easily horizontally scalable, which means we can easily handle the heavy load by simply adding more nodes to the cluster.
->>>>>>> ae810970
 
 For the worker, we went ahead with a normal python worker, which simply runs a process and loads all the required data in its memory. As soon as the worker starts, it listens on a RabbitMQ queue named `submission_task_queue` for new submission messages.
 
