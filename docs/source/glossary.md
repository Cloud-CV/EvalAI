--- conflicted
+++ resolved
@@ -2,11 +2,7 @@
 
 ### Challenge
 
-<<<<<<< HEAD
-An event, run by some institute or organization, wherein a number of researchers, students and data scientists compete with each other over a period of time. Each challenge has a start time and generally an end time.
-=======
-An event, run by an institute or organization, wherein a number of researchers, students, and data scientists participate and compete with each other over a period of time. Each challenge has a start time and generally an end time too.
->>>>>>> b9ee9e46
+An event, run by some institute or organization, wherein a number of researchers, students and data scientists compete with each other over a period of time. Each challenge has a start time and generally an end time too.
 
 ### Challenge Host
 
@@ -38,11 +34,7 @@
 
 ### Leaderboard
 
-<<<<<<< HEAD
-The leaderboard is a scoreboard listing the name of the teams along with their current scores. Presently, each challenge has its own leaderboard.
-=======
-The leaderboard can be defined as a scoreboard listing the names of the teams along with their current scores. Currently, each challenge has its own leaderboard.
->>>>>>> b9ee9e46
+The leaderboard is a scoreboard listing the name of the teams along with their current scores. Currently, each challenge has its own leaderboard.
 
 ### Phase
 
@@ -58,19 +50,11 @@
 
 ### Submission
 
-<<<<<<< HEAD
 A way of submitting your results to the platform, so that it can be evaluated and ranked against others' scores. A submission can be public or private, depending on the challenge.
 
 ### Submission Worker
 
-A python script which processes messages of submission received from a queue. It does the heavy lifting task of receiving a submission, performing mandatory checks, then evaluating the submission and updating its status in the database.
-=======
-A way of submitting your results to the platform, so that it can be evaluated and ranked amongst others. A submission can be public or private, depending on the challenge.
-
-### Submission Worker
-
-A python script which processes submission messages received from a queue. It does the heavy lifting task of receiving a submission, performing mandatory checks, and then evaluating the submission and updating its status in the database.
->>>>>>> b9ee9e46
+A python script which processes submission messages received from a queue. It does the heavy lifting task of receiving a submission, performing mandatory checks, then evaluating the submission and updating its status in the database.
 
 ### Team
 
