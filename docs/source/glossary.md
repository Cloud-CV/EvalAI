--- conflicted
+++ resolved
@@ -2,19 +2,11 @@
 
 ### Challenge
 
-<<<<<<< HEAD
-A challenge, run by an institute or organization, wherein a number of researchers, students, and data scientists participate and compete with each other over a period of time. Each challenge has a start time and generally an end time too.
+An event, run by an institute or organization, wherein a number of researchers, students, and data scientists participate and compete with each other over a period of time. Each challenge has a start time and generally an end time too.
 
 ### Challenge Host
 
-A member of the host team who organizes a challenge. In our system, it is a form of representing a user. A user can be in the organizing team of many challenges and hence for each challenge, its challenge host will be different.
-=======
-An event, run by some institute or organization, wherein a number of researchers, students and data scientists participate and compete with each other over a period of time. Each challenge has a start time and generally an end time.
-
-### Challenge Host
-
-A member of the host team that is organizing a challenge. In our system, it is a form that represents a user. This user can be in the organizing team of many challenges, and hence for each challenge, its challenge host will be different.
->>>>>>> 81ab41dc
+A member of the host team who organizes a challenge. In our system, it is a form of representing a user. This user can be in the organizing team of many challenges, and hence for each challenge, its challenge host will be different.
 
 ### Challenge Host Team
 
@@ -22,11 +14,7 @@
 
 ### Challenge Phase Split
 
-<<<<<<< HEAD
-A challenge phase split is the relation between a challenge phase and dataset splits for a challenge (many to many relation). This is used to set the privacy of submissions (public/private) to different dataset splits for different challenge phases.
-=======
-A challenge phase split is a relation between a challenge phase and dataset splits for a challenge with a many-to-many relation. This is used to set the privacy of submissions (public/private) to different dataset splits for different challenge phases.
->>>>>>> 81ab41dc
+A challenge phase split is the relation between a challenge phase and dataset splits for a challenge with a many-to-many relation. This is used to set the privacy of submissions (public/private) to different dataset splits for different challenge phases.
 
 ### Dataset
 
