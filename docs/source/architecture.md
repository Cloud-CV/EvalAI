## Architecture

EvalAI helps researchers, students, and data-scientists to create, collaborate and participate in various AI challenges organized around the world. To achieve this we leverage some of the best open source tools and technologies.

### Technologies that the project use:

#### Django

Django is the heart of the application, which powers our backend. We use Django version 1.10.

#### Django Rest Framework

We use Django Rest Framework for writing and providing REST APIs. It's permission and serializers have helped write a maintainable codebase.

#### RabbitMQ

We currently use RabbitMQ for queueing submission messages which are then later on processed by a Python worker.

#### PostgreSQL

<<<<<<< HEAD
PostgresSQL is used as our primary datastore. All our tables currently reside in a single database named `evalai`
=======
PostgreSQL is used as our primary datastore. All our tables currently reside in a single database named as `evalai`.
>>>>>>> 4dbd6c2b

#### Angular JS

A well-known framework that powers our frontend.<|MERGE_RESOLUTION|>--- conflicted
+++ resolved
@@ -18,11 +18,7 @@
 
 #### PostgreSQL
 
-<<<<<<< HEAD
 PostgresSQL is used as our primary datastore. All our tables currently reside in a single database named `evalai`
-=======
-PostgreSQL is used as our primary datastore. All our tables currently reside in a single database named as `evalai`.
->>>>>>> 4dbd6c2b
 
 #### Angular JS
 
