--- conflicted
+++ resolved
@@ -1,14 +1,8 @@
 ## Architecture
 
-<<<<<<< HEAD
-EvalAI helps researchers, students, and data scientists to create, collaborate and participate in various AI challenges organized around the world. To achieve this, we leverage some of the best open source tools and technologies.
-
-Technologies that we use
-=======
-EvalAI helps researchers, students, and data-scientists to create, collaborate and participate in various AI challenges organized around the globe. To achieve this we leverage some of the best open source tools and technologies.
+EvalAI helps researchers, students, and data-scientists to create, collaborate and participate in various AI challenges organized around the world. To achieve this we leverage some of the best open source tools and technologies.
 
 ### Technologies that the project use:
->>>>>>> 81ab41dc
 
 #### Django
 
@@ -16,27 +10,15 @@
 
 #### Django Rest Framework
 
-<<<<<<< HEAD
-Another awesome framework like Django. We use this to write and provide rest APIs. DRF's permission and serializers have really helped us a lot in writing a maintainable codebase.
-=======
 We use Django Rest Framework for writing and providing REST APIs. Its permission and serializers have helped write a maintainable codebase.
->>>>>>> 81ab41dc
 
 #### RabbitMQ
 
-<<<<<<< HEAD
-We currently use RabbitMQ to queue submission messages, which will then be processed by a Python worker.
-=======
 We currently use RabbitMQ for queueing submission messages which are then later on processed by a Python worker.
->>>>>>> 81ab41dc
 
 #### PostgreSQL
 
-<<<<<<< HEAD
 PostgresSQL is used as our primary datastore. All our tables currently reside in a single database named `evalai`
-=======
-PostgresSQL is used as our primary datastore. All our tables currently reside in a single database named as `evalai`.
->>>>>>> 81ab41dc
 
 #### Angular JS
 
