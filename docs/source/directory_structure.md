## Directory Structure

### Django Apps

EvalAI is a Django-based application, hence it leverages the concept of Django apps to properly namespace the functionalities. All the apps can be found in the `apps` directory situated in the root folder.

Some important apps along with their main uses are:

* **Challenges**

This app handles all the workflow related to creating, modifying, and deleting challenges.

* **Hosts**

This app is responsible for providing functionalities to the challenge hosts/organizers.

* **Participants**

This app serves users who want to take part in any challenge. It contains code for creating a Participant Team, through which they can participate in any challenge.

* **Jobs**

One of the most important apps, responsible for processing and evaluating submissions made by participants. It contains code for creating a submission, changing the visibility of the submission and populating the leaderboard for any challenge.

* **Web**

This app serves some basic functionalities like providing support for contact us or adding a new contributor to the team, etc.

* **Accounts**

As the name indicates, this app deals with storing and managing data related to user accounts.

* **Base**

A placeholder app which contains the code that is used across various other apps.


### Settings

Settings are used across the backend codebase by Django to provide config values on a per-environment basis. Currently, the following settings are available:

* **dev**

Used in development environment

* **testing**

Used whenever test cases are run

* **staging**

Used on staging server

* **production**

Used on production server

### URLs

The base URLs for the project are present in `evalai/urls.py`. This file includes URLs of various applications, which are also namespaced by the app name. So URLs for the `challenges` app will have its app namespace in the URL as `challenges`. This actually helps us separate our API based on the app.


### Frontend

The whole codebase for the frontend resides in a folder named `frontend` in the root directory


### Scripts

Scripts contain various helper scripts, utilities, python workers. It contains the following folders:

* **migration**

Contains some of the scripts which are used for one-time migration or formatting of data.

* **tools**

A folder for storing helper scripts, e.g. a script to fetch pull request

* **workers**

<<<<<<< HEAD
One of the main directories, which contains the code for submission worker. Submission worker is a normal python worker which is responsible for processing and evaluating submission of a user. The command to start a worker is:
=======
One of the main directories, which contains the code for the submission worker. Submission workers are normal python workers responsible for processing and evaluating user submissions. The command to start a worker is:
>>>>>>> 8f3bf5c0

```
python scripts/workers/submission_worker.py
```

### Test Suite

All of the codebase related to testing resides in `tests` folder in the root directory. In this directory, tests are namespaced according to the app, e.g. tests for `challenges` app lives in a folder named `challenges`.

### Management Commands

To perform certain actions like seeding the database, we use Django management commands. Since the management commands are common throughout the project, they are present in `base` application directory. At the moment, the only management command is `seed`, which is used to populate the database with some random values. The command can be invoked by calling

```
python manage.py seed --settings=settings.dev
```<|MERGE_RESOLUTION|>--- conflicted
+++ resolved
@@ -79,11 +79,7 @@
 
 * **workers**
 
-<<<<<<< HEAD
 One of the main directories, which contains the code for submission worker. Submission worker is a normal python worker which is responsible for processing and evaluating submission of a user. The command to start a worker is:
-=======
-One of the main directories, which contains the code for the submission worker. Submission workers are normal python workers responsible for processing and evaluating user submissions. The command to start a worker is:
->>>>>>> 8f3bf5c0
 
 ```
 python scripts/workers/submission_worker.py
