--- conflicted
+++ resolved
@@ -2,11 +2,7 @@
 
 ### Django Apps
 
-<<<<<<< HEAD
-EvalAI is a Django-based application, hence it leverages the concepts of Django apps to properly namespace the functionalities. One can find all the apps in the `apps` directory situated in the root folder.
-=======
-EvalAI is a Django-based application, hence it leverages the concept of Django apps to properly namespace the functionalities. All the apps can be found in the `apps` directory situated in the root folder.
->>>>>>> b9ee9e46
+EvalAI is a Django-based application, hence it leverages the concepts of Django apps to properly namespace the functionalities. One can find all the apps in the `apps` directory, situated in the root folder.
 
 Some important apps along with their main uses are:
 
@@ -24,19 +20,11 @@
 
 * **Jobs**
 
-<<<<<<< HEAD
 One of the most important apps - it is responsible for processing and evaluating the submission made by a participant. It contains code for creating a submission, changing the visibility of the submission and populating the leaderboard for any challenge.
 
 * **Web**
 
 This app serves some basic functionalities like providing support for contacting us or adding a new contributor to the team, etc.
-=======
-One of the most important apps, responsible for processing and evaluating submissions made by participants. It contains code for creating a submission, changing the visibility of the submission and populating the leaderboard for any challenge.
-
-* **Web**
-
-This app serves some basic functionalities like providing support for contact us or adding a new contributor to the team, etc.
->>>>>>> b9ee9e46
 
 * **Accounts**
 
@@ -49,11 +37,7 @@
 
 ### Settings
 
-<<<<<<< HEAD
-Settings are used across the backend codebase by Django to provide config values on an environment basis. Presently following setting are present
-=======
 Settings are used across the backend codebase by Django to provide config values on a per-environment basis. Currently, the following settings are available:
->>>>>>> b9ee9e46
 
 * **dev**
 
@@ -83,11 +67,7 @@
 
 ### Scripts
 
-<<<<<<< HEAD
-Scripts contain various helper scripts and utilities along with python workers. It contains the following folders:
-=======
-Scripts contain various helper scripts, utilities, python workers. It contains the following folders:
->>>>>>> b9ee9e46
+Scripts contain various helper scripts, utilities and python workers. It contains the following folders:
 
 * **migration**
 
@@ -95,11 +75,7 @@
 
 * **tools**
 
-<<<<<<< HEAD
-A folder for storing helper scripts like a script to fetch pull requests.
-=======
 A folder for storing helper scripts, e.g. a script to fetch pull request
->>>>>>> b9ee9e46
 
 * **workers**
 
@@ -111,19 +87,11 @@
 
 ### Test Suite
 
-<<<<<<< HEAD
 All of the code base related to testing resides in the `tests` folder present in the root directory. In this directory, tests are namespaced according to the name of the app like tests for `challenges` app lives in a folder named `challenges`.
 
 ### Management Commands
 
 To perform certain actions like seeding the database, we use Django management commands. Since the management commands are common throughout the project, they are present in `base` application directory. At the moment, only one management command `seed` is present, which is used to populate the database with some random values. The command can be invoked by calling
-=======
-All of the codebase related to testing resides in `tests` folder in the root directory. In this directory, tests are namespaced according to the app, e.g. tests for `challenges` app lives in a folder named `challenges`.
-
-### Management Commands
-
-To perform certain actions like seeding the database, we use Django management commands. Since the management commands are common throughout the project, they are present in `base` application directory. At the moment, the only management command is `seed`, which is used to populate the database with some random values. The command can be invoked by calling
->>>>>>> b9ee9e46
 
 ```
 python manage.py seed --settings=settings.dev
