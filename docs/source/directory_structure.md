--- conflicted
+++ resolved
@@ -8,11 +8,7 @@
 
 * **Challenges**
 
-<<<<<<< HEAD
 This app handles all the workflow related to a challenge like creating, modifying, and deleting a challenge.
-=======
-This app handles all the workflow related to creating, modifying, and deleting challenges.
->>>>>>> b9ee9e46
 
 * **Hosts**
 
@@ -24,11 +20,8 @@
 
 * **Jobs**
 
-<<<<<<< HEAD
-This is one of the most important apps as it is responsible for processing and evaluating the submission made by a participant. It contains code for creating a submission, changing the visibility of the submission, and populating the leaderboard for any challenge.
-=======
 One of the most important apps, responsible for processing and evaluating submissions made by participants. It contains code for creating a submission, changing the visibility of the submission and populating the leaderboard for any challenge.
->>>>>>> b9ee9e46
+
 
 * **Web**
 
