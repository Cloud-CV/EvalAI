## Submission

<<<<<<< HEAD
### How is a submission processed ?
=======
### How are submissions processed?
>>>>>>> 63e4a2f8

We are using REST API's along with Queue based architecture to process submissions. When a participant makes a submission for a challenge, a REST API with url pattern `jobs:challenge_submission` is called. This API does the task of creating a new entry for submission model and then publishes a message to exchange `evalai_submissions` with a routing key of `submission.*.*`.

     User makes   --> API  --> Publish  --> RabbitMQ  --> Queue  --> Submission
    a submission               message      Exchange                  worker(s)


Exchange receives the message and then routes it to the queue `submission_task_queue`. At the end of `submission_task_queue` are workers (scripts/workers/submission_worker.py) which processes the submission message.

The worker can be run with

```
# assuming the current working directory is where manage.py lives
python scripts/workers/submission_worker.py
```

<<<<<<< HEAD
### How does submission worker function ?

Submission worker is a python script which mostly runs as a daemon on a production server and simply acts as a python process in a development environment. To run submission worker in a development environment:
=======
### How does the submission worker work?

The submission worker is a python script which is mostly run as a daemon on a production server and simply as a python process in a development environment. To run a submission worker in a development environment,
>>>>>>> 63e4a2f8

```
python scripts/workers/submission_worker.py
```

Before a worker fully starts, it does the following actions:

* Creates a new temporary directory for storing all its data files.

* Fetches the list of active challenges from the database. Active challenges are published challenges whose start date is less than present time and end date greater than present time. It loads all the challenge evaluation scripts in a variable called `EVALUATION_SCRIPTS`, with the challenge id as its key. The maps looks like this:

    ```
    EVALUATION_SCRIPTS = {
        <challenge_pk> : <evalutaion_script_loaded_as_module>,
        ....
    }
    ```

* Creates a connection with RabbitMQ by using the connection parameters specified in `settings.RABBITMQ_PARAMETERS`.

* After the connection is successfully created, creates an exchange with the name `evalai_submissions`
and two queues, one for processing submission message namely `submission_task_queue`, and other for getting add challenge message.

* `submission_task_queue` is then bound with the routing key of `submission.*.*` and add challenge message queue is bound with a key of `challenge.add.*`
Whenever a queue is bound to a exchange with any key, it will route the message to the corresponding queue as soon as the exchange receives a message with a key.

* Binding to any queue is also accompanied with a callback which basically takes a function as an argument. This function specifies what should be done when the queue receives a message.

e.g. `submission_task_queue` is using `process_submission_callback` as a function, which means that when a message is received in the queue, `process_submission_callback` will be called with the message passed as an argument.

Expressing it informally it will be something like

> _Queue_: Hey _Exchange_, I am `submission_task_queue`. I will be listening to messages from you on binding key of `submission.*.*`

> _Exchange_: Hey _Queue_, Sure! When I receive a message with a routing key of `submission.*.*`, I will give it to you

> _Queue_: Thanks a lot.

> _Queue_: Hey _Worker_, Just for the record, when I receive a new message for submission, I want `process_submission_callback` to be called. Can you please make a note of it?

> _Worker_: Sure _Queue_, I will invoke `process_submission_callback` whenever you receive a new message.



When a worker starts, it fetches active challenges from the database and then loads all the challence evaluation scripts in a variable called `EVALUATION_SCRIPTS`, with challenge id as its key. The map would look like

```
EVALUATION_SCRIPTS = {
    <challenge_pk> : <evalutaion_script_loaded_as_module>,
    ....
}
```

After the challenges are successfully loaded, it creates a connection with the RabbitMQ Exchange `evalai_submissions` and then listens on the queue `submission_task_queue` with a binding key of `submission.*.*`.


<<<<<<< HEAD
### How is submission made ?
=======
### How are submissions made?
>>>>>>> 63e4a2f8

When the user makes submission on the frontend, the following actions happen sequentially

* As soon as the user submits a submission, a REST API with the URL pattern `jobs:challenge_submission` is called.

* This API fetches the challenge and its corresponding challenge phase.

* This API then checks if the challenge is active and challenge phase is public.

* It fetches the participant team's ID and its corresponding object.

* After all these checks are complete, a submission object is saved. The saved submission object includes __participant team id__ and __challenge phase id__ and __username__ of the participant creating it.

* At the end, a submission message is published to exchange `evalai_submissions` with a routing key of `submission.*.*`.

### Format of submission messages

The format of the message is

```
{
    "challenge_id": <challenge_pk_here>,
    "phase_id": <challenge_phase_pk_here>,
    "submission_id": <submission_pk_here>
}
```

This message is published with a routing key of `submission.*.*`


### How workers process submission message

Upon receiving a message from `submission_task_queue` with a binding key of `submission.*.*`, `process_submission_callback` is called. This function does the following:

* It fetches the challenge phase and submission object from the database using the challenge phase id and submission id received in the message.

* It then downloads the required files like input_file, etc. for submission in its computation directory.

* After this, the submission is run. Submission is initially marked in __RUNNING__ state. The `evaluate` function of `EVALUATION_SCRIPTS` map with key of the challenge id is called. The `evaluate` function takes in the annotation file path, the user annotation file path, and the challenge phase's code name as arguments. Running a submission involves temporarily updating `stderr` and `stdout` to different locations other than standard locations. This is done so as to capture the output and any errors produced when running the submission.

* The output from the `evaluate` function is stored in a variable called `submission_output`. Currently, the only way to check for the occurrence of an error is to check if the key `result` exists in `submission_output`.

    * If the key does not exist, then the submission is marked as __FAILED__.
    * If the key exists, then the variable `submission_output` is parsed and `DataSetSplit` objects are created. LeaderBoardData objects are also created (in bulk) with the required parameters. Finally, the submission is marked as __FINISHED__.

* The value in the temporarily updated `stderr` and `stdout` are stored in files named `stderr.txt` and `stdout.txt` which are then stored in the submission instance.

* Finally, the temporary computation directory allocated for this submission is removed.

### Notes

* REST API with url pattern `jobs:challenge_submission`. Here _jobs_ is application namespace and _challenge_submission_ is instance namespace. You can read more about [url namespace](https://docs.djangoproject.com/en/1.10/topics/http/urls/#url-namespaces)<|MERGE_RESOLUTION|>--- conflicted
+++ resolved
@@ -1,10 +1,6 @@
 ## Submission
 
-<<<<<<< HEAD
-### How is a submission processed ?
-=======
-### How are submissions processed?
->>>>>>> 63e4a2f8
+### How is a submission processed?
 
 We are using REST API's along with Queue based architecture to process submissions. When a participant makes a submission for a challenge, a REST API with url pattern `jobs:challenge_submission` is called. This API does the task of creating a new entry for submission model and then publishes a message to exchange `evalai_submissions` with a routing key of `submission.*.*`.
 
@@ -21,15 +17,9 @@
 python scripts/workers/submission_worker.py
 ```
 
-<<<<<<< HEAD
-### How does submission worker function ?
+### How does submission worker function?
 
 Submission worker is a python script which mostly runs as a daemon on a production server and simply acts as a python process in a development environment. To run submission worker in a development environment:
-=======
-### How does the submission worker work?
-
-The submission worker is a python script which is mostly run as a daemon on a production server and simply as a python process in a development environment. To run a submission worker in a development environment,
->>>>>>> 63e4a2f8
 
 ```
 python scripts/workers/submission_worker.py
@@ -86,11 +76,7 @@
 After the challenges are successfully loaded, it creates a connection with the RabbitMQ Exchange `evalai_submissions` and then listens on the queue `submission_task_queue` with a binding key of `submission.*.*`.
 
 
-<<<<<<< HEAD
-### How is submission made ?
-=======
-### How are submissions made?
->>>>>>> 63e4a2f8
+### How is submission made?
 
 When the user makes submission on the frontend, the following actions happen sequentially
 
