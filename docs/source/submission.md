## Submission

### How are submissions processed?

<<<<<<< HEAD
We are using REST API's along with Queue based architecture to process submissions. When a participant makes a submission for a challenge, a REST API with url pattern `jobs:challenge_submission` is called. This API does the task of creating a new entry for submission model and then publishes a message to exchange `evalai_submissions` with a routing key of `submission.*.*`.
=======
We use REST APIs along with Queue-based architecture to process submissions. When a participant makes a submission for a challenge, a REST API with the URL pattern `jobs:challenge_submission` is called. This API creates new entries for submission model and then publishes a message to exchange `evalai_submissions` with a routing key of `submission.*.*`.
>>>>>>> 8f3bf5c0

     User makes   --> API  --> Publish  --> RabbitMQ  --> Queue  --> Submission
    a submission               message      Exchange                  worker(s)


Exchange receives the message and then routes it to the queue `submission_task_queue`. At the end of `submission_task_queue` are workers (scripts/workers/submission_worker.py) which processes the submission message.

The worker can be run with

```
# assuming the current working directory is where manage.py lives
python scripts/workers/submission_worker.py
```

### How does the submission worker work?

The submission worker is a python script which is mostly run as a daemon on a production server and simply as a python process in a development environment. To run a submission worker in a development environment,

```
python scripts/workers/submission_worker.py
```

Before a worker fully starts, it does the following actions:

* Creates a new temporary directory for storing all its data files.

* Fetches the list of active challenges from the database. Active challenges are published challenges whose start date is less than present time and end date greater than present time. It loads all the challenge evaluation scripts in a variable called `EVALUATION_SCRIPTS`, with the challenge id as its key. The maps looks like this:

    ```
    EVALUATION_SCRIPTS = {
        <challenge_pk> : <evalutaion_script_loaded_as_module>,
        ....
    }
    ```

* Creates a connection with RabbitMQ by using the connection parameters specified in `settings.RABBITMQ_PARAMETERS`.

* After the connection is successfully created, creates an exchange with the name `evalai_submissions`
and two queues, one for processing submission message namely `submission_task_queue`, and other for getting add challenge message.

* `submission_task_queue` is then bound with the routing key of `submission.*.*` and add challenge message queue is bound with a key of `challenge.add.*`
Whenever a queue is bound to a exchange with any key, it will route the message to the corresponding queue as soon as the exchange receives a message with a key.

* Binding to any queue is also accompanied with a callback which basically takes a function as an argument. This function specifies what should be done when the queue receives a message.

e.g. `submission_task_queue` is using `process_submission_callback` as a function, which means that when a message is received in the queue, `process_submission_callback` will be called with the message passed as an argument.

Expressing it informally it will be something like

> _Queue_: Hey _Exchange_, I am `submission_task_queue`. I will be listening to messages from you on binding key of `submission.*.*`

> _Exchange_: Hey _Queue_, Sure! When I receive a message with a routing key of `submission.*.*`, I will give it to you

> _Queue_: Thanks a lot.

> _Queue_: Hey _Worker_, Just for the record, when I receive a new message for submission, I want `process_submission_callback` to be called. Can you please make a note of it?

> _Worker_: Sure _Queue_, I will invoke `process_submission_callback` whenever you receive a new message.



When a worker starts, it fetches active challenges from the database and then loads all the challence evaluation scripts in a variable called `EVALUATION_SCRIPTS`, with challenge id as its key. The map would look like

```
EVALUATION_SCRIPTS = {
    <challenge_pk> : <evalutaion_script_loaded_as_module>,
    ....
}
```

After the challenges are successfully loaded, it creates a connection with the RabbitMQ Exchange `evalai_submissions` and then listens on the queue `submission_task_queue` with a binding key of `submission.*.*`.


### How are submissions made?

When the user makes submission on the frontend, the following actions happen sequentially

<<<<<<< HEAD
* As soon as the user submits a submission, a REST API with url pattern `jobs:challenge_submission` is called.

* This API fetches the challenge and its corresponding challenge phase.

* This API then checks if the challenge is active and challenge phase is public
=======
* As soon as the user submits a submission, a REST API with the URL pattern `jobs:challenge_submission` is called.

* This API fetches the challenge and its corresponding challenge phase.

* This API then checks if the challenge is active and challenge phase is public.
>>>>>>> 8f3bf5c0

* It fetches the participant team's ID and its corresponding object.

<<<<<<< HEAD
* After all these checks are complete, a submission object is saved. The saved submission object includes __participant team id__ and __challenge phase id__ and __username__ of the participant creating it.
=======
* After all of these checks are complete, a submission object is saved. The saved submission object includes the __participant team id__, __challenge phase id__ and __username__ of the participant creating it.
>>>>>>> 8f3bf5c0

* At the end, a submission message is published to exchange `evalai_submissions` with a routing key of `submission.*.*`.

### Format of submission messages

The format of the message is

```
{
    "challenge_id": <challenge_pk_here>,
    "phase_id": <challenge_phase_pk_here>,
    "submission_id": <submission_pk_here>
}
```

This message is published with a routing key of `submission.*.*`


### How workers process submission message

Upon receiving a message from `submission_task_queue` with a binding key of `submission.*.*`, `process_submission_callback` is called. This function does the following:

* It fetches the challenge phase and submission object from the database using the challenge phase id and submission id received in the message.

* It then downloads the required files like input_file, etc. for submission in its computation directory.

* After this, the submission is run. Submission is initially marked in __RUNNING__ state. The `evaluate` function of `EVALUATION_SCRIPTS` map with key of the challenge id is called. The `evaluate` function takes in the annotation file path, the user annotation file path, and the challenge phase's code name as arguments. Running a submission involves temporarily updating `stderr` and `stdout` to different locations other than standard locations. This is done so as to capture the output and any errors produced when running the submission.

* The output from the `evaluate` function is stored in a variable called `submission_output`. Currently, the only way to check for the occurrence of an error is to check if the key `result` exists in `submission_output`.

    * If the key does not exist, then the submission is marked as __FAILED__.
    * If the key exists, then the variable `submission_output` is parsed and `DataSetSplit` objects are created. LeaderBoardData objects are also created (in bulk) with the required parameters. Finally, the submission is marked as __FINISHED__.

* The value in the temporarily updated `stderr` and `stdout` are stored in files named `stderr.txt` and `stdout.txt` which are then stored in the submission instance.

* Finally, the temporary computation directory allocated for this submission is removed.

### Notes

<<<<<<< HEAD
* REST API with url pattern `jobs:challenge_submission`. Here _jobs_ is application namespace and _challenge_submission_ is instance namespace. You can read more about [url namespace](https://docs.djangoproject.com/en/1.10/topics/http/urls/#url-namespaces)
=======
* The REST API with URL pattern `jobs:challenge_submission`. Here _jobs_ is application namespace and _challenge_submission_ is instance namespace. You can read more about [URL namespaces](https://docs.djangoproject.com/en/1.10/topics/http/URLs/#URL-namespaces)
>>>>>>> 8f3bf5c0
<|MERGE_RESOLUTION|>--- conflicted
+++ resolved
@@ -2,11 +2,7 @@
 
 ### How are submissions processed?
 
-<<<<<<< HEAD
 We are using REST API's along with Queue based architecture to process submissions. When a participant makes a submission for a challenge, a REST API with url pattern `jobs:challenge_submission` is called. This API does the task of creating a new entry for submission model and then publishes a message to exchange `evalai_submissions` with a routing key of `submission.*.*`.
-=======
-We use REST APIs along with Queue-based architecture to process submissions. When a participant makes a submission for a challenge, a REST API with the URL pattern `jobs:challenge_submission` is called. This API creates new entries for submission model and then publishes a message to exchange `evalai_submissions` with a routing key of `submission.*.*`.
->>>>>>> 8f3bf5c0
 
      User makes   --> API  --> Publish  --> RabbitMQ  --> Queue  --> Submission
     a submission               message      Exchange                  worker(s)
@@ -84,27 +80,15 @@
 
 When the user makes submission on the frontend, the following actions happen sequentially
 
-<<<<<<< HEAD
-* As soon as the user submits a submission, a REST API with url pattern `jobs:challenge_submission` is called.
-
-* This API fetches the challenge and its corresponding challenge phase.
-
-* This API then checks if the challenge is active and challenge phase is public
-=======
 * As soon as the user submits a submission, a REST API with the URL pattern `jobs:challenge_submission` is called.
 
 * This API fetches the challenge and its corresponding challenge phase.
 
 * This API then checks if the challenge is active and challenge phase is public.
->>>>>>> 8f3bf5c0
 
 * It fetches the participant team's ID and its corresponding object.
 
-<<<<<<< HEAD
 * After all these checks are complete, a submission object is saved. The saved submission object includes __participant team id__ and __challenge phase id__ and __username__ of the participant creating it.
-=======
-* After all of these checks are complete, a submission object is saved. The saved submission object includes the __participant team id__, __challenge phase id__ and __username__ of the participant creating it.
->>>>>>> 8f3bf5c0
 
 * At the end, a submission message is published to exchange `evalai_submissions` with a routing key of `submission.*.*`.
 
@@ -144,8 +128,4 @@
 
 ### Notes
 
-<<<<<<< HEAD
-* REST API with url pattern `jobs:challenge_submission`. Here _jobs_ is application namespace and _challenge_submission_ is instance namespace. You can read more about [url namespace](https://docs.djangoproject.com/en/1.10/topics/http/urls/#url-namespaces)
-=======
-* The REST API with URL pattern `jobs:challenge_submission`. Here _jobs_ is application namespace and _challenge_submission_ is instance namespace. You can read more about [URL namespaces](https://docs.djangoproject.com/en/1.10/topics/http/URLs/#URL-namespaces)
->>>>>>> 8f3bf5c0
+* REST API with url pattern `jobs:challenge_submission`. Here _jobs_ is application namespace and _challenge_submission_ is instance namespace. You can read more about [url namespace](https://docs.djangoproject.com/en/1.10/topics/http/urls/#url-namespaces)