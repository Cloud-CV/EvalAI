--- conflicted
+++ resolved
@@ -2,15 +2,8 @@
 
 One can create a challenge in EvalAI using either:
 
-<<<<<<< HEAD
 1. zip configuration
-
 2. web interface
-=======
-* Challenge creation using zip configuration
->>>>>>> 81ab41dc
-
-* Challenge creation using web interface
 
 ## Challenge creation using zip configuration
 
