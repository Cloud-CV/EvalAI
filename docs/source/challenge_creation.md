--- conflicted
+++ resolved
@@ -181,28 +181,16 @@
 ```
 ### Challenge Creation Examples
 
-<<<<<<< HEAD
-Please see this [repository](https://github.com/Cloud-CV/EvalAI-Examples) to find out how to create different types of challenges on EvalAI.
-=======
 Please see this [repository](https://github.com/Cloud-CV/EvalAI-Examples) for examples on the different types of challenges on EvalAI.
->>>>>>> b9ee9e46
 
 ### Next Steps
 
 The next step is to create a zip file that contains the YAML config file, all the HTML templates for the challenge description, challenge phase description, evaluation criteria, submission guidelines, evaluation script, test annotation file(s) and challenge logo (optional).
 
-<<<<<<< HEAD
-The final step is to create a challenge host team for the challenge on EvalAI and then, after selecting that team, to upload the zip folder created in the above step and the challenge will be created.
-=======
 The final step is to create a challenge host team for the challenge on EvalAI. After that, just upload the zip folder created in the above steps and the challenge will be created.
->>>>>>> b9ee9e46
 
 If you have issues in creating a challenge on EvalAI, please feel free to create an issue on our Github Issues Page.
 
 ## Create challenge using web interface
 
-<<<<<<< HEAD
-Todo: We are working on this feature and will keep you updated about it.
-=======
-Todo: We are working on this feature and will keep you updated.
->>>>>>> b9ee9e46
+Todo: We are working on this feature and will keep you updated.