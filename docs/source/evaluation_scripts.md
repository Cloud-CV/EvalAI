## Evaluation Script

Each challenge has an evaluation script, which evaluates the submission of participants and returns the scores which will populate the leaderboard.

<<<<<<< HEAD
The logic for evaluating and judging a submission is customized and varies from challenge to challenge. But the overall structure of evaluation script is fixed due to architectural reasons.
=======
The logic for evaluating and judging a submission is customizable and varies from challenge to challenge, but the overall structure of evaluation scripts are fixed due to architectural reasons.
>>>>>>> b9ee9e46

Evaluation scripts are required to have an `evaluate` function. This is the main function, which is used by workers to evaluate the submission messages.

The syntax of evaluate function is

```

def evaluate(test_annotation_file, user_annotation_file, phase_codename):

    pass

```

It receives three arguments, namely:

* test_annotation_file

<<<<<<< HEAD
The path of the annotation file for a challenge. This is the file uploaded by Challenge Host while creating a Challenge.

* user_annotation_file

The path of the file submitted by the user for a particular phase.

* phase_codename

The code name of the `ChallengePhase` model. This is passed as argument, so that the script can take action according to the phase.
=======
This is the path to the annotation file for the challenge. This is the file uploaded by the Challenge Host while creating a Challenge.

* user_annotation_file

This is the path of the file submitted by the user for a particular phase.

* phase_codename

This is the `ChallengePhase` model codename. This is passed as an argument, so that the script can take actions according to the phase.
>>>>>>> b9ee9e46

After reading the files, some custom actions can be performed. This varies per challenge.

After all the processing is done, this script will send an output, which is used to populate the leaderboard. The output should be in the following format:

```

output = {}
output['result'] = [
    {
        'challege_phase_split_1': {
            'score': score,
        }
    },
    {
        'challege_phase_split_2': {
            'score': score,
        }
    }
]

```

`output` should contain a key named `result`, which is a list containing entries per challenge phase split. Each challenge phase split object contains various keys, which are then displayed as columns in leaderboard.<|MERGE_RESOLUTION|>--- conflicted
+++ resolved
@@ -2,11 +2,7 @@
 
 Each challenge has an evaluation script, which evaluates the submission of participants and returns the scores which will populate the leaderboard.
 
-<<<<<<< HEAD
-The logic for evaluating and judging a submission is customized and varies from challenge to challenge. But the overall structure of evaluation script is fixed due to architectural reasons.
-=======
 The logic for evaluating and judging a submission is customizable and varies from challenge to challenge, but the overall structure of evaluation scripts are fixed due to architectural reasons.
->>>>>>> b9ee9e46
 
 Evaluation scripts are required to have an `evaluate` function. This is the main function, which is used by workers to evaluate the submission messages.
 
@@ -24,7 +20,6 @@
 
 * test_annotation_file
 
-<<<<<<< HEAD
 The path of the annotation file for a challenge. This is the file uploaded by Challenge Host while creating a Challenge.
 
 * user_annotation_file
@@ -33,18 +28,7 @@
 
 * phase_codename
 
-The code name of the `ChallengePhase` model. This is passed as argument, so that the script can take action according to the phase.
-=======
-This is the path to the annotation file for the challenge. This is the file uploaded by the Challenge Host while creating a Challenge.
-
-* user_annotation_file
-
-This is the path of the file submitted by the user for a particular phase.
-
-* phase_codename
-
-This is the `ChallengePhase` model codename. This is passed as an argument, so that the script can take actions according to the phase.
->>>>>>> b9ee9e46
+The code name of the `ChallengePhase` model. This is passed as an argument, so that the script can take actions according to the phase.
 
 After reading the files, some custom actions can be performed. This varies per challenge.
 
