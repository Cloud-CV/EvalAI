// Gulp Tasks
'use strict';

var gulp = require('gulp'),
    runSequence = require('run-sequence'),
    debug = require('gulp-debug'),
    merge = require('merge-stream'),
    sass = require('gulp-ruby-sass'),
    autoprefixer = require('gulp-autoprefixer'),
    cssnano = require('gulp-cssnano'),
    purifycss = require('gulp-purifycss'),
    eslint = require('gulp-eslint'),
    angularPlugin = require('eslint-plugin-angular'),
    gulp_if = require('gulp-if'),
    uglify = require('gulp-uglify'),
    imagemin = require('gulp-imagemin'),
    rename = require('gulp-rename'),
    concat = require('gulp-concat'),
    notify = require('gulp-notify'),
    cache = require('gulp-cache'),
    livereload = require('gulp-livereload'),
    del = require('del'),
    connect = require('gulp-connect'),
    htmlmin = require('gulp-html-minifier'),
    fs = require('fs'),
    connectModRewrite = require('connect-modrewrite'),
    ngConfig = require('gulp-ng-config'),
    prettyError = require('gulp-prettyerror'),
    path = require('path'),
    inject = require('gulp-inject'),
    _ = require('lodash');


var scripts = require('./frontend/app.scripts.json');
var styles = require('./frontend/app.styles.json');


//include all bower scripts files
gulp.task('vendorjs', function() {

    _.forIn(scripts.chunks, function(chunkScripts, chunkName) {
        var paths = [];
        chunkScripts.forEach(function(script) {
            var scriptFileName = scripts.paths[script];

            if (!fs.existsSync(__dirname + '/' + scriptFileName)) {

                throw console.error('Required path doesn\'t exist: ' + __dirname + '/' + scriptFileName, script)
            }
            paths.push(scriptFileName);
        });
        gulp.src(paths)
            .pipe(concat(chunkName + '.js'))
            //.on('error', swallowError)
            .pipe(gulp.dest("frontend/dist/vendors"))
            .pipe(gulp.watch(paths).on('change', function(event) {
                if (event.type == 'deleted') {
                    var filePathFromSrc = path.relative(path.resolve(paths), event.path);
                    var destFilePath = path.resolve('frontend/dist/vendors', filePathFromSrc);
                    del.sync(destFilePath);
                }
            }))
    })

});


//include all bower  styles files
gulp.task('vendorcss', function() {

    _.forIn(styles.chunks, function(chunkStyles, chunkName) {
        var paths = [];
        chunkStyles.forEach(function(style) {
            var styleFileName = styles.paths[style];

            if (!fs.existsSync(__dirname + '/' + styleFileName)) {

                throw console.error('Required path doesn\'t exist: ' + __dirname + '/' + styleFileName, style)
            }
            paths.push(styleFileName);
        });
        gulp.src(paths)
            .pipe(concat(chunkName + '.css'))
            //.on('error', swallowError)
            .pipe(gulp.dest("frontend/dist/vendors"))
            .pipe(gulp.watch(paths).on('change', function(event) {
                if (event.type == 'deleted') {
                    var filePathFromSrc = path.relative(path.resolve(paths), event.path);
                    var destFilePath = path.resolve('frontend/dist/vendors', filePathFromSrc);
                    del.sync(destFilePath);
                }
            }))
    })

});

// minify and compress CSS files
gulp.task('css-build', function() {
    return sass('frontend/src/css/main.scss', { style: 'expanded' })
        .pipe(prettyError())
        .pipe(autoprefixer('last 2 version'))
        .pipe(gulp_if(flags.production, rename({ suffix: '.min' })))
        .pipe(gulp.dest('frontend/dist/css'));
})

gulp.task('css', ['css-build'], function() {
    return gulp.src('frontend/dist/css/**/*.css')
        .pipe(purifycss([
            'frontend/src/js/**/*.js',
            'frontend/src/views/**/*.html',
        ]))
        .pipe(gulp_if(flags.production, cssnano()))
        .pipe(gulp.dest('frontend/dist/css/'));
})

// minify angular scripts
gulp.task('js', function() {

    var app = gulp.src('frontend/src/js/app.js')
        .pipe(prettyError())
        .pipe(concat('app.js'))
        .pipe(gulp_if(flags.production, rename({ suffix: '.min' })))
        .pipe(gulp_if(flags.production, uglify()))
        .pipe(gulp.dest('frontend/dist/js'));

    var configs = gulp.src('frontend/src/js/route-config/*.js')
        .pipe(prettyError())
        .pipe(concat('route-config.js'))
        .pipe(gulp_if(flags.production, rename({ suffix: '.min' })))
        .pipe(gulp_if(flags.production, uglify()))
        .pipe(gulp.dest('frontend/dist/js'));

    var controllers = gulp.src('frontend/src/js/controllers/*.js')
        .pipe(prettyError())
        .pipe(concat('controllers.js'))
        .pipe(gulp_if(flags.production, rename({ suffix: '.min' })))
        .pipe(gulp_if(flags.production, uglify()))
        .pipe(gulp.dest('frontend/dist/js'));

    var directives = gulp.src('frontend/src/js/directives/*.js')
        .pipe(prettyError())
        .pipe(concat('directives.js'))
        .pipe(gulp_if(flags.production, rename({ suffix: '.min' })))
        .pipe(gulp_if(flags.production, uglify()))
        .pipe(gulp.dest('frontend/dist/js'));

    var filters = gulp.src('frontend/src/js/filters/*.js')
        .pipe(prettyError())
        .pipe(concat('filters.js'))
        .pipe(gulp_if(flags.production, rename({ suffix: '.min' })))
        .pipe(gulp_if(flags.production, uglify()))
        .pipe(gulp.dest('frontend/dist/js'));

    var services = gulp.src('frontend/src/js/services/*.js')
        .pipe(prettyError())
        .pipe(concat('services.js'))
        .pipe(gulp_if(flags.production, rename({ suffix: '.min' })))
        .pipe(gulp_if(flags.production, uglify()))
        .pipe(gulp.dest('frontend/dist/js'));

    // return merge(app, configs, controllers, directives, filters, services)
});

// minify and compress html files
gulp.task('html', function() {

    var webViews = gulp.src('frontend/src/views/web/**/*.html')
        .pipe(gulp_if(flags.production, htmlmin({ collapseWhitespace: true })))
        .pipe(gulp.dest('frontend/dist/views/web'));
    // return merge(webViews, webPartials, challengePartials, webErrors);
});


// for image compression
gulp.task('images', function() {
    return gulp.src('frontend/src/images/**/*')
        .pipe(gulp_if(flags.production, imagemin({ optimizationLevel: 3, progressive: true, interlaced: true })))
        .pipe(gulp.dest('frontend/dist/images'));
});


// Fonts
gulp.task('fonts', function() {
    var font = gulp.src([
            'bower_components/font-awesome/fonts/fontawesome-webfont.*', 'bower_components/materialize/fonts/**/*', 'frontend/src/fonts/*'
        ])
        .pipe(gulp.dest('frontend/dist/fonts/'));

    var fontCss = gulp.src([
            'bower_components/font-awesome/css/font-awesome.css'
        ])
        .pipe(gulp.dest('frontend/dist/css/'));

    return merge(font, fontCss);
});

// Inject path of css and js files in index.html 
gulp.task('inject', function() {
    var sources = gulp.src([
        './frontend/dist/vendors/*.js',
        './frontend/dist/js/*.js',
        './frontend/dist/vendors/*.css',
        './frontend/dist/css/*.css',
    ], { read: false });

    gulp.src('./frontend/base.html')
        .pipe(inject(sources, { ignorePath: 'frontend', addRootSlash: true }))
        .pipe(rename({
            basename: "index"
        }))
        .pipe(gulp.dest('./frontend/'));
});

// config for dev server
gulp.task('configDev', function() {
    gulp.src('frontend/src/js/config.json', { base: 'frontend/src/js/' })
        .pipe(ngConfig('evalai-config', {
            environment: 'local'
        }))
        .pipe(gulp.dest('frontend/dist/js'))
});

// config for staging server
gulp.task('configStaging', function() {
    gulp.src('frontend/src/js/config.json')
        .pipe(ngConfig('evalai-config', {
            environment: 'staging'
        }))
        .pipe(gulp_if(flags.production, rename({ suffix: '.min' })))
        .pipe(gulp_if(flags.production, uglify()))
        .pipe(gulp.dest('frontend/dist/js'))
});

// config for prod server
gulp.task('configProd', function() {
    gulp.src('frontend/src/js/config.json')
        .pipe(ngConfig('evalai-config', {
            environment: 'production'
        }))
        .pipe(gulp_if(flags.production, rename({ suffix: '.min' })))
        .pipe(gulp_if(flags.production, uglify()))
        .pipe(gulp.dest('frontend/dist/js'))
});

// js linting
var lint_path = {
    js: ['frontend/src/js/**/*.js', ]
}

gulp.task('lint', [], function() {
    return gulp.src(lint_path.js)
        .pipe(eslint({}))
        .pipe(eslint.format())
        .pipe(eslint.results(function(results) {
<<<<<<< HEAD
            // Get the count of lint errors 
            var countError = results.errorCount;
            //Get the count of lint warnings
            var countWarning = results.warningCount;
            if (countError === 0) {
                gulp.start('connect');
                if(countWarning > 0) {
                    console.warn("Please remove lint warnings in production env.")
=======
            connect.serverClose(); // Close the server initially.
            var countError = results.errorCount; // Get the count of lint errors.
            var countWarning = results.warningCount; // Get the count of lint warnings.
            if (countError === 0) { // If there are no errors.
                if (countWarning === 0) { // If there are no warnings.
                    gulp.start('connect'); // Connect the server again.
>>>>>>> d802de1f
                }
            } else {
                connect.serverClose();
                console.error("Please remove lint errors to connect the server");
            }
        }))
});

// cleaning build process- run clean before deploy and rebuild files again
gulp.task('clean', function() {
    return del(['frontend/dist/'], { force: true });
});


// watch function
gulp.task('watch', function() {

    // Watch .scss files
    gulp.watch('frontend/src/css/**/*.scss', ['css']).on('change', function(event) {
        if (event.type == 'deleted') {
            var filePathFromSrc = path.relative(path.resolve('frontend/src/css/'), event.path);
            var destFilePath = path.resolve('frontend/dist/css', filePathFromSrc);
            del.sync(destFilePath);
        }
    });

    // Watch .js files
    gulp.watch('frontend/src/js/**/*.js', ['js']).on('change', function(event) {
        if (event.type == 'deleted') {
            var filePathFromSrc = path.relative(path.resolve('frontend/src/js/'), event.path);
            var destFilePath = path.resolve('frontend/dist/js', filePathFromSrc);
            del.sync(destFilePath);
        }
    });

    // Watch html files
    gulp.watch('frontend/src/views/**/*.html', ['html']).on('change', function(event) {
        if (event.type == 'deleted') {
            var filePathFromSrc = path.relative(path.resolve('frontend/src/views/'), event.path);
            var destFilePath = path.resolve('frontend/dist/views/web', filePathFromSrc);
            del.sync(destFilePath);
        }
    });

    // Watch image files
    gulp.watch('frontend/src/images/**/*', ['images']).on('change', function(event) {
        if (event.type == 'deleted') {
            var filePathFromSrc = path.relative(path.resolve('frontend/src/images/'), event.path);
            var destFilePath = path.resolve('frontend/dist/images', filePathFromSrc);
            del.sync(destFilePath);
        }
    });

    // Watch config dev
    gulp.watch('frontend/src/js/config.json', ['configDev']).on('change', function(event) {
        if (event.type == 'deleted') {
            var filePathFromSrc = path.relative(path.resolve('frontend/src/js/'), event.path);
            var destFilePath = path.resolve('frontend/dist/js', filePathFromSrc);
            del.sync(destFilePath);
        }
    });

    gulp.watch('bower_components/font-awesome/fonts/fontawesome-webfont.*', ['fonts']).on('change', function(event) {
        if (event.type == 'deleted') {
            var filePathFromSrc = path.relative(path.resolve('bower_components/font-awesome/fonts/'), event.path);
            var destFilePath = path.resolve('frontend/dist/fonts/', filePathFromSrc);
            del.sync(destFilePath);
        }
    });

    gulp.watch('bower_components/materialize/fonts/**/*', ['fonts']).on('change', function(event) {
        if (event.type == 'deleted') {
            var filePathFromSrc = path.relative(path.resolve('bower_components/materialize/fonts/'), event.path);
            var destFilePath = path.resolve('frontend/dist/fonts/', filePathFromSrc);
            del.sync(destFilePath);
        }
    });


    gulp.watch('bower_components/font-awesome/css/font-awesome.css', ['fonts']).on('change', function(event) {
        if (event.type == 'deleted') {
            var filePathFromSrc = path.relative(path.resolve('bower_components/font-awesome/css/'), event.path);
            var destFilePath = path.resolve('frontend/dist/css/', filePathFromSrc);
            del.sync(destFilePath);
        }
    });

    // Create LiveReload server
    livereload.listen();

    // Watch any files in dist/, reload on change
    gulp.watch(['frontend/dist/**'], ['lint']).on('change', livereload.changed);

});


// Start a server for serving frontend
gulp.task('connect', ['lint'], function() {
    // initially close the existance server if exists
    connect.serverClose();
    connect.server({
        root: 'frontend/',
        port: 8888,
        middleware: function(connect) {
            return [
                connectModRewrite([
                    '!\\.html|\\.js|\\.css|\\.ico|\\.png|\\.gif|\\.jpg|\\.woff|.\\.ttf|.\\otf|\\.jpeg|\\.swf.*$ /index.html [NC,L]'
                ])
            ];
        }
    });
})

// development task
var flags = {
    production: false
};

gulp.task('dev', function(callback) {
    runSequence('clean', ['css', 'js', 'html', 'images', 'vendorjs', 'vendorcss', 'fonts', 'configDev'], 'inject', callback);

});

// staging task
gulp.task('staging', function(callback) {
    flags.production = false; //Making this 'true' enables file compression. This will be done after js test integration
    runSequence('clean', ['css', 'js', 'html', 'images', 'vendorjs', 'vendorcss', 'fonts', 'configStaging'], 'inject', callback);
});

// production task
gulp.task('prod', function(callback) {
    flags.production = false; //Making this 'true' enables file compression. This will be done after js test integration
    runSequence('clean', ['css', 'js', 'html', 'images', 'vendorjs', 'vendorcss', 'fonts', 'configProd'], 'inject', callback);
});

// Runserver for development
gulp.task('dev:runserver', function(callback) {
    runSequence('dev', 'connect', 'watch', callback);
});<|MERGE_RESOLUTION|>--- conflicted
+++ resolved
@@ -252,7 +252,7 @@
         .pipe(eslint({}))
         .pipe(eslint.format())
         .pipe(eslint.results(function(results) {
-<<<<<<< HEAD
+
             // Get the count of lint errors 
             var countError = results.errorCount;
             //Get the count of lint warnings
@@ -260,15 +260,7 @@
             if (countError === 0) {
                 gulp.start('connect');
                 if(countWarning > 0) {
-                    console.warn("Please remove lint warnings in production env.")
-=======
-            connect.serverClose(); // Close the server initially.
-            var countError = results.errorCount; // Get the count of lint errors.
-            var countWarning = results.warningCount; // Get the count of lint warnings.
-            if (countError === 0) { // If there are no errors.
-                if (countWarning === 0) { // If there are no warnings.
-                    gulp.start('connect'); // Connect the server again.
->>>>>>> d802de1f
+                    console.warn("Please remove lint warnings in production env.");
                 }
             } else {
                 connect.serverClose();
