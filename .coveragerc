--- conflicted
+++ resolved
@@ -14,10 +14,8 @@
     settings/dev.py
     settings/prod.py
     scripts/seed.py
-<<<<<<< HEAD
     node_modules/
     bower_components/
-=======
 source = evalai/
 
 [report]
@@ -26,5 +24,4 @@
     @api_view
     @authentication_classes
     @permission_classes
-    @csrf_exempt
->>>>>>> d5f28ae9
+    @csrf_exempt